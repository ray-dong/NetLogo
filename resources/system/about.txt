NetLogo author: Uri Wilensky
Lead developer: Seth Tisue
Development team: Josh Cough, Jason Bertsche, Forrest Stonedahl, Sergey Krilov

We also thank the following for their substantial contributions: Eamon McKenzie, Geoff Hulette, Chuck Shubert, Walter Stroup, Damon Centola, Ben Shargel, Matt Goto, Brent Collins, Matt Hellige, James Newell, Andrei Scheinkman, Esther Verreau, Craig Brozefsky, Eric Russell

We also gratefully acknowledge the contributions of: Dor Abrahamson, Fernando Alegre, Jason Alt, Zeina Atrash, Gordon Bailey, Eytan Bakshy, Matthew Berland, Stephanie Bezold, Paulo Blikstein, Silas Boyd-Wickizer, Corey Brady, Meridith Bruozas, Rodrigo Cadiz, Ivan Ceraj, Charles Chen, Eric Cheng, Jarva Chow, Rumou Duan, Jared Dunne, Geoff Garen, Jeremy Glassenberg, Katie Goodrum, Steve Gorodetskiy, Ed Hazzard, Carrie Hobbs, Nathan Holbert, Wendy Johnson, Nathan Jones, Hyungsin Kim, Jayun Kim, Woo-young Kim, Daniel Kornhauser, Victor Lee, Reuven Lerner, Sharona Levy, Geoff Mathews, Spiro Maroulis, Dhrumil Mehta, Nate Nichols, Ben Neidhart, Michael Novak, Yevgeny Patarakin, Lorenzo Pesce, Francisco J. Miguel Quesada, Bill Rand, Andy Russell, Phil Saltzmann, Pratim Sengupta, Ben Shapiro, Gagandeep Singh, Mike Stieff, Scott Styles, Celina Troutman, Josh Unterman, Aditi Wagh, Baba Kofi Weusijana, Michelle Wilkerson, Nate Wong, Christine Yang, Jack Zhu

The CCL gratefully acknowledges almost two decades of support for our NetLogo work. Much of that support came from the National Science Foundation -- grant numbers REC-9814682 and REC-0126227, with further support from REC-0003285, REC-0115699, DRL-0196044, CCF-ITR-0326542, DRL-REC/ROLE-0440113, SBE-0624318, EEC-0648316, IIS-0713619, DRL-RED-9552950, DRL-REC-9632612, and DRL-DRK12-1020101. Additional support came from the Spencer Foundation, Texas Instruments, the Brady Fund, and the Northwestern Institute on Complex Systems.

===

If you use or refer to NetLogo or a model from the NetLogo models library in a publication, we ask that you cite it. The correct citations are:

For NetLogo: Wilensky, U. (1999). NetLogo. http://ccl.northwestern.edu/netlogo/. Center for Connected Learning and Computer-Based Modeling, Northwestern University, Evanston, IL.

For models in the Models Library, the correct citation is included in the "Credits and References" section of each model's Info tab.

The source code is hosted here: https://github.com/NetLogo/NetLogo .  Contributions from interested users are welcome.

===

NetLogo
Copyright (C) 1999-2012 Uri Wilensky

This program is free software; you can redistribute it and/or modify it under the terms of the GNU General Public License as published by the Free Software Foundation; either version 2 of the License, or (at your option) any later version.

This program is distributed in the hope that it will be useful, but WITHOUT ANY WARRANTY; without even the implied warranty of MERCHANTABILITY or FITNESS FOR A PARTICULAR PURPOSE.  See the GNU General Public License for more details.

You should have received a copy of the GNU General Public License along with this program; if not, write to the Free Software Foundation, Inc., 51 Franklin Street, Fifth Floor, Boston, MA  02110-1301, USA.

==

Commercial licenses are also available. To inquire about commercial licenses, please contact Uri Wilensky at uri@northwestern.edu.

===

NetLogo User Manual
Copyright (C) 1999-2012 Uri Wilensky

This work is licensed under the Creative Commons Attribution-ShareAlike 3.0 Unported License. To view a copy of this license, visit http://creativecommons.org/licenses/by-sa/3.0/ or send a letter to Creative Commons, 444 Castro Street, Suite 900, Mountain View, California, 94041, USA.

===

Much of NetLogo is written in the Scala language and uses the Scala standard libraries.  The license for Scala is as follows:

Copyright (c) 2002-2011 EPFL, Lausanne, unless otherwise specified.  All rights reserved.

This software was developed by the Programming Methods Laboratory of the Swiss Federal Institute of Technology (EPFL), Lausanne, Switzerland.

Permission to use, copy, modify, and distribute this software in source or binary form for any purpose with or without fee is hereby granted, provided that the following conditions are met:

1. Redistributions of source code must retain the above copyright notice, this list of conditions and the following disclaimer.

2. Redistributions in binary form must reproduce the above copyright notice, this list of conditions and the following disclaimer in the documentation and/or other materials provided with the distribution.

3. Neither the name of the EPFL nor the names of its contributors may be used to endorse or promote products derived from this software without specific prior written permission.

THIS SOFTWARE IS PROVIDED BY THE REGENTS AND CONTRIBUTORS ``AS IS'' AND ANY EXPRESS OR IMPLIED WARRANTIES, INCLUDING, BUT NOT LIMITED TO, THE IMPLIED WARRANTIES OF MERCHANTABILITY AND FITNESS FOR A PARTICULAR PURPOSE ARE DISCLAIMED. IN NO EVENT SHALL THE REGENTS OR CONTRIBUTORS BE LIABLE FOR ANY DIRECT, INDIRECT, INCIDENTAL, SPECIAL, EXEMPLARY, OR CONSEQUENTIAL DAMAGES (INCLUDING, BUT NOT LIMITED TO, PROCUREMENT OF SUBSTITUTE GOODS OR SERVICES; LOSS OF USE, DATA, OR PROFITS; OR BUSINESS INTERRUPTION) HOWEVER CAUSED AND ON ANY THEORY OF LIABILITY, WHETHER IN CONTRACT, STRICT LIABILITY, OR TORT (INCLUDING NEGLIGENCE OR OTHERWISE) ARISING IN ANY WAY OUT OF THE USE OF THIS SOFTWARE, EVEN IF ADVISED OF THE POSSIBILITY OF SUCH DAMAGE.

===

For random number generation, NetLogo uses the MersenneTwisterFast class by Sean Luke.  The copyright for that code is as follows:

Copyright (c) 2003 by Sean Luke. Portions copyright (c) 1993 by Michael Lecuyer. All rights reserved.

Redistribution and use in source and binary forms, with or without modification, are permitted provided that the following conditions are met:
- Redistributions of source code must retain the above copyright notice, this list of conditions and the following disclaimer.
- Redistributions in binary form must reproduce the above copyright notice, this list of conditions and the following disclaimer in the documentation and/or other materials provided with the distribution.
- Neither the name of the copyright owners, their employers, nor the names of its contributors may be used to endorse or promote products derived from this software without specific prior written permission.

THIS SOFTWARE IS PROVIDED BY THE COPYRIGHT HOLDERS AND CONTRIBUTORS "AS IS" AND ANY EXPRESS OR IMPLIED WARRANTIES, INCLUDING, BUT NOT LIMITED TO, THE IMPLIED WARRANTIES OF MERCHANTABILITY AND FITNESS FOR A PARTICULAR PURPOSE ARE DISCLAIMED.  IN NO EVENT SHALL THE COPYRIGHT OWNERS OR CONTRIBUTORS BE LIABLE FOR ANY DIRECT, INDIRECT, INCIDENTAL, SPECIAL, EXEMPLARY, OR CONSEQUENTIAL DAMAGES (INCLUDING, BUT NOT LIMITED TO, PROCUREMENT OF SUBSTITUTE GOODS OR SERVICES; LOSS OF USE, DATA, OR PROFITS; OR BUSINESS INTERRUPTION) HOWEVER CAUSED AND ON ANY THEORY OF LIABILITY, WHETHER IN CONTRACT, STRICT LIABILITY, OR TORT (INCLUDING NEGLIGENCE OR OTHERWISE) ARISING IN ANY WAY OUT OF THE USE OF THIS SOFTWARE, EVEN IF ADVISED OF THE POSSIBILITY OF SUCH DAMAGE.

===

Parts of this software (specifically, the random-gamma primitive) are based on code from the Colt library (http://acs.lbl.gov/~hoschek/colt/).  The copyright for that code is as follows:

Copyright 1999 CERN - European Organization for Nuclear Research.  Permission to use, copy, modify, distribute and sell this software and its documentation for any purpose is hereby granted without fee, provided that the above copyright notice appear in all copies and that both that copyright notice and this permission notice appear in supporting documentation.  CERN makes no representations about the suitability of this software for any purpose.  It is provided "as is" without expressed or implied warranty.

===

NetLogo uses the MRJ Adapter library, which is Copyright (c) 2003-2005 Steve Roy <sroy@roydesign.net>.  The library is covered by the Artistic License. MRJ Adapter is available from https://mrjadapter.dev.java.net/ .

===

NetLogo uses the Quaqua Look and Feel library, which is Copyright (c) 2003-2005 Werner Randelshofer, http://www.randelshofer.ch/, werner.randelshofer@bluewin.ch, All Rights Reserved.  The library is covered by the GNU LGPL (Lesser General Public License).  The text of that license is included in the "docs" folder which accompanies the NetLogo download, and is also available from http://www.gnu.org/copyleft/lesser.html .

<<<<<<< HEAD
=======
===

For the system dynamics modeler, NetLogo uses the JHotDraw library, which is Copyright (c) 1996, 1997 by IFA Informatik and Erich Gamma.  The library is covered by the GNU LGPL (Lesser General Public License).  The text of that license is included in the "docs" folder which accompanies the NetLogo download, and is also available from http://www.gnu.org/copyleft/lesser.html .

===

For movie-making, NetLogo uses code adapted from sim.util.media.MovieEncoder.java by Sean Luke, distributed under the MASON Open Source License. The copyright for that code is as follows:

This software is Copyright 2003 by Sean Luke. Portions Copyright 2003 by Gabriel Catalin Balan, Liviu Panait, Sean Paus, and Dan Kuebrich. All Rights Reserved

Developed in Conjunction with the George Mason University Center for Social Complexity

By using the source code, binary code files, or related data included in this distribution, you agree to the following terms of usage for this software distribution. All but a few source code files in this distribution fall under this license; the exceptions contain open source licenses embedded in the source code files themselves. In this license the Authors means the Copyright Holders listed above, and the license itself is Copyright 2003 by Sean Luke.

The Authors hereby grant you a world-wide, royalty-free, non-exclusive license, subject to third party intellectual property claims:

to use, reproduce, modify, display, perform, sublicense and distribute all or any portion of the source code or binary form of this software or related data with or without modifications, or as part of a larger work; and under patents now or hereafter owned or controlled by the Authors, to make, have made, use and sell ("Utilize") all or any portion of the source code or binary form of this software or related data, but solely to the extent that any such patent is reasonably necessary to enable you to Utilize all or any portion of the source code or binary form of this software or related data, and not to any greater extent that may be necessary to Utilize further modifications or combinations.

In return you agree to the following conditions:

If you redistribute all or any portion of the source code of this software or related data, it must retain the above copyright notice and this license and disclaimer. If you redistribute all or any portion of this code in binary form, you must include the above copyright notice and this license and disclaimer in the documentation and/or other materials provided with the distribution, and must indicate the use of this software in a prominent, publically accessible location of the larger work. You must not use the Authors's names to endorse or promote products derived from this software without the specific prior written permission of the Authors.

THE SOFTWARE IS PROVIDED "AS IS", WITHOUT WARRANTY OF ANY KIND, EXPRESS OR IMPLIED, INCLUDING BUT NOT LIMITED TO THE WARRANTIES OF MERCHANTABILITY, FITNESS FOR A PARTICULAR PURPOSE AND NONINFRINGEMENT. IN NO EVENT SHALL THE AUTHORS OR COPYRIGHT HOLDERS, NOR THEIR EMPLOYERS, NOR GEORGE MASON UNIVERSITY, BE LIABLE FOR ANY CLAIM, DAMAGES OR OTHER LIABILITY, WHETHER IN AN ACTION OF CONTRACT, TORT OR OTHERWISE, ARISING FROM, OUT OF OR IN CONNECTION WITH THE SOFTWARE OR THE USE OR OTHER DEALINGS IN THE SOFTWARE.

===

For movie-making, NetLogo uses code adapted from JpegImagesToMovie.java by Sun Microsystems. The copyright for that code is as follows:

Copyright (c) 1999-2001 Sun Microsystems, Inc. All Rights Reserved.

Sun grants you ("Licensee") a non-exclusive, royalty free, license to use, modify and redistribute this software in source and binary code form, provided that i) this copyright notice and license appear on all copies of the software; and ii) Licensee does not utilize the software in a manner which is disparaging to Sun.

This software is provided "AS IS," without a warranty of any kind. ALL EXPRESS OR IMPLIED CONDITIONS, REPRESENTATIONS AND WARRANTIES, INCLUDING ANY IMPLIED WARRANTY OF MERCHANTABILITY, FITNESS FOR A PARTICULAR PURPOSE OR NON-INFRINGEMENT, ARE HEREBY EXCLUDED. SUN AND ITS LICENSORS SHALL NOT BE LIABLE FOR ANY DAMAGES SUFFERED BY LICENSEE AS A RESULT OF USING, MODIFYING OR DISTRIBUTING THE SOFTWARE OR ITS DERIVATIVES. IN NO EVENT WILL SUN OR ITS LICENSORS BE LIABLE FOR ANY LOST REVENUE, PROFIT OR DATA, OR FOR DIRECT, INDIRECT, SPECIAL, CONSEQUENTIAL, INCIDENTAL OR PUNITIVE DAMAGES, HOWEVER CAUSED AND REGARDLESS OF THE THEORY OF LIABILITY, ARISING OUT OF THE USE OF OR INABILITY TO USE SOFTWARE, EVEN IF SUN HAS BEEN ADVISED OF THE POSSIBILITY OF SUCH DAMAGES.

This software is not designed or intended for use in on-line control of aircraft, air traffic, aircraft navigation or aircraft communications; or in the design, construction, operation or maintenance of any nuclear facility. Licensee represents and warrants that it will not use or redistribute the Software for such purposes.

===

For 3D graphics rendering, NetLogo uses JOGL, a Java API for OpenGL. For more information about JOGL, see http://jogl.dev.java.net/. The library is distributed under the BSD license:

Copyright (c) 2003-2006 Sun Microsystems, Inc. All Rights Reserved.

Redistribution and use in source and binary forms, with or without modification, are permitted provided that the following conditions are met:

- Redistribution of source code must retain the above copyright notice, this list of conditions and the following disclaimer.

- Redistribution in binary form must reproduce the above copyright notice, this list of conditions and the following disclaimer in the documentation and/or other materials provided with the distribution.

Neither the name of Sun Microsystems, Inc. or the names of contributors may be used to endorse or promote products derived from this software without specific prior written permission.

This software is provided "AS IS," without a warranty of any kind. ALL EXPRESS OR IMPLIED CONDITIONS, REPRESENTATIONS AND WARRANTIES, INCLUDING ANY IMPLIED WARRANTY OF MERCHANTABILITY, FITNESS FOR A PARTICULAR PURPOSE OR NON-INFRINGEMENT, ARE HEREBY EXCLUDED. SUN MICROSYSTEMS, INC. ("SUN") AND ITS LICENSORS SHALL NOT BE LIABLE FOR ANY DAMAGES SUFFERED BY LICENSEE AS A RESULT OF USING, MODIFYING OR DISTRIBUTING THIS SOFTWARE OR ITS DERIVATIVES. IN NO EVENT WILL SUN OR ITS LICENSORS BE LIABLE FOR ANY LOST REVENUE, PROFIT OR DATA, OR FOR DIRECT, INDIRECT, SPECIAL, CONSEQUENTIAL, INCIDENTAL OR PUNITIVE DAMAGES, HOWEVER CAUSED AND REGARDLESS OF THE THEORY OF LIABILITY, ARISING OUT OF THE USE OF OR INABILITY TO USE THIS SOFTWARE, EVEN IF SUN HAS BEEN ADVISED OF THE POSSIBILITY OF SUCH DAMAGES.

You acknowledge that this software is not designed or intended for use in the design, construction, operation or maintenance of any nuclear facility.

===

For 3D matrix operations, NetLogo uses the Matrix3D class.  It is distributed under the following license:

Copyright (c) 1994-1996 Sun Microsystems, Inc. All Rights Reserved.

Sun grants you ("Licensee") a non-exclusive, royalty free, license to use, modify and redistribute this software in source and binary code form, provided that i) this copyright notice and license appear on all copies of the software; and ii) Licensee does not utilize the software in a manner which is disparaging to Sun.

This software is provided "AS IS," without a warranty of any kind. ALL EXPRESS OR IMPLIED CONDITIONS, REPRESENTATIONS AND WARRANTIES, INCLUDING ANY IMPLIED WARRANTY OF MERCHANTABILITY, FITNESS FOR A PARTICULAR PURPOSE OR NON-INFRINGEMENT, ARE HEREBY EXCLUDED. SUN AND ITS LICENSORS SHALL NOT BE LIABLE FOR ANY DAMAGES SUFFERED BY LICENSEE AS A RESULT OF USING, MODIFYING OR DISTRIBUTING THE SOFTWARE OR ITS DERIVATIVES. IN NO EVENT WILL SUN OR ITS LICENSORS BE LIABLE FOR ANY LOST REVENUE, PROFIT OR DATA, OR FOR DIRECT, INDIRECT, SPECIAL, CONSEQUENTIAL, INCIDENTAL OR PUNITIVE DAMAGES, HOWEVER CAUSED AND REGARDLESS OF THE THEORY OF LIABILITY, ARISING OUT OF THE USE OF OR INABILITY TO USE SOFTWARE, EVEN IF SUN HAS BEEN ADVISED OF THE POSSIBILITY OF SUCH DAMAGES.

This software is not designed or intended for use in on-line control of aircraft, air traffic, aircraft navigation or aircraft communications; or in the design, construction, operation or maintenance of any nuclear facility. Licensee represents and warrants that it will not use or redistribute the Software for such purposes.

>>>>>>> 12eae3e2
==

For Java bytecode generation, NetLogo uses the ASM library.  It is distributed under the following license:

Copyright (c) 2000-2010 INRIA, France Telecom. All rights reserved.

Redistribution and use in source and binary forms, with or without modification, are permitted provided that the following conditions are met:

1. Redistributions of source code must retain the above copyright notice, this list of conditions and the following disclaimer.

2. Redistributions in binary form must reproduce the above copyright notice, this list of conditions and the following disclaimer in the documentation and/or other materials provided with the distribution.

3. Neither the name of the copyright holders nor the names of its contributors may be used to endorse or promote products derived from this software without specific prior written permission.

THIS SOFTWARE IS PROVIDED BY THE COPYRIGHT HOLDERS AND CONTRIBUTORS "AS IS" AND ANY EXPRESS OR IMPLIED WARRANTIES, INCLUDING, BUT NOT LIMITED TO, THE
IMPLIED WARRANTIES OF MERCHANTABILITY AND FITNESS FOR A PARTICULAR PURPOSE ARE DISCLAIMED. IN NO EVENT SHALL THE COPYRIGHT OWNER OR CONTRIBUTORS BE
LIABLE FOR ANY DIRECT, INDIRECT, INCIDENTAL, SPECIAL, EXEMPLARY, OR CONSEQUENTIAL DAMAGES (INCLUDING, BUT NOT LIMITED TO, PROCUREMENT OF SUBSTITUTE GOODS OR SERVICES; LOSS OF USE, DATA, OR PROFITS; OR BUSINESS INTERRUPTION) HOWEVER CAUSED AND ON ANY THEORY OF LIABILITY, WHETHER IN CONTRACT, STRICT LIABILITY, OR TORT (INCLUDING NEGLIGENCE OR OTHERWISE) ARISING IN ANY WAY OUT OF THE USE OF THIS SOFTWARE, EVEN IF ADVISED OF THE POSSIBILITY OF SUCH DAMAGE.

===

For dependency injection, NetLogo uses the PicoContainer library.  The copyright and license for the library are as follows:

Copyright (c) 2003-2006, PicoContainer Organization.  All rights reserved.

Redistribution and use in source and binary forms, with or without modification, are permitted provided that the following conditions are met:

- Redistributions of source code must retain the above copyright notice, this list of conditions and the following disclaimer.

- Redistributions in binary form must reproduce the above copyright notice, this list of conditions and the following disclaimer in the documentation and/or other materials provided with the distribution.

- Neither the name of the PicoContainer Organization nor the names of its contributors may be used to endorse or promote products derived from this software without specific prior written permission.

THIS SOFTWARE IS PROVIDED BY THE COPYRIGHT HOLDERS AND CONTRIBUTORS "AS IS" AND ANY EXPRESS OR IMPLIED WARRANTIES, INCLUDING, BUT NOT LIMITED TO, THE IMPLIED WARRANTIES OF MERCHANTABILITY AND FITNESS FOR A PARTICULAR PURPOSE ARE DISCLAIMED. IN NO EVENT SHALL THE COPYRIGHT OWNER OR CONTRIBUTORS BE LIABLE FOR ANY DIRECT, INDIRECT, INCIDENTAL, SPECIAL, EXEMPLARY, OR CONSEQUENTIAL DAMAGES (INCLUDING, BUT NOT LIMITED TO, PROCUREMENT OF SUBSTITUTE GOODS OR SERVICES; LOSS OF USE, DATA, OR PROFITS; OR BUSINESS INTERRUPTION) HOWEVER CAUSED AND ON ANY THEORY OF LIABILITY, WHETHER IN CONTRACT, STRICT LIABILITY, OR TORT (INCLUDING NEGLIGENCE OR OTHERWISE) ARISING IN ANY WAY OUT OF THE USE OF THIS SOFTWARE, EVEN IF ADVISED OF THE POSSIBILITY OF SUCH DAMAGE.<|MERGE_RESOLUTION|>--- conflicted
+++ resolved
@@ -85,75 +85,6 @@
 
 NetLogo uses the Quaqua Look and Feel library, which is Copyright (c) 2003-2005 Werner Randelshofer, http://www.randelshofer.ch/, werner.randelshofer@bluewin.ch, All Rights Reserved.  The library is covered by the GNU LGPL (Lesser General Public License).  The text of that license is included in the "docs" folder which accompanies the NetLogo download, and is also available from http://www.gnu.org/copyleft/lesser.html .
 
-<<<<<<< HEAD
-=======
-===
-
-For the system dynamics modeler, NetLogo uses the JHotDraw library, which is Copyright (c) 1996, 1997 by IFA Informatik and Erich Gamma.  The library is covered by the GNU LGPL (Lesser General Public License).  The text of that license is included in the "docs" folder which accompanies the NetLogo download, and is also available from http://www.gnu.org/copyleft/lesser.html .
-
-===
-
-For movie-making, NetLogo uses code adapted from sim.util.media.MovieEncoder.java by Sean Luke, distributed under the MASON Open Source License. The copyright for that code is as follows:
-
-This software is Copyright 2003 by Sean Luke. Portions Copyright 2003 by Gabriel Catalin Balan, Liviu Panait, Sean Paus, and Dan Kuebrich. All Rights Reserved
-
-Developed in Conjunction with the George Mason University Center for Social Complexity
-
-By using the source code, binary code files, or related data included in this distribution, you agree to the following terms of usage for this software distribution. All but a few source code files in this distribution fall under this license; the exceptions contain open source licenses embedded in the source code files themselves. In this license the Authors means the Copyright Holders listed above, and the license itself is Copyright 2003 by Sean Luke.
-
-The Authors hereby grant you a world-wide, royalty-free, non-exclusive license, subject to third party intellectual property claims:
-
-to use, reproduce, modify, display, perform, sublicense and distribute all or any portion of the source code or binary form of this software or related data with or without modifications, or as part of a larger work; and under patents now or hereafter owned or controlled by the Authors, to make, have made, use and sell ("Utilize") all or any portion of the source code or binary form of this software or related data, but solely to the extent that any such patent is reasonably necessary to enable you to Utilize all or any portion of the source code or binary form of this software or related data, and not to any greater extent that may be necessary to Utilize further modifications or combinations.
-
-In return you agree to the following conditions:
-
-If you redistribute all or any portion of the source code of this software or related data, it must retain the above copyright notice and this license and disclaimer. If you redistribute all or any portion of this code in binary form, you must include the above copyright notice and this license and disclaimer in the documentation and/or other materials provided with the distribution, and must indicate the use of this software in a prominent, publically accessible location of the larger work. You must not use the Authors's names to endorse or promote products derived from this software without the specific prior written permission of the Authors.
-
-THE SOFTWARE IS PROVIDED "AS IS", WITHOUT WARRANTY OF ANY KIND, EXPRESS OR IMPLIED, INCLUDING BUT NOT LIMITED TO THE WARRANTIES OF MERCHANTABILITY, FITNESS FOR A PARTICULAR PURPOSE AND NONINFRINGEMENT. IN NO EVENT SHALL THE AUTHORS OR COPYRIGHT HOLDERS, NOR THEIR EMPLOYERS, NOR GEORGE MASON UNIVERSITY, BE LIABLE FOR ANY CLAIM, DAMAGES OR OTHER LIABILITY, WHETHER IN AN ACTION OF CONTRACT, TORT OR OTHERWISE, ARISING FROM, OUT OF OR IN CONNECTION WITH THE SOFTWARE OR THE USE OR OTHER DEALINGS IN THE SOFTWARE.
-
-===
-
-For movie-making, NetLogo uses code adapted from JpegImagesToMovie.java by Sun Microsystems. The copyright for that code is as follows:
-
-Copyright (c) 1999-2001 Sun Microsystems, Inc. All Rights Reserved.
-
-Sun grants you ("Licensee") a non-exclusive, royalty free, license to use, modify and redistribute this software in source and binary code form, provided that i) this copyright notice and license appear on all copies of the software; and ii) Licensee does not utilize the software in a manner which is disparaging to Sun.
-
-This software is provided "AS IS," without a warranty of any kind. ALL EXPRESS OR IMPLIED CONDITIONS, REPRESENTATIONS AND WARRANTIES, INCLUDING ANY IMPLIED WARRANTY OF MERCHANTABILITY, FITNESS FOR A PARTICULAR PURPOSE OR NON-INFRINGEMENT, ARE HEREBY EXCLUDED. SUN AND ITS LICENSORS SHALL NOT BE LIABLE FOR ANY DAMAGES SUFFERED BY LICENSEE AS A RESULT OF USING, MODIFYING OR DISTRIBUTING THE SOFTWARE OR ITS DERIVATIVES. IN NO EVENT WILL SUN OR ITS LICENSORS BE LIABLE FOR ANY LOST REVENUE, PROFIT OR DATA, OR FOR DIRECT, INDIRECT, SPECIAL, CONSEQUENTIAL, INCIDENTAL OR PUNITIVE DAMAGES, HOWEVER CAUSED AND REGARDLESS OF THE THEORY OF LIABILITY, ARISING OUT OF THE USE OF OR INABILITY TO USE SOFTWARE, EVEN IF SUN HAS BEEN ADVISED OF THE POSSIBILITY OF SUCH DAMAGES.
-
-This software is not designed or intended for use in on-line control of aircraft, air traffic, aircraft navigation or aircraft communications; or in the design, construction, operation or maintenance of any nuclear facility. Licensee represents and warrants that it will not use or redistribute the Software for such purposes.
-
-===
-
-For 3D graphics rendering, NetLogo uses JOGL, a Java API for OpenGL. For more information about JOGL, see http://jogl.dev.java.net/. The library is distributed under the BSD license:
-
-Copyright (c) 2003-2006 Sun Microsystems, Inc. All Rights Reserved.
-
-Redistribution and use in source and binary forms, with or without modification, are permitted provided that the following conditions are met:
-
-- Redistribution of source code must retain the above copyright notice, this list of conditions and the following disclaimer.
-
-- Redistribution in binary form must reproduce the above copyright notice, this list of conditions and the following disclaimer in the documentation and/or other materials provided with the distribution.
-
-Neither the name of Sun Microsystems, Inc. or the names of contributors may be used to endorse or promote products derived from this software without specific prior written permission.
-
-This software is provided "AS IS," without a warranty of any kind. ALL EXPRESS OR IMPLIED CONDITIONS, REPRESENTATIONS AND WARRANTIES, INCLUDING ANY IMPLIED WARRANTY OF MERCHANTABILITY, FITNESS FOR A PARTICULAR PURPOSE OR NON-INFRINGEMENT, ARE HEREBY EXCLUDED. SUN MICROSYSTEMS, INC. ("SUN") AND ITS LICENSORS SHALL NOT BE LIABLE FOR ANY DAMAGES SUFFERED BY LICENSEE AS A RESULT OF USING, MODIFYING OR DISTRIBUTING THIS SOFTWARE OR ITS DERIVATIVES. IN NO EVENT WILL SUN OR ITS LICENSORS BE LIABLE FOR ANY LOST REVENUE, PROFIT OR DATA, OR FOR DIRECT, INDIRECT, SPECIAL, CONSEQUENTIAL, INCIDENTAL OR PUNITIVE DAMAGES, HOWEVER CAUSED AND REGARDLESS OF THE THEORY OF LIABILITY, ARISING OUT OF THE USE OF OR INABILITY TO USE THIS SOFTWARE, EVEN IF SUN HAS BEEN ADVISED OF THE POSSIBILITY OF SUCH DAMAGES.
-
-You acknowledge that this software is not designed or intended for use in the design, construction, operation or maintenance of any nuclear facility.
-
-===
-
-For 3D matrix operations, NetLogo uses the Matrix3D class.  It is distributed under the following license:
-
-Copyright (c) 1994-1996 Sun Microsystems, Inc. All Rights Reserved.
-
-Sun grants you ("Licensee") a non-exclusive, royalty free, license to use, modify and redistribute this software in source and binary code form, provided that i) this copyright notice and license appear on all copies of the software; and ii) Licensee does not utilize the software in a manner which is disparaging to Sun.
-
-This software is provided "AS IS," without a warranty of any kind. ALL EXPRESS OR IMPLIED CONDITIONS, REPRESENTATIONS AND WARRANTIES, INCLUDING ANY IMPLIED WARRANTY OF MERCHANTABILITY, FITNESS FOR A PARTICULAR PURPOSE OR NON-INFRINGEMENT, ARE HEREBY EXCLUDED. SUN AND ITS LICENSORS SHALL NOT BE LIABLE FOR ANY DAMAGES SUFFERED BY LICENSEE AS A RESULT OF USING, MODIFYING OR DISTRIBUTING THE SOFTWARE OR ITS DERIVATIVES. IN NO EVENT WILL SUN OR ITS LICENSORS BE LIABLE FOR ANY LOST REVENUE, PROFIT OR DATA, OR FOR DIRECT, INDIRECT, SPECIAL, CONSEQUENTIAL, INCIDENTAL OR PUNITIVE DAMAGES, HOWEVER CAUSED AND REGARDLESS OF THE THEORY OF LIABILITY, ARISING OUT OF THE USE OF OR INABILITY TO USE SOFTWARE, EVEN IF SUN HAS BEEN ADVISED OF THE POSSIBILITY OF SUCH DAMAGES.
-
-This software is not designed or intended for use in on-line control of aircraft, air traffic, aircraft navigation or aircraft communications; or in the design, construction, operation or maintenance of any nuclear facility. Licensee represents and warrants that it will not use or redistribute the Software for such purposes.
-
->>>>>>> 12eae3e2
 ==
 
 For Java bytecode generation, NetLogo uses the ASM library.  It is distributed under the following license:

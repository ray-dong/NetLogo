--- conflicted
+++ resolved
@@ -1,361 +1,181 @@
-<<<<<<< HEAD
-
-org.nlogo.agent.Agent.breedDoesNotOwnVariable = {0} breed does not own variable {1}
-org.nlogo.agent.Agent.cantMoveToLink = You can''t move-to a link.
-# can't set turtle variable XCOR to non-number foo
-org.nlogo.agent.Agent.wrongTypeOnSetError = can''t set {0} variable {1} to non-{2} {3}
-org.nlogo.agent.Agent.rgbListSizeError.3 = An rgb list must contain 3 numbers 0-255
-org.nlogo.agent.Agent.rgbListSizeError.3or4 = An rgb list must contain 3 or 4 numbers 0-255
-org.nlogo.agent.Agent.rgbValueError = RGB values must be 0-255
-org.nlogo.agent.Agent.shapeUndefined = \" {0} \" is not a currently defined shape.
-
-
-org.nlogo.agent.BooleanConstraint.bool = Value must be a boolean.
-org.nlogo.agent.Box.cantMoveTurtleBeyondWorldEdge = Cannot move turtle beyond the world's edge.
-
-# Value must be one of: ["Hello" 5 [1 2 3]]
-org.nlogo.agent.ChooserConstraint.invalidValue = Value must be one of: {0}
-org.nlogo.agent.ImportPatchColors.unsupportedImageFormat = The following file is not in a supported image format: {0}
-
-org.nlogo.agent.Turtle.patchBeyondLimits = Cannot get patch beyond limits of current world.
-org.nlogo.agent.Turtle.cantChangeWho = You can''t change a turtle''s ID number.
-
-# look at the blow , key should be plot.plotmanager
-org.nlogo.plot.noPlotSelected = There is no current plot. Please select a current plot using the set-current-plot command.
-
-# Patch 311 and 336 -> needs checking, I think that these are unreachable also turtle 471 and 376
-org.nlogo.agent.Agent.notADoubleVariable = {0} is not a double variable.
-# seems unreachable
-org.nlogo.agent.Agent.cantSetUnknownVariable =  Unknown variable {0}.
-
-
-org.nlogo.agent.Patch.cantAccessLinkVarWithoutSpecifyingLink = A patch can''t access a link variable without specifying which link.
-# Neither Myself Nor Seth were able to reproduce the following errors. - Dhrumil 1/20
-# These are now unreachable and can also be found in unreproducable-errors.txt - Dhrumil 1/28
-org.nlogo.agent.Patch.cantAccessTurtleWithoutSpecifyingTurtle = A patch can''t access a turtle variable without specifying which turtle.
-org.nlogo.agent.Patch.cantAccessTurtleOrLinkWithoutSpecifyingAgent = A patch can''t access a turtle or link variable without specifying which agent.
-org.nlogo.agent.Patch.cantSetTurtleWithoutSpecifyingTurtle = A patch can''t set a turtle variable without specifying which turtle.
-#also unreachable
-org.nlogo.agent.Patch.pcolorNotADouble = Pcolor is not a double.
-org.nlogo.prim._lessthan.cantUseLessthanOnDifferentArgs =  The < operator can only be used on two numbers, two strings, or two agents of the same type, but not on {0} and {1}.
-
-org.nlogo.agent.Patch.cantChangePatchCoordinates = You can''t change a patch''s coordinates.
-
-
-# TURTLE FILE
-org.nlogo.agent.Turtle.cantSetBreedToNonBreedAgentSet = You can''t set BREED to a non-breed agentset.
-
-## These are now unreachable
-org.nlogo.agent.Turtle.cantAccessLinkWithoutSpecifyingLink = A turtle can''t access a link variable without specifying which link.
-
-
-# LINK FILE
-
-org.nlogo.agent.Link.cantHaveBreededAndUnbreededLinks = You cannot have both breeded and unbreeded links in the same world.
-org.nlogo.agent.Link.cantSetBreedToNonLinkBreedAgentSet = You can''t set BREED to a non-link-breed agentset.
-
-#Commit 2
-
-
-
-org.nlogo.agent.Protractor.noHeadingFromPointToSelf = No heading is defined from a point ({0},{1}) to that same point.
-org.nlogo.agent.Protractor.noHeadingFromAgentToSelf = No heading is defined from an agent to itself.
-
-org.nlogo.prim.etc.$common.expectedTurtleOrPatchButGotLink = Expected a turtle or a patch but got a link.
-
-
-
-org.nlogo.prim.etc.$common.noNegativeRadius ={0} cannot take a negative radius.
-org.nlogo.prim.etc.$common.noNegativeNumber ={0} cannot take a negative number.
-org.nlogo.prim.etc.$common.noNegativeAngle ={0} cannot take a negative angle.
-org.nlogo.prim.etc.$common.noAngleGreaterThan360 ={0} cannot take an angle greater than 360.
-org.nlogo.prim.$common.turtleCantLinkToSelf = A turtle cannot link to itself.
-
-org.nlogo.prim.$common.onlyObserverCanAskAllTurtles = Only the observer can ASK the set of all turtles.
-org.nlogo.prim.$common.onlyObserverCanAskAllPatches = Only the observer can ASK the set of all patches.
-
-org.nlogo.prim.etc._atpoints.invalidListOfPoints = Invalid list of points: {0}
-org.nlogo.prim.etc._setxy.pointOutsideWorld =The point [ {0} , {1} ] is outside of the boundaries of the world and wrapping is not permitted in one or both directions.
-
-org.nlogo.prim.etc._sqrt.squareRootIsImaginary = The square root of {0} is an imaginary number.
-org.nlogo.prim.etc._standarddeviation.needListGreaterThanOneItem =Can''t find the standard deviation of a list without at least two numbers: {0}
-
-org.nlogo.prim.etc._setDefaultShape.notADefinedLinkShape ="{0}" is not a currently defined link shape.
-org.nlogo.prim.etc._setDefaultShape.notADefinedTurtleShape ="{0}" is not a currently defined turtle shape.
-
-org.nlogo.prim._greaterthan.cannotCompareParameters = The > operator can only be used on two numbers, two strings, or two agents of the same type, but not on {0} and {1}.
-org.nlogo.prim._max.cantFindMaxOfListWithNoNumbers = Can''t find the maximum of a list with no numbers: {0}
-org.nlogo.prim._min.cantFindMinOfListWithNoNumbers = Can''t find the minimum of a list with no numbers: {0}
-org.nlogo.prim._mean.cantFindMeanOfNonNumbers= Can''t find the mean of a list that contains non-numbers : {0} is a {1}.
-
-org.nlogo.prim.etc.$common.emptyList = List is empty.
-org.nlogo.prim.etc.$common.emptyString = String is empty.
-
-org.nlogo.prim._greaterorequal.cannotCompareParameters = The >= operator can only be used on two numbers, two strings, or two agents of the same type, but not on {0} and {1}.
-org.nlogo.prim._lessorequal.cannotCompareParameters = The <= operator can only be used on two numbers, two strings, or two agents of the same type, but not on {0} and {1}.
-
-org.nlogo.prim.etc.$common.cantTakeLogarithmOf = Can''t take logarithm of {0}.
-org.nlogo.prim.etc._log.notAValidBase = {0} isn''t a valid base for a logarithm.
-
-org.nlogo.prim.etc.$common.emptyListInput = {0} got an empty list as input.
-org.nlogo.prim.etc.$common.emptyStringInput = {0} got an empty string as input.
-
-org.nlogo.prim.etc.$common.firstInputCantBeNegative = First input to {0} can''t be negative.
-org.nlogo.prim.etc.$common.requestMoreItemsThanInList = Requested {0} random items from a list of length {1}.
-
-org.nlogo.prim.etc.$common.negativeIndex = {0} isn''t greater than or equal to zero.
-org.nlogo.prim.etc.$common.indexExceedsListSize = Can''t find element {0} of the list {1}, which is only of length {2}.
-org.nlogo.prim.etc.$common.indexExceedsStringSize = Can''t find element {0} of the string {1}, which is only of length {2}.
-
-org.nlogo.prim.etc._median.emptyList = Can''t find the median of a list with no numbers: {0}
-
-org.nlogo.$common.tooBigForInt = {0} is too large to be represented exactly as an integer in NetLogo.
-
-# diffuse
-org.nlogo.prim.$common.paramOutOfBounds = {0} is not in the range 0.0 to 1.0
-
-org.nlogo.prim.etc.atan.bothInputsCannotBeZero = atan is undefined when both inputs are zero.
-
-org.nlogo.prim.etc._exportoutput.emptyPath = Can''t export to empty pathname.
-
-org.nlogo.prim.etc.median.cantFindMedianOfListWithNoNumbers = Can''t find the median of a list with no numbers: {0}.
-
-org.nlogo.prim.etc._linkset.invalidListInputs = List inputs to {0} must only contain link, link agentset, or list elements.  The list {1} contained {2} which is NOT a link or link agentset.
-org.nlogo.prim.etc._linkset.invalidLAgentsetTypeInputToList = List inputs to {0} must only contain link, link agentset, or list elements.  The list {1} contained a different type agentset: {2}.
-
-org.nlogo.prim.etc._resizeworld.worldMustIncludeOrigin = You must include the point (0, 0) in the world.
-org.nlogo.prim.etc._sublist.startIsLessThanZero = {0} is less than zero.
-org.nlogo.prim.etc._sublist.endIsLessThanStart = {0} is less than {1}.
-org.nlogo.prim.etc._sublist.endIsGreaterThanListSize =  {0} is greater than the length of the input list ({1}).
-org.nlogo.prim.etc._substring.endIsGreaterThanListSize = {0} is too big for {1}, which is only of length {2}.
-
-org.nlogo.prim.etc.$common.divByZero = Division by zero.
-org.nlogo.prim.etc._myself.noAgentMyself = There is no agent for MYSELF to refer to.
-org.nlogo.prim.etc._otherend.onlyTurtleCanGetLinkEnd = Only a turtle can get the OTHER-END of a link.
-org.nlogo.prim.etc._otherend.onlyLinkCanGetTurtleEnd = Only a link can get the OTHER-END from a turtle.
-org.nlogo.prim.etc._layoutcircle.patchesImmovable = Patches are immovable.
-org.nlogo.prim.etc._patchset.listInputNonPatch = List inputs to {0} must only contain patch, patch agentset, or list elements.  The list {1} contained {2} which is NOT a patch or patch agentset.
-
-org.nlogo.prim.etc._patchset.listInputNonPatchAgentset = List inputs to {0} must only contain patch, patch agentset, or list elements.  The list {1} contained a different type agentset: {2}.
-
-org.nlogo.prim.etc._setdefaultshape.cantSetDefaultShapeOfPatch = Cannot set the default shape of patches, because patches do not have shapes.
-org.nlogo.prim.etc._setdefaultshape.canOnlySetDefaultShapeOfEntireBreed = Can only set the default shape of all turtles , all links, or an entire breed.
-
-org.nlogo.prim.etc._tickadvance.noNegativeTickAdvances = Cannot advance the tick counter by a negative amount.
-org.nlogo.prim.etc.$common.tickCounterNotStarted = The tick counter has not been started yet. Use RESET-TICKS.
-org.nlogo.prim.etc._turtleset.incorrectInputType = List inputs to {0} must only contain turtle or turtle agentset elements.  The list {1} contained {2} which is NOT a turtle or turtle agentset.
-org.nlogo.prim.etc._variance.listMustHaveMoreThanOneNumber = Can''t find the variance of a list without at least two numbers: {0}.
-
-org.nlogo.prim.etc._randomgamma.noNegativeInputs = Both inputs to {0} must be positive.
-
-org.nlogo.prim.$common.withExpectedBooleanValue = WITH expected a true/false value from {0}, but got {1} instead.
-org.nlogo.prim.$common.expectedBooleanValue = {0} expected a true/false value from {1}, but got {2} instead.
-
-
-org.nlogo.prim.etc._turtleset.listInputsMustBeTurtleOrTurtleAgentset = List inputs to {0} must only contain turtle or turtle agentset elements.  The list {1} contained a different type agentset: {2}.
-org.nlogo.prim.etc._importdrawing.cantImportDrawingin3D = You can't import drawing in 3D.
-
-
-org.nlogo.prim.etc._linkheading.noLinkHeadingWithSameEndpoints = There is no heading of a link whose endpoints are in the same position.
-
-org.nlogo.prim.etc.$common.notThatManyAgentsExist = Requested {0} random agents from a set of only {1} agents.
-
-org.nlogo.prim.etc._otherend.incorrectLink = {0} is not linked by {1}.
-
-org.nlogo.prim._reduce.emptyListInvalidInput = The list argument to 'reduce' must not be empty.
-org.nlogo.prim._report.canOnlyUseInToReport =  {0} can only be used inside TO-REPORT.
-org.nlogo.prim._report.mustImmediatelyBeUsedInToReport = {0} must be immediately inside a TO-REPORT.
-
-org.nlogo.prim.etc.$common.syntaxError = Syntax Error: {0}
-org.nlogo.prim.etc._runresult.failedToReportResult = Failed to report a result.
-org.nlogo.prim.etc._stop.notAllowedInsideToReport = {0} is not allowed inside TO-REPORT.
-
-org.nlogo.prim._askconcurrent.onlyObserverCanAskAllTurtles only the observer can ASK the set of all turtles
-
-org.nlogo.$common.thatAgentIsDead = That {0} is dead.
-org.nlogo.workspace.DefaultFileManager.canOnlyDeleteFiles = You can only delete files.
-org.nlogo.workspace.DefaultFileManager.cannotDeleteNonExistantFile = You cannot delete a non-existent file.
-org.nlogo.workspace.DefaultFileManager.noOpenFile = No file has been opened.
-
-org.nlogo.prim.etc._foreach.listsMustBeSameLength = All the list arguments to FOREACH must be the same length.
-org.nlogo.prim.$common.noSumOfListWithNonNumbers =  Can''t find the sum of a list that contains non-numbers {0} is a {1}.
-org.nlogo.prim._returnreport.reportNotCalledInReportProcedure = Reached end of reporter procedure without REPORT being called.
-org.nlogo.prim.etc.$common.expectedLastInputToBeLinkBreed = Expected the last input to be a link breed.
-=======
-
-org.nlogo.agent.Agent.breedDoesNotOwnVariable = {0} breed does not own variable {1}
-org.nlogo.agent.Agent.cantMoveToLink = You can''t move-to a link.
-# can't set turtle variable XCOR to non-number foo
-org.nlogo.agent.Agent.wrongTypeOnSetError = can''t set {0} variable {1} to non-{2} {3}
-org.nlogo.agent.Agent.rgbListSizeError.3 = An rgb list must contain 3 numbers 0-255
-org.nlogo.agent.Agent.rgbListSizeError.3or4 = An rgb list must contain 3 or 4 numbers 0-255
-org.nlogo.agent.Agent.rgbValueError = RGB values must be 0-255
-org.nlogo.agent.Agent.shapeUndefined = \" {0} \" is not a currently defined shape.
-
-
-org.nlogo.agent.BooleanConstraint.bool = Value must be a boolean.
-org.nlogo.agent.Box.cantMoveTurtleBeyondWorldEdge = Cannot move turtle beyond the world's edge.
-
-# Value must be one of: ["Hello" 5 [1 2 3]]
-org.nlogo.agent.ChooserConstraint.invalidValue = Value must be one of: {0}
-org.nlogo.agent.ImportPatchColors.unsupportedImageFormat = The following file is not in a supported image format: {0}
-
-org.nlogo.agent.Turtle.patchBeyondLimits = Cannot get patch beyond limits of current world.
-org.nlogo.agent.Turtle.cantChangeWho = You can''t change a turtle''s ID number.
-
-# look at the blow , key should be plot.plotmanager
-org.nlogo.plot.noPlotSelected = There is no current plot. Please select a current plot using the set-current-plot command.
-
-# Patch 311 and 336 -> needs checking, I think that these are unreachable also turtle 471 and 376
-org.nlogo.agent.Agent.notADoubleVariable = {0} is not a double variable.
-# seems unreachable
-org.nlogo.agent.Agent.cantSetUnknownVariable =  Unknown variable {0}.
-
-
-org.nlogo.agent.Patch.cantAccessLinkVarWithoutSpecifyingLink = A patch can''t access a link variable without specifying which link.
-# Neither Myself Nor Seth were able to reproduce the following errors. - Dhrumil 1/20
-# These are now unreachable and can also be found in unreproducable-errors.txt - Dhrumil 1/28
-org.nlogo.agent.Patch.cantAccessTurtleWithoutSpecifyingTurtle = A patch can''t access a turtle variable without specifying which turtle.
-org.nlogo.agent.Patch.cantAccessTurtleOrLinkWithoutSpecifyingAgent = A patch can''t access a turtle or link variable without specifying which agent.
-org.nlogo.agent.Patch.cantSetTurtleWithoutSpecifyingTurtle = A patch can''t set a turtle variable without specifying which turtle.
-#also unreachable
-org.nlogo.agent.Patch.pcolorNotADouble = Pcolor is not a double.
-org.nlogo.prim._lessthan.cantUseLessthanOnDifferentArgs =  The < operator can only be used on two numbers, two strings, or two agents of the same type, but not on {0} and {1}.
-
-org.nlogo.agent.Patch.cantChangePatchCoordinates = You can''t change a patch''s coordinates.
-
-
-# TURTLE FILE
-org.nlogo.agent.Turtle.cantSetBreedToNonBreedAgentSet = You can''t set BREED to a non-breed agentset.
-
-## These are now unreachable
-org.nlogo.agent.Turtle.cantAccessLinkWithoutSpecifyingLink = A turtle can''t access a link variable without specifying which link.
-
-
-# LINK FILE
-
-org.nlogo.agent.Link.cantHaveBreededAndUnbreededLinks = You cannot have both breeded and unbreeded links in the same world.
-org.nlogo.agent.Link.cantSetBreedToNonLinkBreedAgentSet = You can''t set BREED to a non-link-breed agentset.
-
-#Commit 2
-
-
-
-org.nlogo.agent.Protractor.noHeadingFromPointToSelf = No heading is defined from a point ({0},{1}) to that same point.
-org.nlogo.agent.Protractor.noHeadingFromAgentToSelf = No heading is defined from an agent to itself.
-
-org.nlogo.prim.etc.$common.expectedTurtleOrPatchButGotLink = Expected a turtle or a patch but got a link.
-
-
-
-org.nlogo.prim.etc.$common.noNegativeRadius ={0} cannot take a negative radius.
-org.nlogo.prim.etc.$common.noNegativeAngle ={0} cannot take a negative angle.
-org.nlogo.prim.etc.$common.noAngleGreaterThan360 ={0} cannot take an angle greater than 360.
-org.nlogo.prim.$common.turtleCantLinkToSelf = A turtle cannot link to itself.
-
-org.nlogo.prim.$common.onlyObserverCanAskAllTurtles = Only the observer can ASK the set of all turtles.
-org.nlogo.prim.$common.onlyObserverCanAskAllPatches = Only the observer can ASK the set of all patches.
-
-org.nlogo.prim.etc._atpoints.invalidListOfPoints = Invalid list of points: {0}
-org.nlogo.prim.etc._setxy.pointOutsideWorld =The point [ {0} , {1} ] is outside of the boundaries of the world and wrapping is not permitted in one or both directions.
-
-org.nlogo.prim.etc._sqrt.squareRootIsImaginary = The square root of {0} is an imaginary number.
-org.nlogo.prim.etc._standarddeviation.needListGreaterThanOneItem =Can''t find the standard deviation of a list without at least two numbers: {0}
-
-org.nlogo.prim.etc._setDefaultShape.notADefinedLinkShape ="{0}" is not a currently defined link shape.
-org.nlogo.prim.etc._setDefaultShape.notADefinedTurtleShape ="{0}" is not a currently defined turtle shape.
-
-org.nlogo.prim._greaterthan.cannotCompareParameters = The > operator can only be used on two numbers, two strings, or two agents of the same type, but not on {0} and {1}.
-org.nlogo.prim._max.cantFindMaxOfListWithNoNumbers = Can''t find the maximum of a list with no numbers: {0}
-org.nlogo.prim._min.cantFindMinOfListWithNoNumbers = Can''t find the minimum of a list with no numbers: {0}
-org.nlogo.prim._mean.cantFindMeanOfNonNumbers= Can''t find the mean of a list that contains non-numbers : {0} is a {1}.
-
-org.nlogo.prim.etc.$common.emptyList = List is empty.
-org.nlogo.prim.etc.$common.emptyString = String is empty.
-
-org.nlogo.prim._greaterorequal.cannotCompareParameters = The >= operator can only be used on two numbers, two strings, or two agents of the same type, but not on {0} and {1}.
-org.nlogo.prim._lessorequal.cannotCompareParameters = The <= operator can only be used on two numbers, two strings, or two agents of the same type, but not on {0} and {1}.
-
-org.nlogo.prim.etc.$common.cantTakeLogarithmOf = Can''t take logarithm of {0}.
-org.nlogo.prim.etc._log.notAValidBase = {0} isn''t a valid base for a logarithm.
-
-org.nlogo.prim.etc.$common.emptyListInput = {0} got an empty list as input.
-org.nlogo.prim.etc.$common.emptyStringInput = {0} got an empty string as input.
-
-org.nlogo.prim.etc.$common.firstInputCantBeNegative = First input to {0} can''t be negative.
-org.nlogo.prim.etc.$common.requestMoreItemsThanInList = Requested {0} random items from a list of length {1}.
-
-org.nlogo.prim.etc.$common.negativeIndex = {0} isn''t greater than or equal to zero.
-org.nlogo.prim.etc.$common.indexExceedsListSize = Can''t find element {0} of the list {1}, which is only of length {2}.
-org.nlogo.prim.etc.$common.indexExceedsStringSize = Can''t find element {0} of the string {1}, which is only of length {2}.
-
-org.nlogo.prim.etc._median.emptyList = Can''t find the median of a list with no numbers: {0}
-
-org.nlogo.$common.tooBigForInt = {0} is too large to be represented exactly as an integer in NetLogo.
-
-# diffuse
-org.nlogo.prim.$common.paramOutOfBounds = {0} is not in the range 0.0 to 1.0
-
-org.nlogo.prim.etc.atan.bothInputsCannotBeZero = atan is undefined when both inputs are zero.
-
-org.nlogo.prim.etc._exportoutput.emptyPath = Can''t export to empty pathname.
-
-org.nlogo.prim.etc.median.cantFindMedianOfListWithNoNumbers = Can''t find the median of a list with no numbers: {0}.
-
-org.nlogo.prim.etc._linkset.invalidListInputs = List inputs to {0} must only contain link, link agentset, or list elements.  The list {1} contained {2} which is NOT a link or link agentset.
-org.nlogo.prim.etc._linkset.invalidLAgentsetTypeInputToList = List inputs to {0} must only contain link, link agentset, or list elements.  The list {1} contained a different type agentset: {2}.
-
-org.nlogo.prim.etc._resizeworld.worldMustIncludeOrigin = You must include the point (0, 0) in the world.
-org.nlogo.prim.etc._sublist.startIsLessThanZero = {0} is less than zero.
-org.nlogo.prim.etc._sublist.endIsLessThanStart = {0} is less than {1}.
-org.nlogo.prim.etc._sublist.endIsGreaterThanListSize =  {0} is greater than the length of the input list ({1}).
-org.nlogo.prim.etc._substring.endIsGreaterThanListSize = {0} is too big for {1}, which is only of length {2}.
-
-org.nlogo.prim.etc.$common.divByZero = Division by zero.
-org.nlogo.prim.etc._myself.noAgentMyself = There is no agent for MYSELF to refer to.
-org.nlogo.prim.etc._otherend.onlyTurtleCanGetLinkEnd = Only a turtle can get the OTHER-END of a link.
-org.nlogo.prim.etc._otherend.onlyLinkCanGetTurtleEnd = Only a link can get the OTHER-END from a turtle.
-org.nlogo.prim.etc._layoutcircle.patchesImmovable = Patches are immovable.
-org.nlogo.prim.etc._patchset.listInputNonPatch = List inputs to {0} must only contain patch, patch agentset, or list elements.  The list {1} contained {2} which is NOT a patch or patch agentset.
-
-org.nlogo.prim.etc._patchset.listInputNonPatchAgentset = List inputs to {0} must only contain patch, patch agentset, or list elements.  The list {1} contained a different type agentset: {2}.
-
-org.nlogo.prim.etc._setdefaultshape.cantSetDefaultShapeOfPatch = Cannot set the default shape of patches, because patches do not have shapes.
-org.nlogo.prim.etc._setdefaultshape.canOnlySetDefaultShapeOfEntireBreed = Can only set the default shape of all turtles , all links, or an entire breed.
-
-org.nlogo.prim.etc._tickadvance.noNegativeTickAdvances = Cannot advance the tick counter by a negative amount.
-org.nlogo.prim.etc.$common.tickCounterNotStarted = The tick counter has not been started yet. Use RESET-TICKS.
-org.nlogo.prim.etc._turtleset.incorrectInputType = List inputs to {0} must only contain turtle or turtle agentset elements.  The list {1} contained {2} which is NOT a turtle or turtle agentset.
-org.nlogo.prim.etc._variance.listMustHaveMoreThanOneNumber = Can''t find the variance of a list without at least two numbers: {0}.
-
-org.nlogo.prim.etc._randomgamma.noNegativeInputs = Both inputs to {0} must be positive.
-
-org.nlogo.prim.$common.withExpectedBooleanValue = WITH expected a true/false value from {0}, but got {1} instead.
-org.nlogo.prim.$common.expectedBooleanValue = {0} expected a true/false value from {1}, but got {2} instead.
-
-
-org.nlogo.prim.etc._turtleset.listInputsMustBeTurtleOrTurtleAgentset = List inputs to {0} must only contain turtle or turtle agentset elements.  The list {1} contained a different type agentset: {2}.
-org.nlogo.prim.etc._importdrawing.cantImportDrawingin3D = You can''t import drawing in 3D.
-
-
-org.nlogo.prim.etc._linkheading.noLinkHeadingWithSameEndpoints = There is no heading of a link whose endpoints are in the same position.
-
-org.nlogo.prim.etc.$common.notThatManyAgentsExist = Requested {0} random agents from a set of only {1} agents.
-
-org.nlogo.prim.etc._otherend.incorrectLink = {0} is not linked by {1}.
-
-org.nlogo.prim._reduce.emptyListInvalidInput = The list argument to 'reduce' must not be empty.
-org.nlogo.prim._report.canOnlyUseInToReport =  {0} can only be used inside TO-REPORT.
-org.nlogo.prim._report.mustImmediatelyBeUsedInToReport = {0} must be immediately inside a TO-REPORT.
-
-org.nlogo.prim.etc.$common.syntaxError = Syntax Error: {0}
-org.nlogo.prim.etc._runresult.failedToReportResult = Failed to report a result.
-org.nlogo.prim.etc._stop.notAllowedInsideToReport = {0} is not allowed inside TO-REPORT.
-
-org.nlogo.prim._askconcurrent.onlyObserverCanAskAllTurtles only the observer can ASK the set of all turtles
-
-org.nlogo.$common.thatAgentIsDead = That {0} is dead.
-org.nlogo.workspace.DefaultFileManager.canOnlyDeleteFiles = You can only delete files.
-org.nlogo.workspace.DefaultFileManager.cannotDeleteNonExistantFile = You cannot delete a non-existent file.
-org.nlogo.workspace.DefaultFileManager.noOpenFile = No file has been opened.
->>>>>>> e226d48e
+org.nlogo.agent.Agent.breedDoesNotOwnVariable = {0} breed does not own variable {1}
+org.nlogo.agent.Agent.cantMoveToLink = You can''t move-to a link.
+# can't set turtle variable XCOR to non-number foo
+org.nlogo.agent.Agent.wrongTypeOnSetError = can''t set {0} variable {1} to non-{2} {3}
+org.nlogo.agent.Agent.rgbListSizeError.3 = An rgb list must contain 3 numbers 0-255
+org.nlogo.agent.Agent.rgbListSizeError.3or4 = An rgb list must contain 3 or 4 numbers 0-255
+org.nlogo.agent.Agent.rgbValueError = RGB values must be 0-255
+org.nlogo.agent.Agent.shapeUndefined = \" {0} \" is not a currently defined shape.
+
+
+org.nlogo.agent.BooleanConstraint.bool = Value must be a boolean.
+org.nlogo.agent.Box.cantMoveTurtleBeyondWorldEdge = Cannot move turtle beyond the world's edge.
+
+# Value must be one of: ["Hello" 5 [1 2 3]]
+org.nlogo.agent.ChooserConstraint.invalidValue = Value must be one of: {0}
+org.nlogo.agent.ImportPatchColors.unsupportedImageFormat = The following file is not in a supported image format: {0}
+
+org.nlogo.agent.Turtle.patchBeyondLimits = Cannot get patch beyond limits of current world.
+org.nlogo.agent.Turtle.cantChangeWho = You can''t change a turtle''s ID number.
+
+# look at the blow , key should be plot.plotmanager
+org.nlogo.plot.noPlotSelected = There is no current plot. Please select a current plot using the set-current-plot command.
+
+# Patch 311 and 336 -> needs checking, I think that these are unreachable also turtle 471 and 376
+org.nlogo.agent.Agent.notADoubleVariable = {0} is not a double variable.
+# seems unreachable
+org.nlogo.agent.Agent.cantSetUnknownVariable =  Unknown variable {0}.
+
+
+org.nlogo.agent.Patch.cantAccessLinkVarWithoutSpecifyingLink = A patch can''t access a link variable without specifying which link.
+# Neither Myself Nor Seth were able to reproduce the following errors. - Dhrumil 1/20
+# These are now unreachable and can also be found in unreproducable-errors.txt - Dhrumil 1/28
+org.nlogo.agent.Patch.cantAccessTurtleWithoutSpecifyingTurtle = A patch can''t access a turtle variable without specifying which turtle.
+org.nlogo.agent.Patch.cantAccessTurtleOrLinkWithoutSpecifyingAgent = A patch can''t access a turtle or link variable without specifying which agent.
+org.nlogo.agent.Patch.cantSetTurtleWithoutSpecifyingTurtle = A patch can''t set a turtle variable without specifying which turtle.
+#also unreachable
+org.nlogo.agent.Patch.pcolorNotADouble = Pcolor is not a double.
+org.nlogo.prim._lessthan.cantUseLessthanOnDifferentArgs =  The < operator can only be used on two numbers, two strings, or two agents of the same type, but not on {0} and {1}.
+
+org.nlogo.agent.Patch.cantChangePatchCoordinates = You can''t change a patch''s coordinates.
+
+
+# TURTLE FILE
+org.nlogo.agent.Turtle.cantSetBreedToNonBreedAgentSet = You can''t set BREED to a non-breed agentset.
+
+## These are now unreachable
+org.nlogo.agent.Turtle.cantAccessLinkWithoutSpecifyingLink = A turtle can''t access a link variable without specifying which link.
+
+
+# LINK FILE
+
+org.nlogo.agent.Link.cantHaveBreededAndUnbreededLinks = You cannot have both breeded and unbreeded links in the same world.
+org.nlogo.agent.Link.cantSetBreedToNonLinkBreedAgentSet = You can''t set BREED to a non-link-breed agentset.
+
+#Commit 2
+
+
+
+org.nlogo.agent.Protractor.noHeadingFromPointToSelf = No heading is defined from a point ({0},{1}) to that same point.
+org.nlogo.agent.Protractor.noHeadingFromAgentToSelf = No heading is defined from an agent to itself.
+
+org.nlogo.prim.etc.$common.expectedTurtleOrPatchButGotLink = Expected a turtle or a patch but got a link.
+
+
+
+org.nlogo.prim.etc.$common.noNegativeRadius ={0} cannot take a negative radius.
+org.nlogo.prim.etc.$common.noNegativeNumber ={0} cannot take a negative number.
+org.nlogo.prim.etc.$common.noNegativeAngle ={0} cannot take a negative angle.
+org.nlogo.prim.etc.$common.noAngleGreaterThan360 ={0} cannot take an angle greater than 360.
+org.nlogo.prim.$common.turtleCantLinkToSelf = A turtle cannot link to itself.
+
+org.nlogo.prim.$common.onlyObserverCanAskAllTurtles = Only the observer can ASK the set of all turtles.
+org.nlogo.prim.$common.onlyObserverCanAskAllPatches = Only the observer can ASK the set of all patches.
+
+org.nlogo.prim.etc._atpoints.invalidListOfPoints = Invalid list of points: {0}
+org.nlogo.prim.etc._setxy.pointOutsideWorld =The point [ {0} , {1} ] is outside of the boundaries of the world and wrapping is not permitted in one or both directions.
+
+org.nlogo.prim.etc._sqrt.squareRootIsImaginary = The square root of {0} is an imaginary number.
+org.nlogo.prim.etc._standarddeviation.needListGreaterThanOneItem =Can''t find the standard deviation of a list without at least two numbers: {0}
+
+org.nlogo.prim.etc._setDefaultShape.notADefinedLinkShape ="{0}" is not a currently defined link shape.
+org.nlogo.prim.etc._setDefaultShape.notADefinedTurtleShape ="{0}" is not a currently defined turtle shape.
+
+org.nlogo.prim._greaterthan.cannotCompareParameters = The > operator can only be used on two numbers, two strings, or two agents of the same type, but not on {0} and {1}.
+org.nlogo.prim._max.cantFindMaxOfListWithNoNumbers = Can''t find the maximum of a list with no numbers: {0}
+org.nlogo.prim._min.cantFindMinOfListWithNoNumbers = Can''t find the minimum of a list with no numbers: {0}
+org.nlogo.prim._mean.cantFindMeanOfNonNumbers= Can''t find the mean of a list that contains non-numbers : {0} is a {1}.
+
+org.nlogo.prim.etc.$common.emptyList = List is empty.
+org.nlogo.prim.etc.$common.emptyString = String is empty.
+
+org.nlogo.prim._greaterorequal.cannotCompareParameters = The >= operator can only be used on two numbers, two strings, or two agents of the same type, but not on {0} and {1}.
+org.nlogo.prim._lessorequal.cannotCompareParameters = The <= operator can only be used on two numbers, two strings, or two agents of the same type, but not on {0} and {1}.
+
+org.nlogo.prim.etc.$common.cantTakeLogarithmOf = Can''t take logarithm of {0}.
+org.nlogo.prim.etc._log.notAValidBase = {0} isn''t a valid base for a logarithm.
+
+org.nlogo.prim.etc.$common.emptyListInput = {0} got an empty list as input.
+org.nlogo.prim.etc.$common.emptyStringInput = {0} got an empty string as input.
+
+org.nlogo.prim.etc.$common.firstInputCantBeNegative = First input to {0} can''t be negative.
+org.nlogo.prim.etc.$common.requestMoreItemsThanInList = Requested {0} random items from a list of length {1}.
+
+org.nlogo.prim.etc.$common.negativeIndex = {0} isn''t greater than or equal to zero.
+org.nlogo.prim.etc.$common.indexExceedsListSize = Can''t find element {0} of the list {1}, which is only of length {2}.
+org.nlogo.prim.etc.$common.indexExceedsStringSize = Can''t find element {0} of the string {1}, which is only of length {2}.
+
+org.nlogo.prim.etc._median.emptyList = Can''t find the median of a list with no numbers: {0}
+
+org.nlogo.$common.tooBigForInt = {0} is too large to be represented exactly as an integer in NetLogo.
+
+# diffuse
+org.nlogo.prim.$common.paramOutOfBounds = {0} is not in the range 0.0 to 1.0
+
+org.nlogo.prim.etc.atan.bothInputsCannotBeZero = atan is undefined when both inputs are zero.
+
+org.nlogo.prim.etc._exportoutput.emptyPath = Can''t export to empty pathname.
+
+org.nlogo.prim.etc.median.cantFindMedianOfListWithNoNumbers = Can''t find the median of a list with no numbers: {0}.
+
+org.nlogo.prim.etc._linkset.invalidListInputs = List inputs to {0} must only contain link, link agentset, or list elements.  The list {1} contained {2} which is NOT a link or link agentset.
+org.nlogo.prim.etc._linkset.invalidLAgentsetTypeInputToList = List inputs to {0} must only contain link, link agentset, or list elements.  The list {1} contained a different type agentset: {2}.
+
+org.nlogo.prim.etc._resizeworld.worldMustIncludeOrigin = You must include the point (0, 0) in the world.
+org.nlogo.prim.etc._sublist.startIsLessThanZero = {0} is less than zero.
+org.nlogo.prim.etc._sublist.endIsLessThanStart = {0} is less than {1}.
+org.nlogo.prim.etc._sublist.endIsGreaterThanListSize =  {0} is greater than the length of the input list ({1}).
+org.nlogo.prim.etc._substring.endIsGreaterThanListSize = {0} is too big for {1}, which is only of length {2}.
+
+org.nlogo.prim.etc.$common.divByZero = Division by zero.
+org.nlogo.prim.etc._myself.noAgentMyself = There is no agent for MYSELF to refer to.
+org.nlogo.prim.etc._otherend.onlyTurtleCanGetLinkEnd = Only a turtle can get the OTHER-END of a link.
+org.nlogo.prim.etc._otherend.onlyLinkCanGetTurtleEnd = Only a link can get the OTHER-END from a turtle.
+org.nlogo.prim.etc._layoutcircle.patchesImmovable = Patches are immovable.
+org.nlogo.prim.etc._patchset.listInputNonPatch = List inputs to {0} must only contain patch, patch agentset, or list elements.  The list {1} contained {2} which is NOT a patch or patch agentset.
+
+org.nlogo.prim.etc._patchset.listInputNonPatchAgentset = List inputs to {0} must only contain patch, patch agentset, or list elements.  The list {1} contained a different type agentset: {2}.
+
+org.nlogo.prim.etc._setdefaultshape.cantSetDefaultShapeOfPatch = Cannot set the default shape of patches, because patches do not have shapes.
+org.nlogo.prim.etc._setdefaultshape.canOnlySetDefaultShapeOfEntireBreed = Can only set the default shape of all turtles , all links, or an entire breed.
+
+org.nlogo.prim.etc._tickadvance.noNegativeTickAdvances = Cannot advance the tick counter by a negative amount.
+org.nlogo.prim.etc.$common.tickCounterNotStarted = The tick counter has not been started yet. Use RESET-TICKS.
+org.nlogo.prim.etc._turtleset.incorrectInputType = List inputs to {0} must only contain turtle or turtle agentset elements.  The list {1} contained {2} which is NOT a turtle or turtle agentset.
+org.nlogo.prim.etc._variance.listMustHaveMoreThanOneNumber = Can''t find the variance of a list without at least two numbers: {0}.
+
+org.nlogo.prim.etc._randomgamma.noNegativeInputs = Both inputs to {0} must be positive.
+
+org.nlogo.prim.$common.withExpectedBooleanValue = WITH expected a true/false value from {0}, but got {1} instead.
+org.nlogo.prim.$common.expectedBooleanValue = {0} expected a true/false value from {1}, but got {2} instead.
+
+
+org.nlogo.prim.etc._turtleset.listInputsMustBeTurtleOrTurtleAgentset = List inputs to {0} must only contain turtle or turtle agentset elements.  The list {1} contained a different type agentset: {2}.
+org.nlogo.prim.etc._importdrawing.cantImportDrawingin3D = You can''t import drawing in 3D.
+
+
+org.nlogo.prim.etc._linkheading.noLinkHeadingWithSameEndpoints = There is no heading of a link whose endpoints are in the same position.
+
+org.nlogo.prim.etc.$common.notThatManyAgentsExist = Requested {0} random agents from a set of only {1} agents.
+
+org.nlogo.prim.etc._otherend.incorrectLink = {0} is not linked by {1}.
+
+org.nlogo.prim._reduce.emptyListInvalidInput = The list argument to 'reduce' must not be empty.
+org.nlogo.prim._report.canOnlyUseInToReport =  {0} can only be used inside TO-REPORT.
+org.nlogo.prim._report.mustImmediatelyBeUsedInToReport = {0} must be immediately inside a TO-REPORT.
+
+org.nlogo.prim.etc.$common.syntaxError = Syntax Error: {0}
+org.nlogo.prim.etc._runresult.failedToReportResult = Failed to report a result.
+org.nlogo.prim.etc._stop.notAllowedInsideToReport = {0} is not allowed inside TO-REPORT.
+
+org.nlogo.prim._askconcurrent.onlyObserverCanAskAllTurtles only the observer can ASK the set of all turtles
+
+org.nlogo.$common.thatAgentIsDead = That {0} is dead.
+org.nlogo.workspace.DefaultFileManager.canOnlyDeleteFiles = You can only delete files.
+org.nlogo.workspace.DefaultFileManager.cannotDeleteNonExistantFile = You cannot delete a non-existent file.
+org.nlogo.workspace.DefaultFileManager.noOpenFile = No file has been opened.
+
+org.nlogo.prim.etc._foreach.listsMustBeSameLength = All the list arguments to FOREACH must be the same length.
+org.nlogo.prim.$common.noSumOfListWithNonNumbers =  Can''t find the sum of a list that contains non-numbers {0} is a {1}.
+org.nlogo.prim._returnreport.reportNotCalledInReportProcedure = Reached end of reporter procedure without REPORT being called.
+org.nlogo.prim.etc.$common.expectedLastInputToBeLinkBreed = Expected the last input to be a link breed.
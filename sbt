--- conflicted
+++ resolved
@@ -48,13 +48,8 @@
 GOGO_JAVA=-Dnetlogo.extensions.gogo.javaexecutable=$JAVA
 
 
-<<<<<<< HEAD
-SBT_LAUNCH=$HOME/.sbt/sbt-launch-0.13.8.jar
-URL='https://repo.typesafe.com/typesafe/ivy-releases/org.scala-sbt/sbt-launch/0.13.8/sbt-launch.jar'
-=======
 SBT_LAUNCH=$HOME/.sbt/sbt-launch-0.13.9.jar
 URL='http://repo.typesafe.com/typesafe/ivy-releases/org.scala-sbt/sbt-launch/0.13.9/sbt-launch.jar'
->>>>>>> a08a474d
 
 if [ ! -f $SBT_LAUNCH ] ; then
   echo "downloading" $URL
@@ -86,10 +81,6 @@
     $HEADLESS \
     $TERMINAL \
     $USE_QUARTZ \
-<<<<<<< HEAD
-=======
     $LAF \
-    $DISABLE_EXT_DIRS \
->>>>>>> a08a474d
     -classpath $SBT_LAUNCH \
     $BOOT "$@"
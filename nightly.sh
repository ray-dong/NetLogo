#!/bin/bash -ev

# -e makes the whole thing die with an error if any command does
# -v lets you see the commands as they happen

if [ "$1" != --noclean ]; then
  git clean -fdX
  git submodule update --init
  git submodule foreach git clean -fdX
fi

rm -rf tmp/nightly
mkdir -p tmp/nightly

# here we're using pipes so "-e" isn't enough to stop when something fails.
# maybe there's an easier way, than I've done it below, I don't know.
# I suck at shell scripting - ST 2/15/11

bin/sbt test:compile 2>&1 | tee tmp/nightly/compile.txt
if [ ${PIPESTATUS[0]} -ne 0 ] ; then echo "*** FAILED: test:compile"; exit 1; fi
echo "*** done: test:compile"

bin/sbt fast:test 2>&1 | tee tmp/nightly/0-fast-test.txt
if [ ${PIPESTATUS[0]} -ne 0 ] ; then echo "*** FAILED: test-fast"; exit 1; fi
echo "*** done: fast:test"

bin/sbt nogen fast:test 2>&1 | tee tmp/nightly/1-nogen-fast-test.txt
if [ ${PIPESTATUS[0]} -ne 0 ] ; then echo "*** FAILED: nogen fast:test"; exit 1; fi
echo "*** done: nogen fast:test"
<<<<<<< HEAD

bin/sbt slow:test 2>&1 | tee tmp/nightly/2-slow-test.txt
if [ ${PIPESTATUS[0]} -ne 0 ] ; then echo "*** FAILED: slow:test"; exit 1; fi
echo "*** done: slow:test"
bin/sbt nogen slow:test 2>&1 | tee tmp/nightly/3-nogen-slow-test.txt
if [ ${PIPESTATUS[0]} -ne 0 ] ; then echo "*** FAILED: nogen slow:test"; exit 1; fi
echo "*** done: nogen slow:test"

bin/sbt depend 2>&1 | tee tmp/nightly/4-depend.txt
=======

bin/sbt threed fast:test 2>&1 | tee tmp/nightly/2-threed-fast-test.txt
if [ ${PIPESTATUS[0]} -ne 0 ] ; then echo "*** FAILED: threed fast:test"; exit 1; fi
echo "*** done: threed fast:test"

bin/sbt extensions 2>&1 | tee tmp/nightly/extensions.txt
if [ ${PIPESTATUS[0]} -ne 0 ] ; then echo "*** FAILED: extensions"; exit 1; fi
echo "*** done: extensions"

bin/sbt slow:test 2>&1 | tee tmp/nightly/3-slow-test.txt
if [ ${PIPESTATUS[0]} -ne 0 ] ; then echo "*** FAILED: slow:test"; exit 1; fi
echo "*** done: slow:test"

bin/sbt nogen slow:test 2>&1 | tee tmp/nightly/4-nogen-slow-test.txt
if [ ${PIPESTATUS[0]} -ne 0 ] ; then echo "*** FAILED: nogen slow:test"; exit 1; fi
echo "*** done: nogen slow:test"

bin/sbt threed slow:test 2>&1 | tee tmp/nightly/5-threed-slow-test.txt
if [ ${PIPESTATUS[0]} -ne 0 ] ; then echo "*** FAILED: threed slow:test"; exit 1; fi
echo "*** done: threed slow:test"

bin/sbt all 2>&1 | tee tmp/nightly/6-sbt-all.txt
if [ ${PIPESTATUS[0]} -ne 0 ] ; then echo "*** FAILED: sbt all"; exit 1; fi
echo "*** done: sbt all"

bin/sbt depend 2>&1 | tee tmp/nightly/7-depend.txt
>>>>>>> 2ca925d7
if [ ${PIPESTATUS[0]} -ne 0 ] ; then echo "*** FAILED: depend"; exit 1; fi
echo "*** done: depend"

echo "****** all done!"<|MERGE_RESOLUTION|>--- conflicted
+++ resolved
@@ -21,27 +21,12 @@
 echo "*** done: test:compile"
 
 bin/sbt fast:test 2>&1 | tee tmp/nightly/0-fast-test.txt
-if [ ${PIPESTATUS[0]} -ne 0 ] ; then echo "*** FAILED: test-fast"; exit 1; fi
+if [ ${PIPESTATUS[0]} -ne 0 ] ; then echo "*** FAILED: fast:test"; exit 1; fi
 echo "*** done: fast:test"
 
 bin/sbt nogen fast:test 2>&1 | tee tmp/nightly/1-nogen-fast-test.txt
 if [ ${PIPESTATUS[0]} -ne 0 ] ; then echo "*** FAILED: nogen fast:test"; exit 1; fi
 echo "*** done: nogen fast:test"
-<<<<<<< HEAD
-
-bin/sbt slow:test 2>&1 | tee tmp/nightly/2-slow-test.txt
-if [ ${PIPESTATUS[0]} -ne 0 ] ; then echo "*** FAILED: slow:test"; exit 1; fi
-echo "*** done: slow:test"
-bin/sbt nogen slow:test 2>&1 | tee tmp/nightly/3-nogen-slow-test.txt
-if [ ${PIPESTATUS[0]} -ne 0 ] ; then echo "*** FAILED: nogen slow:test"; exit 1; fi
-echo "*** done: nogen slow:test"
-
-bin/sbt depend 2>&1 | tee tmp/nightly/4-depend.txt
-=======
-
-bin/sbt threed fast:test 2>&1 | tee tmp/nightly/2-threed-fast-test.txt
-if [ ${PIPESTATUS[0]} -ne 0 ] ; then echo "*** FAILED: threed fast:test"; exit 1; fi
-echo "*** done: threed fast:test"
 
 bin/sbt extensions 2>&1 | tee tmp/nightly/extensions.txt
 if [ ${PIPESTATUS[0]} -ne 0 ] ; then echo "*** FAILED: extensions"; exit 1; fi
@@ -55,16 +40,7 @@
 if [ ${PIPESTATUS[0]} -ne 0 ] ; then echo "*** FAILED: nogen slow:test"; exit 1; fi
 echo "*** done: nogen slow:test"
 
-bin/sbt threed slow:test 2>&1 | tee tmp/nightly/5-threed-slow-test.txt
-if [ ${PIPESTATUS[0]} -ne 0 ] ; then echo "*** FAILED: threed slow:test"; exit 1; fi
-echo "*** done: threed slow:test"
-
-bin/sbt all 2>&1 | tee tmp/nightly/6-sbt-all.txt
-if [ ${PIPESTATUS[0]} -ne 0 ] ; then echo "*** FAILED: sbt all"; exit 1; fi
-echo "*** done: sbt all"
-
 bin/sbt depend 2>&1 | tee tmp/nightly/7-depend.txt
->>>>>>> 2ca925d7
 if [ ${PIPESTATUS[0]} -ne 0 ] ; then echo "*** FAILED: depend"; exit 1; fi
 echo "*** done: depend"
 

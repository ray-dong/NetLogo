#!/bin/bash -ev

# -e makes the whole thing die with an error if any command does
# -v lets you see the commands as they happen

if [ "$1" != --noclean ]; then
  git clean -fdX
  git submodule update --init
  git submodule foreach git clean -fdX
fi

<<<<<<< HEAD
bin/sbt test:compile extensions
=======
bin/sbt all
>>>>>>> 9ce160ca

rm -rf tmp/nightly
mkdir -p tmp/nightly

# here we're using pipes so "-e" isn't enough to stop when something fails.
# maybe there's an easier way, than I've done it below, I don't know. 
# I suck at shell scripting - ST 2/15/11
bin/sbt fast:test 2>&1 | tee tmp/nightly/0-fast-test.txt
if [ ${PIPESTATUS[0]} -ne 0 ] ; then echo "*** FAILED: test-fast"; exit 1; fi
echo "*** done: fast:test"
bin/sbt nogen fast:test 2>&1 | tee tmp/nightly/1-nogen-fast-test.txt
if [ ${PIPESTATUS[0]} -ne 0 ] ; then echo "*** FAILED: nogen fast:test"; exit 1; fi
echo "*** done: nogen fast:test"

bin/sbt slow:test 2>&1 | tee tmp/nightly/2-slow-test.txt
if [ ${PIPESTATUS[0]} -ne 0 ] ; then echo "*** FAILED: slow:test"; exit 1; fi
echo "*** done: slow:test"
bin/sbt nogen slow:test 2>&1 | tee tmp/nightly/3-nogen-slow-test.txt
if [ ${PIPESTATUS[0]} -ne 0 ] ; then echo "*** FAILED: nogen slow:test"; exit 1; fi
echo "*** done: nogen slow:test"

bin/sbt depend 2>&1 | tee tmp/nightly/4-depend.txt
if [ ${PIPESTATUS[0]} -ne 0 ] ; then echo "*** FAILED: depend"; exit 1; fi
echo "*** done: depend"

echo "****** all done!"<|MERGE_RESOLUTION|>--- conflicted
+++ resolved
@@ -9,11 +9,7 @@
   git submodule foreach git clean -fdX
 fi
 
-<<<<<<< HEAD
-bin/sbt test:compile extensions
-=======
 bin/sbt all
->>>>>>> 9ce160ca
 
 rm -rf tmp/nightly
 mkdir -p tmp/nightly

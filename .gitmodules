[submodule "models"]
	path = models
	url = https://github.com/NetLogo/models.git
[submodule "extensions/array"]
	path = extensions/array
	url = https://github.com/NetLogo/Array-Extension.git
[submodule "extensions/bitmap"]
	path = extensions/bitmap
	url = https://github.com/NetLogo/Bitmap-Extension.git
[submodule "extensions/gis"]
	path = extensions/gis
	url = https://github.com/NetLogo/GIS-Extension.git
[submodule "extensions/matrix"]
	path = extensions/matrix
	url = https://github.com/NetLogo/Matrix-Extension.git
[submodule "extensions/profiler"]
	path = extensions/profiler
	url = https://github.com/NetLogo/Profiler-Extension.git
[submodule "extensions/sample"]
	path = extensions/sample
	url = https://github.com/NetLogo/Sample-Extension.git
[submodule "extensions/sample-scala"]
	path = extensions/sample-scala
	url = https://github.com/NetLogo/Sample-Scala-Extension.git
[submodule "extensions/sound"]
	path = extensions/sound
	url = https://github.com/NetLogo/Sound-Extension.git
[submodule "extensions/table"]
	path = extensions/table
	url = https://github.com/NetLogo/Table-Extension.git
[submodule "Mathematica-Link"]
	path = Mathematica-Link
	url = https://github.com/NetLogo/Mathematica-Link.git
[submodule "extensions/nw"]
	path = extensions/nw
	url = https://github.com/NetLogo/NW-Extension
[submodule "extensions/csv"]
	path = extensions/csv
	url = https://github.com/NetLogo/CSV-Extension
[submodule "gogo-hid"]
	path = extensions/gogo
	url = https://github.com/NetLogo/GoGo-HID-Extension
[submodule "extensions/palette"]
	path = extensions/palette
	url = https://github.com/NetLogo/Palette-Extension
[submodule "extensions/arduino"]
	path = extensions/arduino
	url = https://github.com/NetLogo/Arduino-Extension/
[submodule "extensions/cf"]
	path = extensions/cf
	url = https://github.com/qiemem/ControlFlowExtension
[submodule "extensions/vid"]
	path = extensions/vid
	url = https://github.com/NetLogo/vid.git
[submodule "extensions/view2.5d"]
	path = extensions/view2.5d
	url = https://github.com/NetLogo/View2.5D.git
	branch = hexy
[submodule "extensions/ls"]
	path = extensions/ls
    url = https://github.com/NetLogo/LevelSpace.git
[submodule "extensions/rnd"]
	path = extensions/rnd
	url = https://github.com/NetLogo/Rnd-Extension.git
<<<<<<< HEAD
[submodule "behaviorsearch"]
	path = behaviorsearch
	url = https://github.com/NetLogo/behaviorsearch.git
=======
[submodule "extensions/r"]
	path = extensions/r
	url = https://github.com/NetLogo/R-Extension.git
>>>>>>> b3a1caa5
<|MERGE_RESOLUTION|>--- conflicted
+++ resolved
@@ -59,15 +59,12 @@
 [submodule "extensions/ls"]
 	path = extensions/ls
     url = https://github.com/NetLogo/LevelSpace.git
+[submodule "extensions/r"]
+	path = extensions/r
+	url = https://github.com/NetLogo/R-Extension.git
 [submodule "extensions/rnd"]
 	path = extensions/rnd
 	url = https://github.com/NetLogo/Rnd-Extension.git
-<<<<<<< HEAD
 [submodule "behaviorsearch"]
 	path = behaviorsearch
-	url = https://github.com/NetLogo/behaviorsearch.git
-=======
-[submodule "extensions/r"]
-	path = extensions/r
-	url = https://github.com/NetLogo/R-Extension.git
->>>>>>> b3a1caa5
+	url = https://github.com/NetLogo/behaviorsearch.git
--- conflicted
+++ resolved
@@ -149,29 +149,9 @@
           <td valign="top" style=
           'border-top:none;border-left: none;border-bottom:solid windowtext .5pt;border-right:solid windowtext .5pt; padding:0in 5.4pt 0in 5.4pt'>
         <p>
-<<<<<<< HEAD
-        Upload to Modeling Commons
-        <td valign="top" style=
-                'border-top:none;border-left: none;border-bottom:solid windowtext .5pt;border-right:double windowtext 4.5pt; padding:0in 5.4pt 0in 5.4pt'>
-=======
-            Save As Applet
-          <td valign="top" style=
-          'border-top:none;border-left: none;border-bottom:solid windowtext .5pt;border-right:double windowtext 4.5pt; padding:0in 5.4pt 0in 5.4pt'>
-        <p>
-            Saves a web page, in HTML format, that has your model embedded
-            in it as a Java &quot;applet&quot;.
-          <tr>
-        <td valign="top" style=
-        'border-top:none;border-left:double windowtext 4.5pt; border-bottom:solid windowtext .5pt;border-right:solid windowtext .5pt; padding:0in 5.4pt 0in 5.4pt'>
-        <p>
-            &nbsp;
-          <td valign="top" style=
-          'border-top:none;border-left: none;border-bottom:solid windowtext .5pt;border-right:solid windowtext .5pt; padding:0in 5.4pt 0in 5.4pt'>
-        <p>
             Upload to Modeling Commons
           <td valign="top" style=
           'border-top:none;border-left: none;border-bottom:solid windowtext .5pt;border-right:double windowtext 4.5pt; padding:0in 5.4pt 0in 5.4pt'>
->>>>>>> 9cf59526
         <p>
             Uploads the model to Modeling Commons. See <a href=
             "modelingcommons.html">Modeling Commons</a>

--- conflicted
+++ resolved
@@ -24,11 +24,7 @@
     <ul>
       <li>support for the new network extension
       <li>various bugfixes
-<<<<<<< HEAD
     </ul>
-=======
-      </ul>
->>>>>>> a5edb3d6
     <h2>
       Version 5.0.4 (March 2013)
     </h2>

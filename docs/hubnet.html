--- conflicted
+++ resolved
@@ -69,17 +69,10 @@
       There are two types of HubNet available. With <a href=
       "hubnet.html#comp">Computer HubNet</a>, participants run the HubNet
       Client application on computers connected by a regular computer
-<<<<<<< HEAD
-      network. In <a href="hubnet.html#calc">Calculator HubNet</a>, created
-      in conjunction with Texas Instruments, participants use Texas
-      Instruments graphing calculators as clients which communicate via the
-      TI-Navigator system.
-=======
       network. In <a href=
       "hubnet.html#calc">Calculator HubNet</a>, created in conjunction with
       Texas Instruments, participants use Texas Instruments graphing
       calculators as clients which communicate via the TI-Navigator system.
->>>>>>> 93da1ef4
     <p>
       We hope to add support for other types of clients such as tablets and
       phones.
@@ -123,14 +116,8 @@
       <a name="clients" id="clients">Clients</a>
     </h3>
     <p>
-<<<<<<< HEAD
       To use the client application you simply need to
       launch the HubNet client application that is bundled with NetLogo.
-=======
-      To use the client
-      application you simply need to launch the HubNet client application
-      that is bundled with NetLogo.
->>>>>>> 93da1ef4
     <h3>
       <a name="comp_requirements" id="comp_requirements">Requirements</a>
     </h3>

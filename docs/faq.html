<!DOCTYPE html PUBLIC "-//W3C//DTD HTML 4.01//EN"
"http://www.w3.org/TR/html4/strict.dtd">
<title>
      NetLogo User Manual: FAQ (Frequently Asked Questions)
    </title>
    <link rel="stylesheet" href="netlogo.css" type="text/css">
    <meta http-equiv="Content-Type" content="text/html; charset=us-ascii">
  <h1>
      FAQ (Frequently Asked Questions)
    </h1>
    <div class="version">
      NetLogo User Manual&nbsp;&nbsp;&nbsp;
    </div>
    <p>
      Feedback from users is very valuable to us in designing and improving
      NetLogo. We'd like to hear from you. (See <a href=
      "contact.html">Contacting Us</a>.)
    <h2>
      Questions
    </h2>
    <h3>
      General
    </h3>
    <ul class="smaller">
      <li>
        <a href="#name"><b>Why is it called NetLogo?</b></a>
      <li>
        <a href="#cite"><b>How do I cite NetLogo or HubNet in a
        publication?</b></a>
      <li>
        <a href="#citemodel"><b>How do I cite a model from the Models
        Library in a publication?</b></a>
      <li>
        <a href="#history"><b>Where and when was NetLogo created?</b></a>
      <li>
        <a href="#written"><b>What programming language was NetLogo written
        in?</b></a>
      <li>
        <a href="#starlogo"><b>What's the difference between StarLogo
        and NetLogo?</b></a>
      <li>
        <a href="#license"><b>Under what license is NetLogo released? Is
        the source code available?</b></a>
      <li>
        <a href="#workshop"><b>Do you offer any workshops or other training
        opportunities for NetLogo?</b></a>
      <li>
        <a href="#books"><b>Are there any NetLogo textbooks?</b></a>
      <li>
        <a href="#translation"><b>Is NetLogo available in other languages
        besides English?</b></a>
      <li>
        <a href="#compilation"><b>Is NetLogo compiled or
        interpreted?</b></a>
      <li>
        <a href="#model"><b>Has anyone built a model of &lt;x&gt;?</b></a>
      <li>
        <a href="#reproduce"><b>Are NetLogo models runs scientifically
        reproducible?</b></a>
      <li>
        <a href="#threedsplit"><b>Will NetLogo and NetLogo 3D remain
        separate applications?</b></a>
      <li>
        <a href="#mobile"><b>Can I run NetLogo on my tablet or
        phone?</b></a>
      </ul>
    <h3>
      Downloading
    </h3>
    <ul class="smaller">
      <li>
        <a href="#multiversions"><b>Can I have multiple versions of NetLogo
        installed at the same time?</b></a>
      <li>
        <a href="#gnutar"><b>I'm on a UNIX system and I can't untar
        the download. Why?</b></a>
      <li>
        <a href="#unattended"><b>How do I install NetLogo
        unattended?</b></a>
      <li>
        <a href="#netlogo_java"><b>On Windows, how do I configure the Java
        installation that the without-Java installer uses?</b></a>
      </ul>
    <h3>
<<<<<<< HEAD
=======
      Applets
    </h3>
    <ul class="smaller">
      <li>
        <a href="#applet"><b>Should I use applets?</b></a>
      <li>
        <a href="#appletjava"><b>Why don't NetLogo applets work for me?</b></a>
      </ul>
    <h3>
>>>>>>> 93da1ef4
      Running
    </h3>
    <ul class="smaller">
      <li>
        <a href="#runcd"><b>Can I run NetLogo from a CD, a network drive,
        or a USB drive?</b></a>
      <li>
        <a href="#slowlaptop"><b>Why is NetLogo so much slower when I
        unplug my Windows laptop?</b></a>
      <li>
        <a href="#linuxcompat"><b>How come NetLogo won't start up on my
        Linux machine?</b></a>
      <li>
        <a href="#windowsmemory"><b>When I try to start NetLogo on Windows
        I get an error &quot;The JVM could not be started&quot;.
        Help!</b></a>
      <li>
        <a href="#batch"><b>Can I run NetLogo from the command line,
        without the GUI?</b></a>
      <li>
        <a href="#multiprocessing"><b>Does NetLogo take advantage of
        multiple processors/cores?</b></a>
      <li>
        <a href="#cluster"><b>Can I distribute NetLogo model runs across a
        cluster or grid of computers?</b></a>
      <li>
        <a href="#autosave"><b>Is there any way to recover lost work if
        NetLogo crashes or freezes?</b></a>
      </ul>
    <h3>
      Usage
    </h3>
    <ul class="smaller">
      <li>
        <a href="#fastseemsslow"><b>When I move the speed slider all the
        way to the right, why does my model seem to stop?</b></a>
      <li>
        <a href="#paint"><b>Can I use the mouse to &quot;paint&quot; in the
        view?</b></a>
      <li>
        <a href="#howbig"><b>How big can my model be? How many turtles,
        patches, procedures, buttons, and so on can my model
        contain?</b></a>
      <li>
        <a href="#gisimport"><b>Can I use GIS data in NetLogo?</b></a>
      <li>
        <a href="#speed"><b>My model runs slowly. How can I speed it
        up?</b></a>
      <li>
        <a href="#multimodels"><b>Can I have more than one model open at a
        time?</b></a>
      <li>
        <a href="#changechooser"><b>Can I change the choices in a chooser
        on the fly?</b></a>
      <li>
        <a href="#include"><b>Can I divide the code for my model up into
        several files?</b></a>
      </ul>
    <h3>
      Programming
    </h3>
    <ul class="smaller">
      <li>
        <a href="#logodiffs"><b>How does the NetLogo language differ from
        other Logos?</b></a>
      <li>
        <a href="#transition"><b>How come my model from an earlier NetLogo
        doesn't work right?</b></a>
      <li>
        <a href="#unaryminus"><b>How do I take the negative of a
        number?</b></a>
      <li>
        <a href="#nextpatch1"><b>My turtle moved forward 1, but it's
        still on the same patch. Why?</b></a>
      <li>
        <a href="#nextpatch1b"><b>How do I keep my turtles on patch
        centers?</b></a>
      <li>
        <a href="#nextpatch2"><b><tt>patch-ahead 1</tt> is reporting the
        same patch my turtle is already standing on. Why?</b></a>
      <li>
        <a href="#vision"><b>How do I give my turtles
        &quot;vision&quot;?</b></a>
      <li>
        <a href="#sensedrawing"><b>Can agents sense what's in the
        drawing layer?</b></a>
      <li>
        <a href="#rounding"><b>I'm getting numbers like 0.10000000004
        and 0.799999999999 instead of 0.1 and 0.8. Why?</b></a>
      <li>
        <a href="#onepointoh"><b>The documentation says that
        <tt>random-float 1.0</tt> might return 0.0 but will never return
        1.0. What if I want 1.0 to be included?</b></a>
      <li>
        <a href="#neighborhoods"><b>How can I use different patch
        &quot;neighborhoods&quot; (circular, Von Neumann, Moore,
        etc.)?</b></a>
      <li>
        <a href="#twoturtles1patch"><b>How can I keep two turtles from
        occupying the same patch?</b></a>
      <li>
        <a href="#dead"><b>How can I find out if a turtle is dead?</b></a>
      <li>
        <a href="#arrays"><b>Does NetLogo have arrays?</b></a>
      <li>
        <a href="#associative"><b>Does NetLogo have hash tables or
        associative arrays?</b></a>
      <li>
        <a href="#agentsetlist"><b>How can I convert an agentset to a list,
        or vice versa?</b></a>
      <li>
        <a href="#stoppingforeach"><b>How do I stop foreach?</b></a>
      <li>
        <a href="#listexpectedconstant"><b>I'm trying to make a list. Why do I keep getting the error &quot;Expected a constant&quot;?</b></a>
      </ul>
    <h3>
      BehaviorSpace
    </h3>
    <ul class="smaller">
      <li>
        <a href="#tableoutoforder"><b>Why are the rows in my BehaviorSpace
        table results out of order?</b></a>
      <li>
        <a href="#everynticks"><b>How do I gather data every n
        ticks?</b></a>
      <li>
        <a href="#bsglobals"><b>I'm varying a global variable I
        declared in the Code tab, but it doesn't work. Why?</b></a>
      <li>
        <a href="#columns"><b>Why are some of my results cut off in
        Excel?</b></a>
      </ul>
    <h3>
      NetLogo 3D
    </h3>
    <ul class="smaller">
      <li>
        <a href="#stereo"><b>Does NetLogo 3D work with my stereoscopic
        device?</b></a>
      </ul>
    <h3>
      Extensions
    </h3>
    <ul class="smaller">
      <li>
        <a href="#classpath"><b>I'm writing an extension. Why does the
        compiler say it can't find org.nlogo.api?</b></a>
      </ul>
    <h2>
      General
    </h2>
    <h3>
      <a name="name" id="name"></a>Why is it called NetLogo?
    </h3>
    <p>
      The &quot;Logo&quot; part is because NetLogo is a dialect of the Logo
      language.
    <p>
      &quot;Net&quot; is meant to evoke the decentralized, interconnected
      nature of the phenomena you can model with NetLogo, including network
      phenomena. It also refers to HubNet, the multiuser participatory
      simulation environment included in NetLogo.
    <h3>
      <a name="cite" id="cite"></a>How do I cite NetLogo or HubNet in a
      publication?
    </h3>
    <p>
      If you use or refer to NetLogo, HubNet or a model from the NetLogo
      models library, we ask that you cite it as follows:
    <p>
      <i>NetLogo itself:</i> Wilensky, U. 1999. NetLogo. <a href=
      "http://ccl.northwestern.edu/netlogo/">http://ccl.northwestern.edu/netlogo/</a>.
      Center for Connected Learning and Computer-Based Modeling,
      Northwestern University. Evanston, IL.
    <p>
      <i>HubNet:</i> Wilensky, U. &amp; Stroup, W., 1999. HubNet. <a href=
      "http://ccl.northwestern.edu/netlogo/hubnet.html">http://ccl.northwestern.edu/netlogo/hubnet.html</a>.
      Center for Connected Learning and Computer-Based Modeling,
      Northwestern University. Evanston, IL.
    <h3>
      <a name="citemodel" id="citemodel"></a>How do I cite a model from the
      Models Library in a publication?
    </h3>
    <p>
      The correct citation is included in the &quot;Credits and
      References&quot; section of each model's Info tab.
    <h3>
      <a name="history" id="history"></a>Where and when was NetLogo
      created?
    </h3>
    <p>
      NetLogo was first created in 1999 by Uri Wilensky at the Center for
      Connected Learning and Computer-Based Modeling, then at Tufts
      University in the Boston area. NetLogo grew out of StarLogoT, which
      was authored by Wilensky in 1997. In 2000, the CCL moved to
      Northwestern University, in the Chicago area. NetLogo 1.0 came out in
      2002, 2.0 in 2003, 3.0 in 2005, 4.0 in 2007, 4.1 in 2009, and 5.0 in
      2012.
    <h3>
      <a name="written" id="written"></a>What programming language was
      NetLogo written in?
    </h3>
    <p>
      NetLogo is written mostly in Scala, with some parts in Java. (Scala
      code compiles to Java byte code and is fully interoperable with Java
      and other JVM languages.)
    <h3>
      <a name="starlogo" id="starlogo"></a>What's the relationship
      between StarLogo and NetLogo?
    </h3>
    <p>
      The original StarLogo began at the MIT Media Lab in 1989 and ran on
      the Connection Machine. Later versions were developed for Macintosh
      computers: MacStarLogo (1994, MIT) and StarLogoT (1997, Tufts).
    <p>
      Today there are two StarLogo descendants under active development:
      NetLogo (from the CCL at Northwestern University) and StarLogo TNG
      (from MIT). NetLogo is the most widely used agent-based modeling
      environment in both education and research. StarLogo TNG is
      distinguished by its programming interface based on colored blocks.
    <h3>
      <a name="license" id="license"></a>Under what license is NetLogo
      released? Is the source code available?
    </h3>
    <p>
      NetLogo is free, open source software under the <a href=
      "http://www.gnu.org/licenses/gpl-2.0.html">GPL (GNU General Public
      License), version 2</a>, or (at your option) any later version.
    <p>
      Commercial licenses are also available. To inquire about commercial
      licenses, please contact Uri Wilensky at <a href=
      "mailto:uri@northwestern.edu">uri@northwestern.edu</a>.
    <p>
      The source code is <a href="https://github.com/NetLogo/NetLogo">on
      GitHub, here</a>. Development discussion is on the <a href=
      "http://groups.google.com/group/netlogo-devel">netlogo-devel</a>
      group.
    <p>
      The User Manual is published under a Creative Commons
      Attribution-ShareAlike license (<a href=
      "http://creativecommons.org/licenses/by-sa/3.0/">CC BY-SA 3.0</a>).
    <p>
      Source code for all of the extensions bundled with NetLogo is
      <a href="https://github.com/NetLogo/">on GitHub, here</a>. Most of
      the extensions are in the public domain (<a href=
      "http://creativecommons.org/about/cc0">CC0 notice</a>). Other
      extensions are released under open source licenses. See each
      extension's README for details.
    <p>
      The Code Examples in the Models Library are in the public domain
      (<a href="http://creativecommons.org/about/cc0">CC0 notice</a>).
    <p>
      The rest of the models in the Models Library are provided under a
      variety of licenses. Some are public domain and some are open source,
      but most are under the Creative Commons Attribution-ShareAlike
      license (<a href=
      "http://creativecommons.org/licenses/by-nc-sa/3.0/">CC BY-NC-SA</a>),
      which is not an open source license, though the models are free for
      noncommercial distribution and use.
    <p>
      See each model's Info tab to check its particular license.
    <p>
      The models are in a public Git repository <a href=
      "https://github.com/NetLogo/models">here</a>.
    <h3>
      <a name="workshop" id="workshop"></a>Do you offer any workshops or
      other training opportunities for NetLogo?
    </h3>
    <p>
      We offer workshops from time to time. If a workshop has been
      scheduled, we will announce it on the <a href=
      "http://groups.yahoo.com/group/netlogo-users/">NetLogo Users
      Group</a>.
    <h3>
      <a name="books" id="books"></a>Are there any NetLogo textbooks?
    </h3>
    <p>
      See the Textbooks section of our <a href=
      "http://ccl.northwestern.edu/netlogo/resources.shtml">Resources</a>
      page.
    <p>
      We at the CCL have hoped to write several NetLogo textbooks for quite
      some time. These could be aimed at different audiences, such as:
      middle school, high school, undergraduate course in modeling or
      complexity, practical guide for interested adults.
    <p>
      Unfortunately, we have not yet been able to find the time to make
      these happen. If anyone from the user community would like to
      collaborate on such a venture, please let us know. We would welcome
      it.
    <h3>
      <a name="translation" id="translation"></a>Is NetLogo available in
      other languages besides English?
    </h3>
    <p>
      Volunteers have translated the user manual into Chinese and Czech.
      The translated versions are available from the NetLogo web site.
    <p>
      So far, the NetLogo user interface has been localized in English, Spanish, Chinese, and
      Russian. All four languages are included in the standard download.
    <p>
      We are seeking volunteers to complete and improve these localizations
      and to translate the NetLogo software and manual into as many other
      languages as possible. If you're able to help in this endeavor,
      please <a href="contact.html">contact us</a>.
    <h3>
      <a name="compilation" id="compilation"></a>Is NetLogo compiled or
      interpreted?
    </h3>
    <p>
      Short answer: some of both.
    <p>
      Long answer: NetLogo does include a compiler that generates Java byte
      code. However, this compiler does not yet support the entire
      language, so some parts of user code remain interpreted. Note that
      our compiler generates Java byte code, and Java virtual machines have
      &quot;just-in-time&quot; compilers that in turn compile Java byte
      code all the way to native code, so much user code is ultimately
      translated to native code.
    <h3>
      <a name="model" id="model"></a>Has anyone built a model of &lt;x&gt;?
    </h3>
    <p>
      Try looking at the <a href="http://ccl.northwestern.edu/netlogo/models/">NetLogo Models Library</a>,
      the <a href="http://modelingcommons.org/">NetLogo Modeling Commons</a>,
      our <a href=
      "http://ccl.northwestern.edu/netlogo/models/community/">Community
      Models</a> page, and our <a href=
      "http://ccl.northwestern.edu/netlogo/references.shtml">list of
      references to NetLogo in outside works</a>.
    <p>
      You might also ask the question on the <a href=
      "http://groups.yahoo.com/group/netlogo-users/">NetLogo Users
      Group</a> and/or search past messages on the group.
    <h3>
      <a name="reproduce" id="reproduce"></a>Are NetLogo models runs
      scientifically reproducible?
    </h3>
    <p>
      Yes. NetLogo's pseudorandom number generator and agent scheduling
      algorithms are deterministic, and NetLogo always uses Java's
      &quot;strict math&quot; library, which gives bit-for-bit identical
      results regardless of platform. But keep the following cautions in
      mind:
    <ul>
      <li>If your model uses random numbers, then in order to get
      reproducible behavior, you must use the <tt>random-seed</tt> command
      to set the random seed in advance, so that your model will receive
      the exact same sequence of random numbers every time. Remember that
      agentsets are always in random order, so anything you do with
      agentsets uses random numbers.
      <li>If your model uses the <tt>every</tt> or <tt>wait</tt> commands
      in such a way that affects the outcome of the model, then you may get
      different results on different computers, or even on the same
      computer, since the model may run at a different speed.
      <li>In order to reproduce model runs exactly, you must be using the
      exact same version of NetLogo. The details of the agent scheduling
      mechanism and the random number generator may change between NetLogo
      versions, and other changes (bugfixes in the engine, language
      changes, and so forth) may also affect the behavior of your model.
      (Then again, they may not.)
      <li>We have expended every effort to make NetLogo model runs fully
      reproducible, but of course this can never truly be an iron-clad
      guarantee, due not only to the possibility of random hardware
      failure, but also the possibility of human error in the design of:
      your model, NetLogo, your Java VM, your hardware, and so on.
      </ul>
    <h3>
      <a name="threedsplit" id="threedsplit"></a>Will NetLogo and NetLogo
      3D remain separate?
    </h3>
    <p>
      For now, yes. NetLogo 3D is included with NetLogo, but it is still a
      separate application.
    <p>
      Ideally a single unified application would support both 2D and 3D
      modeling. We would design the 3D world support so it doesn't get
      in the way when you are building 2D models.
      Models built in NetLogo 3D might require changes in order to run in the
      hypothetical unified application.
    <h3>
      <a name="mobile" id="mobile"></a>Can I run NetLogo on my phone or
      tablet?
    </h3>
    <p>
      No. Neither iOS, nor Android, nor Windows RT supports running
      Java applications such as NetLogo.
    <p>
      We are working on an alternate implementation of NetLogo on a
      JavaScript and HTML5 base, instead of Java. It will work on a variety
      of tablets and phones. We don't know yet when it will be ready,
      and we expect that for a long time it will only support a subset of the features in
      desktop NetLogo. The many person-years of development effort that
      have gone into the Java version can't cheaply or easily be
      replicated on another platform.
    <p>For technical details on this new project, go
       <a href="https://github.com/NetLogo/NetLogo/wiki/Tortoise">here</a>.
    <h2>
      Downloading
    </h2>
    <h3>
      <a name="multiversions" id="multiversions"></a>Can I have multiple
      versions of NetLogo installed at the same time?
    </h3>
    <p>
      Yes. When you install NetLogo, the folder that is created contains
      has the version number in its name, so multiple versions can coexist.
    <p>
      On Windows systems, whichever version you installed last will be the
      version that opens when you double click a model file in Windows
      Explorer. On Macs, you can control what version opens via &quot;Get
      Info&quot; in the Finder.
    <h3>
      <a name="gnutar" id="gnutar"></a>I'm on a UNIX system and I
      can't untar the download. Why?
    </h3>
    <p>
      Some of the files in the tarball have long pathnames, too long for
      the standard tar format. You must use the GNU version of tar instead
      (or another program which understands the GNU tar extensions). On
      some systems, the GNU version of tar is available under the name
      &quot;gnutar&quot;. You can find out if you are already using the GNU
      version by typing <tt>tar --version</tt> and seeing if the output
      says &quot;tar (GNU tar)&quot;.
    <h3>
      <a name="unattended" id="unattended">How do I install NetLogo
      unattended?</a>
    </h3>
    <p>
      It depends on which platform you are using.
    <ul>
      <li>
        <p>
          <b>Linux:</b> Untar NetLogo into the appropriate place.
        <p>
          <b>Mac:</b> Copy the NetLogo directory from the disk image into
          the Applications folder.
        <li>
        <p>
          <b>Windows:</b>
        <p>
          Run the installer from the command line using the -q option:
        <pre>
NetLogo@@@VERSION@@@Installer.exe -q
</pre>
      </ul>
    <h3>
      <a name="netlogo_java" id="netlogo_java"><b>On Windows, how do I
      configure the Java installation that the without-Java installer
      uses?</b></a>
    </h3>
    <p>
      The without-Java installer automatically searches for appropriate
      Java installations on your machine. If you wish to direct NetLogo to
      a particular installation you may do so by setting the environment
      variable NETLOGO_JAVA to the full path of the installation.
    <ul>
      <li>Go to the Start Menu -&gt; Control Panel -&gt; System.
      <li>Switch to the &quot;Advanced&quot; panel
      <li>Press the &quot;Environment Variables&quot; button.
      <li>Add NETLOGO_JAVA as a variable and set the value to the path of
      the Java installation.
      </ul>
    <h2>
<<<<<<< HEAD
=======
      Applets
    </h2>
     <h3>
      <a name="applet" id="applet"><b>Should I use applets?</b></a>
     </h3>
    <p>No.  We don't recommend it.
       <a href="https://github.com/NetLogo/NetLogo/wiki/Applets">Details here</a>.
    <h3>
      <a name="appletjava" id="appletjava"></a>Why don't NetLogo applets work for me?
    </h3>
    <p>In Java 7 Update 51, released in 2014, Oracle changed applet security requirements
       such that NetLogo applets no longer work for most people.
       <a href="https://github.com/NetLogo/NetLogo/wiki/Applets">Details here</a>.
    <h2>
>>>>>>> 93da1ef4
      Running
    </h2>
    <h3>
      <a name="runcd" id="runcd"></a>Can I run NetLogo from a CD, a network
      drive, or a USB drive?
    </h3>
    <p>
      Yes. NetLogo runs fine from any file system, including read-only file
      systems.
    <h3>
      <a name="slowlaptop" id="slowlaptop"></a>Why is NetLogo so much
      slower when I unplug my Windows laptop?
    </h3>
    <p>
      Your computer is switching to power saving mode when unplugged.
      It's normal for this to reduce speed a little, but unfortunately
      there is a bug in Java that drastically slows down Swing
      applications, including NetLogo.
    <p>
      One workaround is to change the power settings on your computer so it
      doesn't go into power saving mode when you unplug it. (If you do
      this, your battery won't last as long.)
    <p>
      Another workaround is to run NetLogo with an option recommended by
      Oracle, by editing the NetLogo @@@VERSION@@@.vmoptions file, found in
      the NetLogo directory (under Program Files on your hard drive, unless
      you installed NetLogo in a different location). Add on a new line:
    <pre>
-Dsun.java2d.ddoffscreen=false
</pre>
    <p>
      You can see the details of the Java bug and vote for Oracle to fix it
      <a href=
      "http://bugs.sun.com/bugdatabase/view_bug.do?bug_id=5095398">here</a>.
    <h3>
      <a name="linuxcompat" id="linuxcompat"></a>How come NetLogo won't
      start up on my Linux machine?
    </h3>
    <p>
      We recommend Oracle's Java runtime when using NetLogo on Linux.
    <p>
      In theory, any Java 6 or later runtime will run NetLogo. In
      practice, some Java implementations aren't high enough
      quality. Recent versions of OpenJDK should work; older
      ones may not.  GNU libgcj does not work.
    <p>
      Ubuntu users should consult <a href=
      "http://help.ubuntu.com/community/Java">http://help.ubuntu.com/community/Java</a>.
    <h3>
      <a name="windowsmemory" id="windowsmemory"></a>When I try to start
      NetLogo on Windows I get an error &quot;The JVM could not be
      started&quot;. Help!
    </h3>
    <p>
      A nearly certain fix is to use a text editor to edit the NetLogo
      @@@VERSION@@@.vmoptions file (found in the NetLogo directory, by
      default in C:\Program Files):
    <pre>
-Xmx1024m
</pre>
    <p>
      Try changing the 1024m a smaller number like 512m. This should permit
      NetLogo to start, although the lower heap size limit may affect your
      ability to run models with many agents. (See <a href="#howbig">How
      big can my model be?</a>.)
    <p>
      If running with the lower heap size limit is unacceptable, read on.
    <p>
      Some Windows systems have trouble allocating large amounts of
      contiguous virtual memory. Upgrading to a newer version of Windows
      may help.
    <p>
      Running Windows in 64-bit mode instead of 32-bit mode may also help.
      Double check that Windows is actually running in 64-bit mode; see
      <a href=
      "http://windows.microsoft.com/en-US/windows-vista/32-bit-and-64-bit-Windows-frequently-asked-questions">
      Microsoft's FAQ page on 64-bit Windows</a>.
    <h3>
      <a name="batch" id="batch"></a>Can I run NetLogo from the command
      line, without the GUI?
    </h3>
    <p>
      Yes. The easiest way is to set up your model run or runs as a
      BehaviorSpace experiment. No additional programming is required. See
      the <a href="behaviorspace.html">BehaviorSpace Guide</a> for details.
    <p>
      Another option is to use our Controlling API. Some light Java
      programming is required. See the <a href=
      "https://github.com/NetLogo/NetLogo/wiki/Controlling-API">Controlling API Guide</a> for details and sample code.
    <h3>
      <a name="multiprocessing" id="multiprocessing"></a>Does NetLogo take
      advantage of multiple processors?
    </h3>
    <p>
      Only when using BehaviorSpace. BehaviorSpace does parallel runs, one
      per processor.
    <p>
      For a single model run, only one processor is used.
    <p>
      We are seeking funding to make it possible to split a single model
      run across multiple processors or multiple computers.
    <h3>
      <a name="cluster" id="cluster"></a>Can I distribute NetLogo model
      runs across a cluster or grid of computers?
    </h3>
    <p>
      Many of the same comments in the previous answer apply. It is not
      possible to split a single model run across multiple computers, but
      you can have each machine in a cluster doing one or more separate,
      independent model runs, using either BehaviorSpace or our Controlling
      API. We don't have automated support for splitting the runs
      across clusters, so you'll need to arrange that yourself.
    <p>
      Various users are already using NetLogo on clusters, with a variety
      of hardware and software. You can seek them out on the <a href=
      "http://groups.yahoo.com/group/netlogo-users/">NetLogo Users
      Group</a>.
    <h3>
      <a name="autosave" id="autosave">Is there any way to recover lost
      work if NetLogo crashes or freezes?</a>
    </h3>
    <p>
      Yes. NetLogo auto-saves files as you are working on them. The
      auto-save files can be found in your OS-specific temporary directory.
      On most Unix-like systems (including MacOS) that is <tt>/tmp</tt>. On
      Windows XP, logs can be found in <tt>C:\Documents and
      Settings\&lt;user&gt;\Local Settings\Temp</tt>, where
      <tt>&lt;user&gt;</tt> is the logged in user and on Windows Vista the
      logs can be found in
      <tt>C:\Users\&lt;user&gt;\AppData\Local\Temp</tt>. The files are
      named according to the following format:
      <tt>autosave_yyyy-MM-dd.HH_mm_ss.nlogo</tt> where the time and date
      are the time and date the model was opened.
    <h2>
      Usage
    </h2>
    <h3>
      <a name="fastseemsslow" id="fastseemsslow"></a>When I move the speed
      slider all the way to the right, why does my model seem to stop?
    </h3>
    <p>
      The only way NetLogo can make your model run faster is by updating
      the view less frequently. As you move the speed slider to the right,
      view updates become less and less frequent. Since view updates take
      time, that means more speed.
    <p>
      However, fewer updates also means that the updates come farther
      apart. When several seconds pass between updates, it may seem like
      your model has stopped. It hasn't. It's running at full
      speed. Watch the tick counter! (If your model uses it. If it
      doesn't, watch something else, like a plot.)
    <p>
      To get a feel for what's going on, try moving the slider to the
      right gradually rather than suddenly. If you find the updates too
      infrequent at the rightmost position, just don't push the slider
      that far.
    <h3>
      <a name="paint" id="paint"></a>Can I use the mouse to
      &quot;paint&quot; in the view?
    </h3>
    <p>
      NetLogo does not have a built-in set of painting tools for painting
      in the view. But with only a few lines of code, you can add painting
      capability to your model. To see how it's done, look at Mouse
      Example, in the Code Examples section of the Models Library. The same
      techniques can be used to let the user interact with your model using
      the mouse in other ways, too.
    <p>
      Another possibility is to create an image in another program and
      import it using the import items on the File menu or the
      <tt>import-*</tt> primitives.
    <h3>
      <a name="howbig" id="howbig"></a>How big can my model be? How many
      turtles, patches, procedures, buttons, and so on can my model
      contain?
    </h3>
    <p>
      We have tested NetLogo with models that use hundreds of megabytes of
      RAM and they work fine. We haven't tested models that use
      gigabytes of RAM, though. Theoretically it should work, but you might
      hit some limits that are inherent in the underlying Java VM and/or
      operating system (either designed-in limits, or bugs).
    <p>
      The NetLogo engine has no fixed limits on size. By default, though,
      NetLogo ships with a one-gigabyte ceiling (or 512 MB on some Windows
      systems) on how much total RAM it can use. If your model exceeds that
      limit, you'll get an OutOfMemoryError dialog.
    <p>
      If you are using BehaviorSpace, note that doing runs in parallel will
      multiply your RAM usage accordingly.
    <p>
      Here's how to raise the limit if you need to:
    <ul>
      <li>
        <b>Windows:</b> Edit this section of the &quot;NetLogo
        @@@VERSION@@@.vmoptions&quot; file in the NetLogo folder:
        <pre>
-Xmx1024m
</pre>
      <li>
        <b>Mac OS X:</b> Edit the Contents/Info.plist file in the NetLogo
        application package. (You can reach this file by control-clicking
        the application in the Finder and choosing &quot;Show Package
        Contents&quot; from the popup menu.) The relevant section is this;
        the last number (1024) is the one-gigabyte ceiling:
        <pre>
&lt;key&gt;VMOptions&lt;/key&gt;
&lt;string&gt;-XX:MaxPermSize=128m -Xmx1024m&lt;/string&gt;
</pre>
      <li>
        <b>Other:</b> Edit the <tt>netlogo.sh</tt> script (or a copy),
        changing the <code>-Xmx</code> number to the desired value.
      </ul>
    <p>On all platforms, the JVM may not be able to use all of the RAM on your
       system to run NetLogo unless you are running a 64-bit OS on a 64-bit JVM.  On recent
       Macs running recent Mac OS X versions, the JVM is always 64-bit
       and you don't need to do anything special.
       On Windows and Linux, you may need to make configuration changes
       in order to switch from 32-bit to 64-bit mode.
       The members of the <a href=
       "http://groups.yahoo.com/group/netlogo-users/">NetLogo Users
       Group</a> may be able to help with this.
    <h3>
      <a name="gisimport" id="gisimport"></a>Can I use GIS data in NetLogo?
    </h3>
    <p>
      Yes, many users are using GIS data with NetLogo. The most complete
      way to do that is with the GIS extension. See the <a href=
      "gis.html">GIS Extension Guide</a>.
    <p>
      A simpler way is to use <tt>import-pcolors</tt>, but that only works
      for importing maps that are images, not maps in other formats.
    <p>
      It is also possible to write NetLogo code that reads GIS data using
      our file I/O primitives such as <tt>file-open</tt>. For example, see
      the Grand Canyon model in the Earth Science section of Sample Models.
    <h3>
      <a name="speed" id="speed"></a>My model runs slowly. How can I speed
      it up?
    </h3>
    <p>
      Here's some ways to make it run faster without changing the
      structure of the code:
    <ul>
      <li>Use tick-based view updates, not continuous updates.
      <li>Decrease the frequency of view updates by pushing the speed
      slider to the right, or turn updates off using the checkbox.
      <li>If your model is using all available RAM on your computer, then
      installing more RAM should help. If your hard drive makes a lot of
      noise while your model is running, you probably need more RAM.
      <li>Use turtle size 1, 1.5, or 2, as the 2D renderings for these
      sizes are cached by NetLogo. (This only affects graphics speed in the
      2D view, not computation speed.)
      </ul>
    <p>
      In many cases, though, if you want your model to run faster, you may
      need to make some changes to the code. Usually the most obvious
      opportunity for speedup is that you're doing too many
      computations that involve all the turtles or all the patches. Often
      this can be reduced by reworking the model so that it does less
      computation per time step. The members of the <a href=
      "http://groups.yahoo.com/group/netlogo-users/">NetLogo Users
      Group</a> may be able to help with this.
    <p>
      The <a href="profiler.html">profiler extension</a> is useful for
      identifying which parts of your code are taking the most time.
    <p>
      Unless you are running the exact same strings over and over, using
      <tt>run</tt> and <tt>runresult</tt> are much slower than running code
      directly; you should avoid using these primitives on fresh strings in
      performance-critical code.
    <h3>
      <a name="multimodels" id="multimodels"></a>Can I have more than one
      model open at a time?
    </h3>
    <p>
      One instance of NetLogo can only have one model open at a time.
      (Unfortunately, it is unlikely that this will change in a future
      version, due to the engineering difficulties involved.)
    <p>
      You can have multiple models open by opening multiple instances of
      NetLogo, though. On Windows and Linux, simply start the application
      again. On a Mac, you'll need to duplicate the application (not
      the whole folder, just the application itself) in the Finder, then
      open the copy. (The copy takes up only a very small amount of
      additional disk space.)
    <h3>
      <a name="changechooser" id="changechooser"></a>Can I change the
      choices in a chooser on the fly?
    </h3>
    <p>
      No.
    <h3>
      <a name="include" id="include"></a>Can I divide the code for my model
      up into several files?
    </h3>
    <p>
      On an experimental basis, this is available using the
      <tt>__includes</tt> keyword.
    <h2>
      Programming
    </h2>
    <h3>
      <a name="logodiffs" id="logodiffs"></a>How does the NetLogo language
      differ from other Logos?
    </h3>
    <p>
      This is answered in detail at the end of the <a href=
      "programming.html">Programming Guide</a>.
    <h3>
      <a name="transition" id="transition"></a>How come my model from an
      earlier NetLogo doesn't work right?
    </h3>
    <p>
      See the <a href="transition.html">Transition Guide</a> for help.
    <h3>
      <a name="unaryminus" id="unaryminus"></a>How do I take the negative
      of a number?
    </h3>
    <p>
      Any of these ways:
    <pre>
(- x)
-1 * x
0 - x
</pre>
    <p>
      With the first way, the parentheses are required.
    <h3>
      <a name="nextpatch1" id="nextpatch1"></a>My turtle moved forward 1,
      but it's still on the same patch. Why?
    </h3>
    <p>
      If you have disabled wrapping at the world edges in your model, then
      the turtle might be at a world edge and unable to move any further.
      You can test for this using <tt>can-move?</tt>.
    <p>
      Assuming the turtle isn't hitting a world edge, moving forward 1
      is only guaranteed to take a turtle to a new patch if the
      turtle's heading is a multiple of 90 (that is, exactly north,
      south, east, or west).
    <p>
      It's because the turtle might not be standing in the center of a
      patch. It might be near the corner of a patch. For example, suppose
      your turtle is close to the southwest corner of a patch and is facing
      northeast. The length of the patch diagonal is 1.414... (the square
      root of two), so <tt>fd 1</tt> will leave the turtle near the
      northeast corner of the same patch.
    <p>
      If you don't want to have to think about these issues, one
      possibility is to write your model in such a way that your turtles
      always come to rest on patch centers. See next question.
    <h3>
      <a name="nextpatch1b" id="nextpatch1b"></a>How do I keep my turtles
      on patch centers?
    </h3>
    <p>
      A turtle is on a patch center when its <tt>xcor</tt> and
      <tt>ycor</tt> are integers.
    <p>
      You can move a turtle to the center of its current patch with either
      of these two equivalent commands:
    <pre>
move-to patch-here
setxy pxcor pycor
</pre>
    <p>
      But you'll never need to do that if you never allow turtles off
      of patch centers in the first place.
    <p>
      The <tt>sprout</tt> command creates turtles on patch centers. For
      example:
    <pre>
ask n-of 50 patches [ sprout 1 [ face one-of neighbors4 ] ]
</pre>
    <p>
      Another way for a turtle to start on a patch center is with a command
      such as this line of turtle code, which moves it to the center of a
      random patch:
    <pre>
move-to one-of patches
</pre>
    <p>
      Once a turtle is on a patch center, as long as its heading always
      stays an exact multiple of 90 (that is to say, due north, east,
      south, or west), and as it long as it moves forward or back by
      integer amounts, it will always land on patch centers.
    <p>
      See Random Grid Walk Example, in the Code Examples section of the
      Models Library, to see these code snippets in use.
    <h3>
      <a name="nextpatch2" id="nextpatch2"></a><tt>patch-ahead 1</tt> is
      reporting the same patch my turtle is already standing on. Why?
    </h3>
    <p>
      See the answer two answers up. It's the same issue.
    <p>
      This might not be the meaning of &quot;ahead&quot; you were
      expecting. With <tt>patch-ahead</tt>, you must specify the distance
      ahead that you want to look. If you want to know the next patch a
      turtle would cross into if it moved forward continuously, it is
      possible to find that out. See Next Patch Example, in the Code
      Examples section of the Models Library.
    <h3>
      <a name="vision" id="vision"></a>How do I give my turtles
      &quot;vision&quot;?
    </h3>
    <p>
      You can use <tt>in-radius</tt> to let a turtle see a circular area
      around it.
    <p>
      Several primitives let the turtle &quot;look&quot; at specific
      points. The <tt>patch-ahead</tt> primitive is useful for letting a
      turtle see what is directly in front of it. If you want the turtle to
      look in another direction besides straight ahead, try
      <tt>patch-left-and-ahead</tt> and <tt>patch-right-and-ahead</tt>.
    <p>
      If you want the turtle to have a full &quot;cone&quot; of vision, use
      the <tt>in-cone</tt> primitive.
    <p>
      You can also find out the next patch a turtle would cross into if it
      moved forward continuously. See Next Patch Example, in the Code
      Examples section of the Models Library.
    <h3>
      <a name="sensedrawing" id="sensedrawing"></a>Can agents sense
      what's in the drawing layer?
    </h3>
    <p>
      No. If you want to make marks that agents can sense, use patch
      colors.
    <h3>
      <a name="rounding" id="rounding"></a>I'm getting numbers like
      0.10000000004 and 0.799999999999 instead of 0.1 and 0.8. Why?
    </h3>
    <p>
      See the <a href="programming.html#math">&quot;Math&quot; section of
      the Programming Guide</a> for a discussion of this issue.
    <h3>
      <a name="onepointoh" id="onepointoh"></a>The documentation says that
      <tt>random-float 1</tt> might return 0 but will never return 1. What
      if I want 1 to be included?
    </h3>
    <p>
      It really doesn't matter. Even if 1 were a possible result, it
      would only come up approximately 1 in 2^64 tries, which means
      you'd be waiting hundreds of years before it ever came up exactly
      1.
    <p>
      Nonetheless, if you are convinced that it really must be possible to
      get 1, you can use <tt>precision</tt> to round your answer to a
      certain number of decimal places. For example:
    <pre>
print precision (random-float 1) 10
0.2745173723
</pre>
    <p>
      (If you use this method, note that 0 and 1 are only half as likely to
      come up as other answers. To see why this is so, consider the case
      where you only keep one digit after the decimal point. Results
      between 0 and 0.5 get rounded to 0, but results between 0.5 and 1.5
      get rounded to 1; the latter range is twice as large. If you want 0,
      0.1, 0.2, ..., 0.9, and 1 to all be equally likely, an alternative is
      to write <tt>random 11 / 10</tt>; this gives all 11 answers with
      equal probability.)
    <h3>
      <a name="twoturtles1patch" id="twoturtles1patch"></a>How can I keep
      two turtles from occupying the same patch?
    </h3>
    <p>
      See One Turtle Per Patch Example, in the Code Examples section of the
      Models Library.
    <h3>
      <a name="dead" id="dead"></a>How can I find out if a turtle is dead?
    </h3>
    <p>
      When a turtle dies, it turns into <tt>nobody</tt>. <tt>nobody</tt> is
      a special value used in NetLogo used to indicate the absence of a
      turtle or patch. So for example:
    <pre>
if turtle 0 != nobody [ ... ]
</pre>
    <p>
      You could also use <tt>is-turtle?</tt>:
    <pre>
if is-turtle? turtle 0 [ ... ]
</pre>
    <h3>
      <a name="arrays" id="arrays"></a>Does NetLogo have arrays?
    </h3>
    <p>
      Nearly all models should just use lists for this.
    <p>The usual motivation for using
      arrays in other programming languages is that they provide fast
      random access (<tt>item</tt>) and mutation (<tt>replace-item</tt>).
      But NetLogo's lists, even though they are immutable, now provide
      near constant time performance on these operations.
    <p>
      Lists in earlier versions of NetLogo (4.1 and 4.0) were simple
      singly-linked lists and therefore these operations took linear time.
      The data structure underlying NetLogo's lists now is the
      immutable Vector class from the Scala collections library. It uses
      32-wide <a href=
      "http://en.wikipedia.org/wiki/Hash_array_mapped_trie">hash array
      mapped tries</a>, as implemented by Tiark Rompf, based in part on
      work by Phil Bagwell and Rich Hickey.
    <p>
      If you are certain you want to use raw, mutable JVM arrays in your
      model, they are provided by the array extension. See the Arrays &amp;
      Tables section of the User Manual.
    <h3>
      <a name="associative" id="associative"></a>Does NetLogo have hash
      tables or associative arrays?
    </h3>
    <p>
      Yes, using the table extension. See the Arrays &amp; Tables section
      of the User Manual.
    <h3>
      <a name="neighborhoods" id="neighborhoods"></a>How can I use
      different patch &quot;neighborhoods&quot; (circular, Von Neumann,
      Moore, etc.)?
    </h3>
    <p>
      The <tt>in-radius</tt> primitives lets you access circular
      neighborhoods of any radius.
    <p>
      The <tt>neighbors</tt> primitive gives you a Moore neighborhood of
      radius 1, and the <tt>neighbors4</tt> primitive gives you a Von
      Neumann neighborhood of radius 1.
    <p>
      For Moore or Von Neumann neighborhoods of a larger radius, see Moore
      &amp; Von Neumann Example in the Code Examples section of the Models
      Library.
    <h3>
      <a name="agentsetlist" id="agentsetlist"></a>How can I convert an
      agentset to a list of agents, or vice versa?
    </h3>
    <p>
      If you want the list in a particular order, use the <tt>sort</tt> or
      <tt>sort-by</tt> primitives. The Lists section of the Programming
      Guide explains how to do this. See also Ask Ordering Example, in the
      Code Examples section of the Models Library.
    <p>
      If you want the list in a random order, here's how:
    <pre>
[self] of &lt;agentset&gt;
</pre>
    <p>
      Because all operations on agentsets are in random order, the
      resulting list is in random order.
    <p>
      To convert a list of agents to an agentset, use the
      <tt>turtle-set</tt>, <tt>patch-set</tt>, or <tt>link-set</tt>
      primitives.
    <h3>
      <a name="stoppingforeach" id="stoppingforeach"></a>How do I stop
      foreach?
    </h3>
    <p>
      To stop a foreach from executing you need to define a separate
      procedure that contains only the foreach, for example:
    <pre>
to test
  foreach [1 2 3] [
    if ? = 2 [ stop ]
    print ?
  ]
end
</pre>
    <p>
      This code will only print the number 1. The <tt>stop</tt> returns
      from the current procedure so nothing after the foreach will be
      executed either. (If the procedure is a reporter procedure, use
      <tt>report</tt> instead of <tt>stop</tt>.)
    <h3>
      <a name="listexpectedconstant" id="listexpectedconstant"></a>I'm trying to make a list. Why do I keep getting the error &quot;Expected a constant&quot;?
    </h3>
    <p>
      If a list contains only constants, you can write it down just by putting
      square brackets around it, like <tt>[1 2 3]</tt>.
    <p>
      If you want your list to contain items that may vary at runtime, the list
      cannot be written down directly.  Instead, you
      build it using the <a href="dictionary.html#list">list</a> primitive.
    <h2>
      BehaviorSpace
    </h2>
    <h3>
      <a name="tableoutoforder" id="tableoutoforder"></a>Why are the rows
      in my BehaviorSpace table results out of order?
    </h3>
    <p>
      This is normal when doing multiple runs in parallel. For a discussion
      of the issue, see the section on parallel runs in the <a href=
      "behaviorspace.html">BehaviorSpace Guide</a> section of the User
      Manual.
    <h3>
      <a name="everynticks" id="everynticks"></a>How do I measure runs
      every n ticks?
    </h3>
    <p>
      Use <tt>repeat</tt> in your experiment's go commands, e.g.:
    <pre>
repeat 10 [ go ]
</pre>
    <p>
      to measure the run after every 10 ticks. Essentially you are making
      one experiment step equal 10 ticks.
    <h3>
      <a name="bsglobals" id="bsglobals"></a>I'm varying a global
      variable I declared in the Code tab, but it doesn't work. Why?
    </h3>
    <p>
      It's probably because your setup commands or setup procedure are
      using <tt>clear-all</tt>, causing the values set by BehaviorSpace to
      be cleared.
    <p>
      One possible workaround is to change your experiment's setup
      commands to preserve the value of the variable, e.g.:
    <pre>
let old-var1 var1
setup
set var1 old-var1
</pre>
    <p>
      This works because even <tt>clear-all</tt> doesn't clear the
      values of local variables made with <tt>let</tt>
    <p>
      Another possible workaround is to change your model's setup
      procedure to use more specific clearing commands to clear only what
      you want cleared.
    <h3>
      <a name="columns" id="columns"></a>Why are some of my results cut off
      in Excel?
    </h3>
    <p>
      In some versions of Excel, spreadsheets can't have more than 256
      columns. (See <a href=
      "http://office.microsoft.com/en-us/assistance/HA010548191033.aspx">a
      Microsoft support article</a> on the subject.)
    <p>
      Possible workarounds include:
    <ul>
      <li>Use a newer version of Excel, such as Excel 2007 (Windows) or
      Excel 2008 (Mac).
      <li>Use a different program besides Excel.
      <li>Ask BehaviorSpace to generate results in table format instead of,
      or in addition to, spreadsheet format. (Excel can read our table
      format, too.)
      <li>Change your experiment so the result has fewer columns.
      </ul>
    <h2>
      NetLogo 3D
    </h2>
    <h3>
<<<<<<< HEAD
=======
      <a name="applet" id="applet"></a>Can I make a 3D applet?
    </h3>
    <p>
      No.
    <h3>
>>>>>>> 93da1ef4
      <a name="stereo" id="stereo"></a>Does NetLogo work with my
      stereoscopic device?
    </h3>
    <p>
      NetLogo supports fullscreen exclusive mode. If that is all your
      device needs then, possibly yes. However, it can be tricky to get it
      working. We don't have any such devices so it is difficult for us
      to make the process easier. If your device needs something else, for
      example, quadbuffers enabled, the answer is probably no.
    <h2>
      Extensions
    </h2>
    <h3>
      <a name="classpath" id="classpath"></a>I'm writing an extension.
      Why does the compiler say it can't find org.nlogo.api?
    </h3>
    <p>
      You need to add NetLogo.jar to your classpath when compiling.
      NetLogo.jar is included with NetLogo.
<|MERGE_RESOLUTION|>--- conflicted
+++ resolved
@@ -82,18 +82,6 @@
         installation that the without-Java installer uses?</b></a>
       </ul>
     <h3>
-<<<<<<< HEAD
-=======
-      Applets
-    </h3>
-    <ul class="smaller">
-      <li>
-        <a href="#applet"><b>Should I use applets?</b></a>
-      <li>
-        <a href="#appletjava"><b>Why don't NetLogo applets work for me?</b></a>
-      </ul>
-    <h3>
->>>>>>> 93da1ef4
       Running
     </h3>
     <ul class="smaller">
@@ -558,23 +546,6 @@
       the Java installation.
       </ul>
     <h2>
-<<<<<<< HEAD
-=======
-      Applets
-    </h2>
-     <h3>
-      <a name="applet" id="applet"><b>Should I use applets?</b></a>
-     </h3>
-    <p>No.  We don't recommend it.
-       <a href="https://github.com/NetLogo/NetLogo/wiki/Applets">Details here</a>.
-    <h3>
-      <a name="appletjava" id="appletjava"></a>Why don't NetLogo applets work for me?
-    </h3>
-    <p>In Java 7 Update 51, released in 2014, Oracle changed applet security requirements
-       such that NetLogo applets no longer work for most people.
-       <a href="https://github.com/NetLogo/NetLogo/wiki/Applets">Details here</a>.
-    <h2>
->>>>>>> 93da1ef4
       Running
     </h2>
     <h3>
@@ -1229,14 +1200,6 @@
       NetLogo 3D
     </h2>
     <h3>
-<<<<<<< HEAD
-=======
-      <a name="applet" id="applet"></a>Can I make a 3D applet?
-    </h3>
-    <p>
-      No.
-    <h3>
->>>>>>> 93da1ef4
       <a name="stereo" id="stereo"></a>Does NetLogo work with my
       stereoscopic device?
     </h3>

<!DOCTYPE html PUBLIC "-//W3C//DTD HTML 4.01//EN"
"http://www.w3.org/TR/html4/strict.dtd">
<title>
      NetLogo User Manual: FAQ (Frequently Asked Questions)
    </title>
    <link rel="stylesheet" href="netlogo.css" type="text/css">
    <meta http-equiv="Content-Type" content="text/html; charset=us-ascii">
  <h1>
      FAQ (Frequently Asked Questions)
    </h1>
    <div class="version">
      NetLogo User Manual&nbsp;&nbsp;&nbsp;
    </div>
    <p>
      Feedback from users is very valuable to us in designing and improving
      NetLogo. We'd like to hear from you. (See <a href=
      "contact.html">Contacting Us</a>.)
    <h2>
      Questions
    </h2>
    <h3>
      General
    </h3>
    <ul class="smaller">
      <li>
        <a href="#name"><b>Why is it called NetLogo?</b></a>
      <li>
        <a href="#cite"><b>How do I cite NetLogo or HubNet in a
        publication?</b></a>
      <li>
        <a href="#citemodel"><b>How do I cite a model from the Models
        Library in a publication?</b></a>
      <li>
        <a href="#history"><b>Where and when was NetLogo created?</b></a>
      <li>
        <a href="#written"><b>What programming language was NetLogo written
        in?</b></a>
      <li>
        <a href="#starlogo"><b>What's the difference between StarLogo
        and NetLogo?</b></a>
      <li>
        <a href="#license"><b>Under what license is NetLogo released? Is
        the source code available?</b></a>
      <li>
        <a href="#workshop"><b>Do you offer any workshops or other training
        opportunities for NetLogo?</b></a>
      <li>
        <a href="#books"><b>Are there any NetLogo textbooks?</b></a>
      <li>
        <a href="#translation"><b>Is NetLogo available in other languages
        besides English?</b></a>
      <li>
        <a href="#compilation"><b>Is NetLogo compiled or
        interpreted?</b></a>
      <li>
        <a href="#model"><b>Has anyone built a model of &lt;x&gt;?</b></a>
      <li>
        <a href="#reproduce"><b>Are NetLogo models runs scientifically
        reproducible?</b></a>
      <li>
        <a href="#threedsplit"><b>Will NetLogo and NetLogo 3D remain
        separate applications?</b></a>
      <li>
        <a href="#mobile"><b>Can I run NetLogo on my tablet or
        phone?</b></a>
      </ul>
    <h3>
      Downloading
    </h3>
    <ul class="smaller">
      <li>
        <a href="#multiversions"><b>Can I have multiple versions of NetLogo
        installed at the same time?</b></a>
      <li>
        <a href="#gnutar"><b>I'm on a UNIX system and I can't untar
        the download. Why?</b></a>
      <li>
        <a href="#unattended"><b>How do I install NetLogo
        unattended?</b></a>
      <li>
        <a href="#netlogo_java"><b>On Windows, how do I configure the Java
        installation that the without-Java installer uses?</b></a>
      </ul>
    <h3>
      Running
    </h3>
    <ul class="smaller">
      <li>
        <a href="#runcd"><b>Can I run NetLogo from a CD, a network drive,
        or a USB drive?</b></a>
      <li>
        <a href="#slowlaptop"><b>Why is NetLogo so much slower when I
        unplug my Windows laptop?</b></a>
      <li>
        <a href="#osxjava6"><b>Why does NetLogo require Java 6 on OS X?</b></a>
      <li>
        <a href="#linuxcompat"><b>How come NetLogo won't start up on my
        Linux machine?</b></a>
      <li>
        <a href="#windowsmemory"><b>When I try to start NetLogo on Windows
        I get an error &quot;The JVM could not be started&quot;.
        Help!</b></a>
      <li>
        <a href="#batch"><b>Can I run NetLogo from the command line,
        without the GUI?</b></a>
      <li>
        <a href="#multiprocessing"><b>Does NetLogo take advantage of
        multiple processors/cores?</b></a>
      <li>
        <a href="#cluster"><b>Can I distribute NetLogo model runs across a
        cluster or grid of computers?</b></a>
      <li>
        <a href="#autosave"><b>Is there any way to recover lost work if
        NetLogo crashes or freezes?</b></a>
      </ul>
    <h3>
      Usage
    </h3>
    <ul class="smaller">
      <li>
        <a href="#fastseemsslow"><b>When I move the speed slider all the
        way to the right, why does my model seem to stop?</b></a>
      <li>
        <a href="#paint"><b>Can I use the mouse to &quot;paint&quot; in the
        view?</b></a>
      <li>
        <a href="#howbig"><b>How big can my model be? How many turtles,
        patches, procedures, buttons, and so on can my model
        contain?</b></a>
      <li>
        <a href="#gisimport"><b>Can I use GIS data in NetLogo?</b></a>
      <li>
        <a href="#speed"><b>My model runs slowly. How can I speed it
        up?</b></a>
      <li>
        <a href="#multimodels"><b>Can I have more than one model open at a
        time?</b></a>
      <li>
        <a href="#changechooser"><b>Can I change the choices in a chooser
        on the fly?</b></a>
      <li>
        <a href="#include"><b>Can I divide the code for my model up into
        several files?</b></a>
      </ul>
    <h3>
      Programming
    </h3>
    <ul class="smaller">
      <li>
        <a href="#logodiffs"><b>How does the NetLogo language differ from
        other Logos?</b></a>
      <li>
        <a href="#transition"><b>How come my model from an earlier NetLogo
        doesn't work right?</b></a>
      <li>
        <a href="#unaryminus"><b>How do I take the negative of a
        number?</b></a>
      <li>
        <a href="#nextpatch1"><b>My turtle moved forward 1, but it's
        still on the same patch. Why?</b></a>
      <li>
        <a href="#nextpatch1b"><b>How do I keep my turtles on patch
        centers?</b></a>
      <li>
        <a href="#nextpatch2"><b><tt>patch-ahead 1</tt> is reporting the
        same patch my turtle is already standing on. Why?</b></a>
      <li>
        <a href="#vision"><b>How do I give my turtles
        &quot;vision&quot;?</b></a>
      <li>
        <a href="#sensedrawing"><b>Can agents sense what's in the
        drawing layer?</b></a>
      <li>
        <a href="#rounding"><b>I'm getting numbers like 0.10000000004
        and 0.799999999999 instead of 0.1 and 0.8. Why?</b></a>
      <li>
        <a href="#onepointoh"><b>The documentation says that
        <tt>random-float 1.0</tt> might return 0.0 but will never return
        1.0. What if I want 1.0 to be included?</b></a>
      <li>
        <a href="#neighborhoods"><b>How can I use different patch
        &quot;neighborhoods&quot; (circular, Von Neumann, Moore,
        etc.)?</b></a>
      <li>
        <a href="#twoturtles1patch"><b>How can I keep two turtles from
        occupying the same patch?</b></a>
      <li>
        <a href="#dead"><b>How can I find out if a turtle is dead?</b></a>
      <li>
        <a href="#arrays"><b>Does NetLogo have arrays?</b></a>
      <li>
        <a href="#associative"><b>Does NetLogo have hash tables or
        associative arrays?</b></a>
      <li>
        <a href="#agentsetlist"><b>How can I convert an agentset to a list,
        or vice versa?</b></a>
      <li>
        <a href="#stoppingforeach"><b>How do I stop foreach?</b></a>
      <li>
        <a href="#listexpectedconstant"><b>I'm trying to make a list.
        Why do I keep getting the error &quot;Expected a
        constant&quot;?</b></a>
      </ul>
    <h3>
      BehaviorSpace
    </h3>
    <ul class="smaller">
      <li>
        <a href="#tableoutoforder"><b>Why are the rows in my BehaviorSpace
        table results out of order?</b></a>
      <li>
        <a href="#everynticks"><b>How do I gather data every n
        ticks?</b></a>
      <li>
        <a href="#bsglobals"><b>I'm varying a global variable I
        declared in the Code tab, but it doesn't work. Why?</b></a>
      <li>
        <a href="#columns"><b>Why are some of my results cut off in
        Excel?</b></a>
      </ul>
    <h3>
      NetLogo 3D
    </h3>
    <ul class="smaller">
      <li>
        <a href="#stereo"><b>Does NetLogo 3D work with my stereoscopic
        device?</b></a>
      </ul>
    <h3>
      Extensions
    </h3>
    <ul class="smaller">
      <li>
        <a href="#classpath"><b>I'm writing an extension. Why does the
        compiler say it can't find org.nlogo.api?</b></a>
      </ul>
    <h2>
      General
    </h2>
    <h3>
      <a name="name" id="name"></a>Why is it called NetLogo?
    </h3>
    <p>
      The &quot;Logo&quot; part is because NetLogo is a dialect of the Logo
      language.
    <p>
      &quot;Net&quot; is meant to evoke the decentralized, interconnected
      nature of the phenomena you can model with NetLogo, including network
      phenomena. It also refers to HubNet, the multiuser participatory
      simulation environment included in NetLogo.
    <h3>
      <a name="cite" id="cite"></a>How do I cite NetLogo or HubNet in a
      publication?
    </h3>
    <p>
      If you use or refer to NetLogo, HubNet or a model from the NetLogo
      models library, we ask that you cite it as follows:
    <p>
      <i>NetLogo itself:</i> Wilensky, U. 1999. NetLogo. <a href=
      "http://ccl.northwestern.edu/netlogo/">http://ccl.northwestern.edu/netlogo/</a>.
      Center for Connected Learning and Computer-Based Modeling,
      Northwestern University. Evanston, IL.
    <p>
      <i>HubNet:</i> Wilensky, U. &amp; Stroup, W., 1999. HubNet. <a href=
      "http://ccl.northwestern.edu/netlogo/hubnet.html">http://ccl.northwestern.edu/netlogo/hubnet.html</a>.
      Center for Connected Learning and Computer-Based Modeling,
      Northwestern University. Evanston, IL.
    <h3>
      <a name="citemodel" id="citemodel"></a>How do I cite a model from the
      Models Library in a publication?
    </h3>
    <p>
      The correct citation is included in the &quot;Credits and
      References&quot; section of each model's Info tab.
    <h3>
      <a name="history" id="history"></a>Where and when was NetLogo
      created?
    </h3>
    <p>
      NetLogo was first created in 1999 by Uri Wilensky at the Center for
      Connected Learning and Computer-Based Modeling, then at Tufts
      University in the Boston area. NetLogo grew out of StarLogoT, which
      was authored by Wilensky in 1997. In 2000, the CCL moved to
      Northwestern University, in the Chicago area. NetLogo 1.0 came out in
      2002, 2.0 in 2003, 3.0 in 2005, 4.0 in 2007, 4.1 in 2009, and 5.0 in
      2012.
    <h3>
      <a name="written" id="written"></a>What programming language was
      NetLogo written in?
    </h3>
    <p>
      NetLogo is written mostly in Scala, with some parts in Java. (Scala
      code compiles to Java byte code and is fully interoperable with Java
      and other JVM languages.)
    <h3>
      <a name="starlogo" id="starlogo"></a>What's the relationship
      between StarLogo and NetLogo?
    </h3>
    <p>
      The original StarLogo began at the MIT Media Lab in 1989 and ran on
      the Connection Machine. Later versions were developed for Macintosh
      computers: MacStarLogo (1994, MIT) and StarLogoT (1997, Tufts).
    <p>
      Today there are two StarLogo descendents under active development:
      NetLogo (from the CCL at Northwestern University) and StarLogo TNG
      (from MIT). NetLogo is the most widely used agent-based modeling
      environment in both education and research. StarLogo TNG is
      distinguished by its programming interface based on colored blocks.
    <h3>
      <a name="license" id="license"></a>Under what license is NetLogo
      released? Is the source code available?
    </h3>
    <p>
      NetLogo is free, open source software under the <a href=
      "http://www.gnu.org/licenses/gpl-2.0.html">GPL (GNU General Public
      License), version 2</a>, or (at your option) any later version.
    <p>
      Commercial licenses are also available. To inquire about commercial
      licenses, please contact Uri Wilensky at <a href=
      "mailto:uri@northwestern.edu">uri@northwestern.edu</a>.
    <p>
      The source code is <a href="https://github.com/NetLogo/NetLogo">on
      GitHub, here</a>. Development discussion is on the <a href=
      "http://groups.google.com/group/netlogo-devel">netlogo-devel</a>
      group.
    <p>
      The User Manual is published under a Creative Commons
      Attribution-ShareAlike license (<a href=
      "http://creativecommons.org/licenses/by-sa/3.0/">CC BY-SA 3.0</a>).
    <p>
      Source code for all of the extensions bundled with NetLogo is
      <a href="https://github.com/NetLogo/">on GitHub, here</a>. Most of
      the extensions are in the public domain (<a href=
      "http://creativecommons.org/about/cc0">CC0 notice</a>). Other
      extensions are released under open source licenses. See each
      extension's README for details.
    <p>
      The Code Examples in the Models Library are in the public domain
      (<a href="http://creativecommons.org/about/cc0">CC0 notice</a>).
    <p>
      The rest of the models in the Models Library are provided under a
      variety of licenses. Some are public domain and some are open source,
      but most are under the Creative Commons Attribution-ShareAlike
      license (<a href=
      "http://creativecommons.org/licenses/by-nc-sa/3.0/">CC BY-NC-SA</a>),
      which is not an open source license, though the models are free for
      noncommercial distribution and use.
    <p>
      See each model's Info tab to check its particular license.
    <p>
      The models are in a public Git repository <a href=
      "https://github.com/NetLogo/models">here</a>.
    <h3>
      <a name="workshop" id="workshop"></a>Do you offer any workshops or
      other training opportunities for NetLogo?
    </h3>
    <p>
      We offer workshops from time to time. If a workshop has been
      scheduled, we will announce it on the <a href=
      "http://groups.yahoo.com/group/netlogo-users/">NetLogo Users
      Group</a>.
    <h3>
      <a name="books" id="books"></a>Are there any NetLogo textbooks?
    </h3>
    <p>
      The CCL has published a textbook (written by the author of NetLogo)
      that gives an introduction to agent-based modeling methods using NetLogo.
      It goes step by step with coding examples how to design, build, revise,
      and analyze models. And it presents some advanced techniques.
    <p>
      See <a href="http://www.intro-to-abm.com">www.intro-to-abm.com</a> for more
      information on that textbook.
    <p>
      See the Textbooks section of our <a href=
      "http://ccl.northwestern.edu/netlogo/resources.shtml">Resources</a>
      page.
    <p>
      We at the CCL have hoped to write several more NetLogo textbooks.
      These could be aimed at different audiences, such as: middle school,
      high school, undergraduate course in modeling or complexity, practical
      guide for interested adults.
    <p>
      Unfortunately, we have not yet been able to find the time to make these
      happen. If anyone from the user community would like to collaborate on
      such a venture, please let us know. We would welcome it.
    <h3>
      <a name="translation" id="translation"></a>Is NetLogo available in
      other languages besides English?
    </h3>
    <p>
      Volunteers have translated the user manual into Chinese and Czech.
      The translated versions are available from the NetLogo web site.
    <p>
      So far, the NetLogo user interface has been localized in English,
      Spanish, Chinese, and Russian. All four languages are included in the
      standard download.
    <p>
      We are seeking volunteers to complete and improve these localizations
      and to translate the NetLogo software and manual into as many other
      languages as possible. If you're able to help in this endeavor,
      please <a href="contact.html">contact us</a>.
    <h3>
      <a name="compilation" id="compilation"></a>Is NetLogo compiled or
      interpreted?
    </h3>
    <p>
      Short answer: some of both.
    <p>
      Long answer: NetLogo does include a compiler that generates Java byte
      code. However, this compiler does not yet support the entire
      language, so some parts of user code remain interpreted. Note that
      our compiler generates Java byte code, and Java virtual machines have
      &quot;just-in-time&quot; compilers that in turn compile Java byte
      code all the way to native code, so much user code is ultimately
      translated to native code.
    <h3>
      <a name="model" id="model"></a>Has anyone built a model of &lt;x&gt;?
    </h3>
    <p>
      Try looking at the <a href=
      "http://ccl.northwestern.edu/netlogo/models/">NetLogo Models
      Library</a>, the <a href="http://modelingcommons.org/">NetLogo
      Modeling Commons</a>, our <a href=
      "http://ccl.northwestern.edu/netlogo/models/community/">Community
      Models</a> page, and our <a href=
      "http://ccl.northwestern.edu/netlogo/references.shtml">list of
      references to NetLogo in outside works</a>.
    <p>
      You might also ask the question on the <a href=
      "http://groups.yahoo.com/group/netlogo-users/">NetLogo Users
      Group</a> and/or search past messages on the group.
    <h3>
      <a name="reproduce" id="reproduce"></a>Are NetLogo models runs
      scientifically reproducible?
    </h3>
    <p>
      Yes. NetLogo's pseudorandom number generator and agent scheduling
      algorithms are deterministic, and NetLogo always uses Java's
      &quot;strict math&quot; library, which gives bit-for-bit identical
      results regardless of platform. But keep the following cautions in
      mind:
    <ul>
      <li>If your model uses random numbers, then in order to get
      reproducible behavior, you must use the <tt>random-seed</tt> command
      to set the random seed in advance, so that your model will receive
      the exact same sequence of random numbers every time. Remember that
      agentsets are always in random order, so anything you do with
      agentsets uses random numbers.
      <li>If your model uses the <tt>every</tt> or <tt>wait</tt> commands
      in such a way that affects the outcome of the model, then you may get
      different results on different computers, or even on the same
      computer, since the model may run at a different speed.
      <li>In order to reproduce model runs exactly, you must be using the
      exact same version of NetLogo. The details of the agent scheduling
      mechanism and the random number generator may change between NetLogo
      versions, and other changes (bugfixes in the engine, language
      changes, and so forth) may also affect the behavior of your model.
      (Then again, they may not.)
      <li>We have expended every effort to make NetLogo model runs fully
      reproducible, but of course this can never truly be an iron-clad
      guarantee, due not only to the possibility of random hardware
      failure, but also the possibility of human error in the design of:
      your model, NetLogo, your Java VM, your hardware, and so on.
      </ul>
    <h3>
      <a name="threedsplit" id="threedsplit"></a>Will NetLogo and NetLogo
      3D remain separate?
    </h3>
    <p>
      For now, yes. NetLogo 3D is included with NetLogo, but it is still a
      separate application.
    <p>
      Ideally a single unified application would support both 2D and 3D
      modeling. We would design the 3D world support so it doesn't get
      in the way when you are building 2D models. Models built in NetLogo
      3D might require changes in order to run in the hypothetical unified
      application.
    <h3>
      <a name="mobile" id="mobile"></a>Can I run NetLogo on my phone or
      tablet?
    </h3>
    <p>
      No. Neither iOS, nor Android, nor Windows RT supports running Java
      applications such as NetLogo.
    <p>
      We are working on an alternate implementation of NetLogo on a
      JavaScript and HTML5 base, instead of Java. It will work on a variety
      of tablets and phones. We don't know yet when it will be ready,
      and we expect that for a long time it will only support a subset of
      the features in desktop NetLogo. The many person-years of development
      effort that have gone into the Java version can't cheaply or
      easily be replicated on another platform.
    <p>
      For technical details on this new project, go <a href=
      "https://github.com/NetLogo/NetLogo/wiki/Tortoise">here</a>.
    <h2>
      Downloading
    </h2>
    <h3>
      <a name="multiversions" id="multiversions"></a>Can I have multiple
      versions of NetLogo installed at the same time?
    </h3>
    <p>
      Yes. When you install NetLogo, the folder that is created contains
      has the version number in its name, so multiple versions can coexist.
    <p>
      On Windows systems, whichever version you installed last will be the
      version that opens when you double click a model file in Windows
      Explorer. On Macs, you can control what version opens via &quot;Get
      Info&quot; in the Finder.
    <h3>
      <a name="gnutar" id="gnutar"></a>I'm on a UNIX system and I
      can't untar the download. Why?
    </h3>
    <p>
      Some of the files in the tarball have long pathnames, too long for
      the standard tar format. You must use the GNU version of tar instead
      (or another program which understands the GNU tar extensions). On
      some systems, the GNU version of tar is available under the name
      &quot;gnutar&quot;. You can find out if you are already using the GNU
      version by typing <tt>tar --version</tt> and seeing if the output
      says &quot;tar (GNU tar)&quot;.
    <h3>
      <a name="unattended" id="unattended">How do I install NetLogo
      unattended?</a>
    </h3>
    <p>
      It depends on which platform you are using.
    <ul>
      <li>
        <p>
          <b>Linux:</b> Untar NetLogo into the appropriate place.
        <p>
          <b>Mac:</b> Copy the NetLogo directory from the disk image into
          the Applications folder.
        <li>
        <p>
          <b>Windows:</b>
        <p>
          Run the installer from the command line using the -q option:
        <pre>
NetLogo@@@VERSION@@@Installer.exe -q
</pre>
      </ul>
    <h3>
      <a name="netlogo_java" id="netlogo_java"><b>On Windows, how do I
      configure the Java installation that the without-Java installer
      uses?</b></a>
    </h3>
    <p>
      The without-Java installer automatically searches for appropriate
      Java installations on your machine. If you wish to direct NetLogo to
      a particular installation you may do so by setting the environment
      variable NETLOGO_JAVA to the full path of the installation.
    <ul>
      <li>Go to the Start Menu -&gt; Control Panel -&gt; System.
      <li>Switch to the &quot;Advanced&quot; panel
      <li>Press the &quot;Environment Variables&quot; button.
      <li>Add NETLOGO_JAVA as a variable and set the value to the path of
      the Java installation.
      </ul>
    <h2>
      Running
    </h2>
    <h3>
      <a name="runcd" id="runcd"></a>Can I run NetLogo from a CD, a network
      drive, or a USB drive?
    </h3>
    <p>
      Yes. NetLogo runs fine from any file system, including read-only file
      systems.
    <h3>
      <a name="slowlaptop" id="slowlaptop"></a>Why is NetLogo so much
      slower when I unplug my Windows laptop?
    </h3>
    <p>
      Your computer is switching to power saving mode when unplugged.
      It's normal for this to reduce speed a little, but unfortunately
      there is a bug in Java that drastically slows down Swing
      applications, including NetLogo.
    <p>
      One workaround is to change the power settings on your computer so it
      doesn't go into power saving mode when you unplug it. (If you do
      this, your battery won't last as long.)
    <p>
      Another workaround is to run NetLogo with an option recommended by
      Oracle, by editing the NetLogo @@@VERSION@@@.vmoptions file, found in
      the NetLogo directory (under Program Files on your hard drive, unless
      you installed NetLogo in a different location). Add on a new line:
    <pre>
-Dsun.java2d.ddoffscreen=false
</pre>
    <p>
      You can see the details of the Java bug and vote for Oracle to fix it
      <a href=
      "http://bugs.sun.com/bugdatabase/view_bug.do?bug_id=5095398">here</a>.
    <h3>
      <a name="osxjava6" id="linuxcompat"></a>Why does NetLogo require Java 6
      on OS X?
    </h3>
    <p>
      For backwards compatibility, the 5.x line of NetLogo will continue to
      require that Java 6 from Apple be installed.  While this is not optimal for users
      who wish to keep up to date with their software, the effort to move
      away from Java 6 in NetLogo 5.x was deemed too great.
    <p>
      Future versions of NetLogo will run on newer versions of Java, requiring
      at least Java 7.
    <h3>
      <a name="linuxcompat" id="linuxcompat"></a>How come NetLogo won't
      start up on my Linux machine?
    </h3>
    <p>
      We recommend Oracle's Java runtime when using NetLogo on Linux.
    <p>
<<<<<<< HEAD
      In theory, any Java 7 or later runtime will run NetLogo. In
      practice, some Java implementations aren't high enough
      quality. Recent versions of OpenJDK should work; older
      ones may not.  GNU libgcj does not work.
=======
      In theory, any Java 6 or later runtime will run NetLogo. In practice,
      some Java implementations aren't high enough quality. Recent
      versions of OpenJDK should work; older ones may not. GNU libgcj does
      not work.
>>>>>>> 1ece22d9
    <p>
      Ubuntu users should consult <a href=
      "http://help.ubuntu.com/community/Java">http://help.ubuntu.com/community/Java</a>.
    <h3>
      <a name="windowsmemory" id="windowsmemory"></a>When I try to start
      NetLogo on Windows I get an error &quot;The JVM could not be
      started&quot;. Help!
    </h3>
    <p>
      A nearly certain fix is to use a text editor to edit the NetLogo
      @@@VERSION@@@.vmoptions file (found in the NetLogo directory, by
      default in C:\Program Files):
    <pre>
-Xmx1024m
</pre>
    <p>
      Try changing the 1024m a smaller number like 512m. This should permit
      NetLogo to start, although the lower heap size limit may affect your
      ability to run models with many agents. (See <a href="#howbig">How
      big can my model be?</a>.)
    <p>
      If running with the lower heap size limit is unacceptable, read on.
    <p>
      Some Windows systems have trouble allocating large amounts of
      contiguous virtual memory. Upgrading to a newer version of Windows
      may help.
    <p>
      Running Windows in 64-bit mode instead of 32-bit mode may also help.
      Double check that Windows is actually running in 64-bit mode; see
      <a href=
      "http://windows.microsoft.com/en-US/windows-vista/32-bit-and-64-bit-Windows-frequently-asked-questions">
      Microsoft's FAQ page on 64-bit Windows</a>.
    <h3>
      <a name="batch" id="batch"></a>Can I run NetLogo from the command
      line, without the GUI?
    </h3>
    <p>
      Yes. The easiest way is to set up your model run or runs as a
      BehaviorSpace experiment. No additional programming is required. See
      the <a href="behaviorspace.html">BehaviorSpace Guide</a> for details.
    <p>
      Another option is to use our Controlling API. Some light Java
      programming is required. See the <a href=
      "https://github.com/NetLogo/NetLogo/wiki/Controlling-API">Controlling
      API Guide</a> for details and sample code.
    <h3>
      <a name="multiprocessing" id="multiprocessing"></a>Does NetLogo take
      advantage of multiple processors?
    </h3>
    <p>
      Only when using BehaviorSpace. BehaviorSpace does parallel runs, one
      per processor.
    <p>
      For a single model run, only one processor is used.
    <p>
      We are seeking funding to make it possible to split a single model
      run across multiple processors or multiple computers.
    <h3>
      <a name="cluster" id="cluster"></a>Can I distribute NetLogo model
      runs across a cluster or grid of computers?
    </h3>
    <p>
      Many of the same comments in the previous answer apply. It is not
      possible to split a single model run across multiple computers, but
      you can have each machine in a cluster doing one or more separate,
      independent model runs, using either BehaviorSpace or our Controlling
      API. We don't have automated support for splitting the runs
      across clusters, so you'll need to arrange that yourself.
    <p>
      Various users are already using NetLogo on clusters, with a variety
      of hardware and software. You can seek them out on the <a href=
      "http://groups.yahoo.com/group/netlogo-users/">NetLogo Users
      Group</a>.
    <h3>
      <a name="autosave" id="autosave">Is there any way to recover lost
      work if NetLogo crashes or freezes?</a>
    </h3>
    <p>
      Yes. NetLogo auto-saves files as you are working on them. The
      auto-save files can be found in your OS-specific temporary directory.
      On most Unix-like systems (including MacOS) that is <tt>/tmp</tt>. On
      Windows XP, logs can be found in <tt>C:\Documents and
      Settings\&lt;user&gt;\Local Settings\Temp</tt>, where
      <tt>&lt;user&gt;</tt> is the logged in user and on Windows Vista the
      logs can be found in
      <tt>C:\Users\&lt;user&gt;\AppData\Local\Temp</tt>. The files are
      named according to the following format:
      <tt>autosave_yyyy-MM-dd.HH_mm_ss.nlogo</tt> where the time and date
      are the time and date the model was opened.
    <h2>
      Usage
    </h2>
    <h3>
      <a name="fastseemsslow" id="fastseemsslow"></a>When I move the speed
      slider all the way to the right, why does my model seem to stop?
    </h3>
    <p>
      The only way NetLogo can make your model run faster is by updating
      the view less frequently. As you move the speed slider to the right,
      view updates become less and less frequent. Since view updates take
      time, that means more speed.
    <p>
      However, fewer updates also means that the updates come farther
      apart. When several seconds pass between updates, it may seem like
      your model has stopped. It hasn't. It's running at full
      speed. Watch the tick counter! (If your model uses it. If it
      doesn't, watch something else, like a plot.)
    <p>
      To get a feel for what's going on, try moving the slider to the
      right gradually rather than suddenly. If you find the updates too
      infrequent at the rightmost position, just don't push the slider
      that far.
    <h3>
      <a name="paint" id="paint"></a>Can I use the mouse to
      &quot;paint&quot; in the view?
    </h3>
    <p>
      NetLogo does not have a built-in set of painting tools for painting
      in the view. But with only a few lines of code, you can add painting
      capability to your model. To see how it's done, look at Mouse
      Example, in the Code Examples section of the Models Library. The same
      techniques can be used to let the user interact with your model using
      the mouse in other ways, too.
    <p>
      Another possibility is to create an image in another program and
      import it using the import items on the File menu or the
      <tt>import-*</tt> primitives.
    <h3>
      <a name="howbig" id="howbig"></a>How big can my model be? How many
      turtles, patches, procedures, buttons, and so on can my model
      contain?
    </h3>
    <p>
      We have tested NetLogo with models that use hundreds of megabytes of
      RAM and they work fine. We haven't tested models that use
      gigabytes of RAM, though. Theoretically it should work, but you might
      hit some limits that are inherent in the underlying Java VM and/or
      operating system (either designed-in limits, or bugs).
    <p>
      The NetLogo engine has no fixed limits on size. By default, though,
      NetLogo ships with a one-gigabyte ceiling (or 512 MB on some Windows
      systems) on how much total RAM it can use. If your model exceeds that
      limit, you'll get an OutOfMemoryError dialog.
    <p>
      If you are using BehaviorSpace, note that doing runs in parallel will
      multiply your RAM usage accordingly.
    <p>
      Here's how to raise the limit if you need to:
    <ul>
      <li>
        <b>Windows:</b> Edit this section of the &quot;NetLogo
        @@@VERSION@@@.vmoptions&quot; file in the NetLogo folder:
        <pre>
-Xmx1024m
</pre>
      <li>
        <b>Mac OS X:</b> Edit the Contents/Info.plist file in the NetLogo
        application package. (You can reach this file by control-clicking
        the application in the Finder and choosing &quot;Show Package
        Contents&quot; from the popup menu.) The relevant section is this;
        the last number (1024) is the one-gigabyte ceiling:
        <pre>
&lt;key&gt;VMOptions&lt;/key&gt;
&lt;string&gt;-XX:MaxPermSize=128m -Xmx1024m&lt;/string&gt;
</pre>
      <li>
        <b>Other:</b> Edit the <tt>netlogo.sh</tt> script (or a copy),
        changing the <code>-Xmx</code> number to the desired value.
      </ul>
    <p>
      On all platforms, the JVM may not be able to use all of the RAM on
      your system to run NetLogo unless you are running a 64-bit OS on a
      64-bit JVM. On recent Macs running recent Mac OS X versions, the JVM
      is always 64-bit and you don't need to do anything special. On
      Windows and Linux, you may need to make configuration changes in
      order to switch from 32-bit to 64-bit mode. The members of the
      <a href="http://groups.yahoo.com/group/netlogo-users/">NetLogo Users
      Group</a> may be able to help with this.
    <h3>
      <a name="gisimport" id="gisimport"></a>Can I use GIS data in NetLogo?
    </h3>
    <p>
      Yes, many users are using GIS data with NetLogo. The most complete
      way to do that is with the GIS extension. See the <a href=
      "gis.html">GIS Extension Guide</a>.
    <p>
      A simpler way is to use <tt>import-pcolors</tt>, but that only works
      for importing maps that are images, not maps in other formats.
    <p>
      It is also possible to write NetLogo code that reads GIS data using
      our file I/O primitives such as <tt>file-open</tt>. For example, see
      the Grand Canyon model in the Earth Science section of Sample Models.
    <h3>
      <a name="speed" id="speed"></a>My model runs slowly. How can I speed
      it up?
    </h3>
    <p>
      Here's some ways to make it run faster without changing the
      structure of the code:
    <ul>
      <li>Use tick-based view updates, not continuous updates.
      <li>Decrease the frequency of view updates by pushing the speed
      slider to the right, or turn updates off using the checkbox.
      <li>If your model is using all available RAM on your computer, then
      installing more RAM should help. If your hard drive makes a lot of
      noise while your model is running, you probably need more RAM.
      <li>Use turtle size 1, 1.5, or 2, as the 2D renderings for these
      sizes are cached by NetLogo. (This only affects graphics speed in the
      2D view, not computation speed.)
      </ul>
    <p>
      In many cases, though, if you want your model to run faster, you may
      need to make some changes to the code. Usually the most obvious
      opportunity for speedup is that you're doing too many
      computations that involve all the turtles or all the patches. Often
      this can be reduced by reworking the model so that it does less
      computation per time step. The members of the <a href=
      "http://groups.yahoo.com/group/netlogo-users/">NetLogo Users
      Group</a> may be able to help with this.
    <p>
      The <a href="profiler.html">profiler extension</a> is useful for
      identifying which parts of your code are taking the most time.
    <p>
      Unless you are running the exact same strings over and over, using
      <tt>run</tt> and <tt>runresult</tt> are much slower than running code
      directly; you should avoid using these primitives on fresh strings in
      performance-critical code.
    <h3>
      <a name="multimodels" id="multimodels"></a>Can I have more than one
      model open at a time?
    </h3>
    <p>
      One instance of NetLogo can only have one model open at a time.
      (Unfortunately, it is unlikely that this will change in a future
      version, due to the engineering difficulties involved.)
    <p>
      You can have multiple models open by opening multiple instances of
      NetLogo, though. On Windows and Linux, simply start the application
      again. On a Mac, you'll need to duplicate the application (not
      the whole folder, just the application itself) in the Finder, then
      open the copy. (The copy takes up only a very small amount of
      additional disk space.)
    <h3>
      <a name="changechooser" id="changechooser"></a>Can I change the
      choices in a chooser on the fly?
    </h3>
    <p>
      No.
    <h3>
      <a name="include" id="include"></a>Can I divide the code for my model
      up into several files?
    </h3>
    <p>
      On an experimental basis, this is available using the
      <tt>__includes</tt> keyword.
    <h2>
      Programming
    </h2>
    <h3>
      <a name="logodiffs" id="logodiffs"></a>How does the NetLogo language
      differ from other Logos?
    </h3>
    <p>
      This is answered in detail at the end of the <a href=
      "programming.html">Programming Guide</a>.
    <h3>
      <a name="transition" id="transition"></a>How come my model from an
      earlier NetLogo doesn't work right?
    </h3>
    <p>
      See the <a href="transition.html">Transition Guide</a> for help.
    <h3>
      <a name="unaryminus" id="unaryminus"></a>How do I take the negative
      of a number?
    </h3>
    <p>
      Any of these ways:
    <pre>
(- x)
-1 * x
0 - x
</pre>
    <p>
      With the first way, the parentheses are required.
    <h3>
      <a name="nextpatch1" id="nextpatch1"></a>My turtle moved forward 1,
      but it's still on the same patch. Why?
    </h3>
    <p>
      If you have disabled wrapping at the world edges in your model, then
      the turtle might be at a world edge and unable to move any further.
      You can test for this using <tt>can-move?</tt>.
    <p>
      Assuming the turtle isn't hitting a world edge, moving forward 1
      is only guaranteed to take a turtle to a new patch if the
      turtle's heading is a multiple of 90 (that is, exactly north,
      south, east, or west).
    <p>
      It's because the turtle might not be standing in the center of a
      patch. It might be near the corner of a patch. For example, suppose
      your turtle is close to the southwest corner of a patch and is facing
      northeast. The length of the patch diagonal is 1.414... (the square
      root of two), so <tt>fd 1</tt> will leave the turtle near the
      northeast corner of the same patch.
    <p>
      If you don't want to have to think about these issues, one
      possibility is to write your model in such a way that your turtles
      always come to rest on patch centers. See next question.
    <h3>
      <a name="nextpatch1b" id="nextpatch1b"></a>How do I keep my turtles
      on patch centers?
    </h3>
    <p>
      A turtle is on a patch center when its <tt>xcor</tt> and
      <tt>ycor</tt> are integers.
    <p>
      You can move a turtle to the center of its current patch with either
      of these two equivalent commands:
    <pre>
move-to patch-here
setxy pxcor pycor
</pre>
    <p>
      But you'll never need to do that if you never allow turtles off
      of patch centers in the first place.
    <p>
      The <tt>sprout</tt> command creates turtles on patch centers. For
      example:
    <pre>
ask n-of 50 patches [ sprout 1 [ face one-of neighbors4 ] ]
</pre>
    <p>
      Another way for a turtle to start on a patch center is with a command
      such as this line of turtle code, which moves it to the center of a
      random patch:
    <pre>
move-to one-of patches
</pre>
    <p>
      Once a turtle is on a patch center, as long as its heading always
      stays an exact multiple of 90 (that is to say, due north, east,
      south, or west), and as it long as it moves forward or back by
      integer amounts, it will always land on patch centers.
    <p>
      See Random Grid Walk Example, in the Code Examples section of the
      Models Library, to see these code snippets in use.
    <h3>
      <a name="nextpatch2" id="nextpatch2"></a><tt>patch-ahead 1</tt> is
      reporting the same patch my turtle is already standing on. Why?
    </h3>
    <p>
      See the answer two answers up. It's the same issue.
    <p>
      This might not be the meaning of &quot;ahead&quot; you were
      expecting. With <tt>patch-ahead</tt>, you must specify the distance
      ahead that you want to look. If you want to know the next patch a
      turtle would cross into if it moved forward continuously, it is
      possible to find that out. See Next Patch Example, in the Code
      Examples section of the Models Library.
    <h3>
      <a name="vision" id="vision"></a>How do I give my turtles
      &quot;vision&quot;?
    </h3>
    <p>
      You can use <tt>in-radius</tt> to let a turtle see a circular area
      around it.
    <p>
      Several primitives let the turtle &quot;look&quot; at specific
      points. The <tt>patch-ahead</tt> primitive is useful for letting a
      turtle see what is directly in front of it. If you want the turtle to
      look in another direction besides straight ahead, try
      <tt>patch-left-and-ahead</tt> and <tt>patch-right-and-ahead</tt>.
    <p>
      If you want the turtle to have a full &quot;cone&quot; of vision, use
      the <tt>in-cone</tt> primitive.
    <p>
      You can also find out the next patch a turtle would cross into if it
      moved forward continuously. See Next Patch Example, in the Code
      Examples section of the Models Library.
    <h3>
      <a name="sensedrawing" id="sensedrawing"></a>Can agents sense
      what's in the drawing layer?
    </h3>
    <p>
      No. If you want to make marks that agents can sense, use patch
      colors.
    <h3>
      <a name="rounding" id="rounding"></a>I'm getting numbers like
      0.10000000004 and 0.799999999999 instead of 0.1 and 0.8. Why?
    </h3>
    <p>
      See the <a href="programming.html#math">&quot;Math&quot; section of
      the Programming Guide</a> for a discussion of this issue.
    <h3>
      <a name="onepointoh" id="onepointoh"></a>The documentation says that
      <tt>random-float 1</tt> might return 0 but will never return 1. What
      if I want 1 to be included?
    </h3>
    <p>
      It really doesn't matter. Even if 1 were a possible result, it
      would only come up approximately 1 in 2^64 tries, which means
      you'd be waiting hundreds of years before it ever came up exactly
      1.
    <p>
      Nonetheless, if you are convinced that it really must be possible to
      get 1, you can use <tt>precision</tt> to round your answer to a
      certain number of decimal places. For example:
    <pre>
print precision (random-float 1) 10
0.2745173723
</pre>
    <p>
      (If you use this method, note that 0 and 1 are only half as likely to
      come up as other answers. To see why this is so, consider the case
      where you only keep one digit after the decimal point. Results
      between 0 and 0.5 get rounded to 0, but results between 0.5 and 1.5
      get rounded to 1; the latter range is twice as large. If you want 0,
      0.1, 0.2, ..., 0.9, and 1 to all be equally likely, an alternative is
      to write <tt>random 11 / 10</tt>; this gives all 11 answers with
      equal probability.)
    <h3>
      <a name="twoturtles1patch" id="twoturtles1patch"></a>How can I keep
      two turtles from occupying the same patch?
    </h3>
    <p>
      See One Turtle Per Patch Example, in the Code Examples section of the
      Models Library.
    <h3>
      <a name="dead" id="dead"></a>How can I find out if a turtle is dead?
    </h3>
    <p>
      When a turtle dies, it turns into <tt>nobody</tt>. <tt>nobody</tt> is
      a special value used in NetLogo used to indicate the absence of a
      turtle or patch. So for example:
    <pre>
if turtle 0 != nobody [ ... ]
</pre>
    <p>
      You could also use <tt>is-turtle?</tt>:
    <pre>
if is-turtle? turtle 0 [ ... ]
</pre>
    <h3>
      <a name="arrays" id="arrays"></a>Does NetLogo have arrays?
    </h3>
    <p>
      Nearly all models should just use lists for this.
    <p>
      The usual motivation for using arrays in other programming languages
      is that they provide fast random access (<tt>item</tt>) and mutation
      (<tt>replace-item</tt>). But NetLogo's lists, even though they
      are immutable, now provide near constant time performance on these
      operations.
    <p>
      Lists in earlier versions of NetLogo (4.1 and 4.0) were simple
      singly-linked lists and therefore these operations took linear time.
      The data structure underlying NetLogo's lists now is the
      immutable Vector class from the Scala collections library. It uses
      32-wide <a href=
      "http://en.wikipedia.org/wiki/Hash_array_mapped_trie">hash array
      mapped tries</a>, as implemented by Tiark Rompf, based in part on
      work by Phil Bagwell and Rich Hickey.
    <p>
      If you are certain you want to use raw, mutable JVM arrays in your
      model, they are provided by the array extension. See the Arrays &amp;
      Tables section of the User Manual.
    <h3>
      <a name="associative" id="associative"></a>Does NetLogo have hash
      tables or associative arrays?
    </h3>
    <p>
      Yes, using the table extension. See the Arrays &amp; Tables section
      of the User Manual.
    <h3>
      <a name="neighborhoods" id="neighborhoods"></a>How can I use
      different patch &quot;neighborhoods&quot; (circular, Von Neumann,
      Moore, etc.)?
    </h3>
    <p>
      The <tt>in-radius</tt> primitives lets you access circular
      neighborhoods of any radius.
    <p>
      The <tt>neighbors</tt> primitive gives you a Moore neighborhood of
      radius 1, and the <tt>neighbors4</tt> primitive gives you a Von
      Neumann neighborhood of radius 1.
    <p>
      For Moore or Von Neumann neighborhoods of a larger radius, see Moore
      &amp; Von Neumann Example in the Code Examples section of the Models
      Library.
    <h3>
      <a name="agentsetlist" id="agentsetlist"></a>How can I convert an
      agentset to a list of agents, or vice versa?
    </h3>
    <p>
      If you want the list in a particular order, use the <tt>sort</tt> or
      <tt>sort-by</tt> primitives. The Lists section of the Programming
      Guide explains how to do this. See also Ask Ordering Example, in the
      Code Examples section of the Models Library.
    <p>
      If you want the list in a random order, here's how:
    <pre>
[self] of &lt;agentset&gt;
</pre>
    <p>
      Because all operations on agentsets are in random order, the
      resulting list is in random order.
    <p>
      To convert a list of agents to an agentset, use the
      <tt>turtle-set</tt>, <tt>patch-set</tt>, or <tt>link-set</tt>
      primitives.
    <h3>
      <a name="stoppingforeach" id="stoppingforeach"></a>How do I stop
      foreach?
    </h3>
    <p>
      To stop a foreach from executing you need to define a separate
      procedure that contains only the foreach, for example:
    <pre>
to test
  foreach [1 2 3] [
    if ? = 2 [ stop ]
    print ?
  ]
end
</pre>
    <p>
      This code will only print the number 1. The <tt>stop</tt> returns
      from the current procedure so nothing after the foreach will be
      executed either. (If the procedure is a reporter procedure, use
      <tt>report</tt> instead of <tt>stop</tt>.)
    <h3>
      <a name="listexpectedconstant" id="listexpectedconstant"></a>I'm
      trying to make a list. Why do I keep getting the error &quot;Expected
      a constant&quot;?
    </h3>
    <p>
      If a list contains only constants, you can write it down just by
      putting square brackets around it, like <tt>[1 2 3]</tt>.
    <p>
      If you want your list to contain items that may vary at runtime, the
      list cannot be written down directly. Instead, you build it using the
      <a href="dictionary.html#list">list</a> primitive.
    <h2>
      BehaviorSpace
    </h2>
    <h3>
      <a name="tableoutoforder" id="tableoutoforder"></a>Why are the rows
      in my BehaviorSpace table results out of order?
    </h3>
    <p>
      This is normal when doing multiple runs in parallel. For a discussion
      of the issue, see the section on parallel runs in the <a href=
      "behaviorspace.html">BehaviorSpace Guide</a> section of the User
      Manual.
    <h3>
      <a name="everynticks" id="everynticks"></a>How do I measure runs
      every n ticks?
    </h3>
    <p>
      Use <tt>repeat</tt> in your experiment's go commands, e.g.:
    <pre>
repeat 10 [ go ]
</pre>
    <p>
      to measure the run after every 10 ticks. Essentially you are making
      one experiment step equal 10 ticks.
    <h3>
      <a name="bsglobals" id="bsglobals"></a>I'm varying a global
      variable I declared in the Code tab, but it doesn't work. Why?
    </h3>
    <p>
      It's probably because your setup commands or setup procedure are
      using <tt>clear-all</tt>, causing the values set by BehaviorSpace to
      be cleared.
    <p>
      One possible workaround is to change your experiment's setup
      commands to preserve the value of the variable, e.g.:
    <pre>
let old-var1 var1
setup
set var1 old-var1
</pre>
    <p>
      This works because even <tt>clear-all</tt> doesn't clear the
      values of local variables made with <tt>let</tt>
    <p>
      Another possible workaround is to change your model's setup
      procedure to use more specific clearing commands to clear only what
      you want cleared.
    <h3>
      <a name="columns" id="columns"></a>Why are some of my results cut off
      in Excel?
    </h3>
    <p>
      In some versions of Excel, spreadsheets can't have more than 256
      columns. (See <a href=
      "http://office.microsoft.com/en-us/assistance/HA010548191033.aspx">a
      Microsoft support article</a> on the subject.)
    <p>
      Possible workarounds include:
    <ul>
      <li>Use a newer version of Excel, such as Excel 2007 (Windows) or
      Excel 2008 (Mac).
      <li>Use a different program besides Excel.
      <li>Ask BehaviorSpace to generate results in table format instead of,
      or in addition to, spreadsheet format. (Excel can read our table
      format, too.)
      <li>Change your experiment so the result has fewer columns.
      </ul>
    <h2>
      NetLogo 3D
    </h2>
    <h3>
      <a name="stereo" id="stereo"></a>Does NetLogo work with my
      stereoscopic device?
    </h3>
    <p>
      NetLogo supports fullscreen exclusive mode. If that is all your
      device needs then, possibly yes. However, it can be tricky to get it
      working. We don't have any such devices so it is difficult for us
      to make the process easier. If your device needs something else, for
      example, quadbuffers enabled, the answer is probably no.
    <h2>
      Extensions
    </h2>
    <h3>
      <a name="classpath" id="classpath"></a>I'm writing an extension.
      Why does the compiler say it can't find org.nlogo.api?
    </h3>
    <p>
      You need to add NetLogo.jar to your classpath when compiling.
      NetLogo.jar is included with NetLogo.
<|MERGE_RESOLUTION|>--- conflicted
+++ resolved
@@ -613,17 +613,10 @@
     <p>
       We recommend Oracle's Java runtime when using NetLogo on Linux.
     <p>
-<<<<<<< HEAD
       In theory, any Java 7 or later runtime will run NetLogo. In
       practice, some Java implementations aren't high enough
       quality. Recent versions of OpenJDK should work; older
       ones may not.  GNU libgcj does not work.
-=======
-      In theory, any Java 6 or later runtime will run NetLogo. In practice,
-      some Java implementations aren't high enough quality. Recent
-      versions of OpenJDK should work; older ones may not. GNU libgcj does
-      not work.
->>>>>>> 1ece22d9
     <p>
       Ubuntu users should consult <a href=
       "http://help.ubuntu.com/community/Java">http://help.ubuntu.com/community/Java</a>.

--- conflicted
+++ resolved
@@ -588,17 +588,10 @@
     <p>
       We recommend Oracle's Java runtime when using NetLogo on Linux.
     <p>
-<<<<<<< HEAD
-      In theory, any Java 6 or later runtime will run NetLogo. In practice,
-      some Java implementations aren't high enough quality. GNU libgcj
-      does not work. Very recent versions of OpenJDK (1.6.0.0-22.b22 or
-      newer) may work; older ones don't.
-=======
-      In theory, any Java 5 or later runtime will run NetLogo. In
+      In theory, any Java 6 or later runtime will run NetLogo. In
       practice, some Java implementations aren't high enough
       quality. Recent versions of OpenJDK will probably work; older
       ones may not.  GNU libgcj does not work.
->>>>>>> 070922f5
     <p>
       Ubuntu users should consult <a href=
       "http://help.ubuntu.com/community/Java">http://help.ubuntu.com/community/Java</a>.

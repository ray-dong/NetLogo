<!DOCTYPE html PUBLIC "-//W3C//DTD HTML 4.01//EN"
"http://www.w3.org/TR/html4/strict.dtd">
<title>
      NetLogo User Manual: System Requirements
    </title>
    <link rel="stylesheet" href="netlogo.css" type="text/css">
    <meta http-equiv="Content-Type" content="text/html; charset=us-ascii">
  <h1>
      System Requirements
    </h1>
    <div class="version">
      NetLogo User Manual&nbsp;&nbsp;&nbsp;
    </div>
    <p>
      NetLogo runs on almost any current computer.
    <p>
      If you have any trouble with NetLogo not working, see <a href=
      "contact.html">Contacting Us</a>.
    <h2>
      Application Requirements
    </h2>
    <h3>
      Windows
    </h3>
    <p>
      NetLogo runs on Windows 8, Windows 7, Vista, 2000, and XP.
    <p>
      The NetLogo installer for Windows installs Java 6 for NetLogo's
      private use only. Other programs on your computer are not affected.
    <h3>
      Mac OS X
    </h3>
    <p>
<<<<<<< HEAD
      Mac OS X 10.6 or newer is required. (NetLogo 5.0 was the last version
=======
      Mac OS X 10.6 or newer is required. (NetLogo 5.1 was the last version
>>>>>>> 1ece22d9
      to support 10.5 and 10.4.)
    <p>
      NetLogo should work fine with whatever version of Java you
      already have on your Mac.  Regardless, we recommend keeping your
      system up to date in Software Update, including installing any
      Java updates it offers you.
    <h3>
      Other platforms
    </h3>
    <p>
      NetLogo should work on any platform on which Java 6 or later is
<<<<<<< HEAD
      installed. (If you have any trouble, try using the official Java from
      Oracle, not some alternate. GNU libgcj does not work. Very recent
      versions of OpenJDK, 1.6.0.0-22.b22 or newer, may work; older ones
      don't.)
=======
      installed. (If you have any trouble, try using the official Java
      from Oracle, not some alternate.  GNU libgcj does not work. Very
      recent versions of OpenJDK, 1.6.0.0-22.b22 or newer, may work;
      older ones don't.)
>>>>>>> 1ece22d9
    <p>
      Start NetLogo by running the provided <code>netlogo.sh</code> script.
      Double-clicking NetLogo.jar may appear to work but is not
      recommended.
    <h2>
      <a name="threed" id="threed">3D Requirements</a>
    </h2>
    <p>
      Occasionally an older, less powerful system is not able to use the 3D
      view or NetLogo 3D. Try it and see.
    <p>
      Some systems can use 3D but can't switch to full-screen mode. It
      depends on the graphics card or controller. (For example, the ATI
      Radeon IGP 345 and Intel 82845 probably will not work.)
    <h2>
      <a name="jre" id="jre">Java Notes for Windows Users</a>
    </h2>
    <!-- this needs to be kept in sync with dist/index.html and dist/windows.html -->
    <p>
      Most Windows users should choose the standard NetLogo download, which
      includes a bundled Java 6 which is for NetLogo's private use
      only; other programs on your computer are not affected.
    <p>
      There are two reasons you might want to use the alternate download,
      without bundled Java:
    <ol>
      <li>You want a smaller download so it arrives faster and uses up less
      space on your hard drive.
      <li>For specific technical reasons of your own, you want to run
      NetLogo using a different Java than the one we bundle.
      </ol>
    <p>
      If you think the alternate download might be appropriate for you,
      please read on.
    <p>
      Even if you already have Java installed on your computer, using that
      Java may make NetLogo run slowly.
    <p>
      For maximum performance, NetLogo uses a special option called the
      &quot;server&quot; VM. The default Java Runtime Environment (JRE)
      installer from Oracle does not install this option. It is only
      included in Oracle's Java Development Kit (JDK).
    <p>
      If you are not a Java developer, then you probably have the JRE, not
      the JDK, and if you use it with NetLogo, models may run somewhat
      slower.
<|MERGE_RESOLUTION|>--- conflicted
+++ resolved
@@ -31,11 +31,7 @@
       Mac OS X
     </h3>
     <p>
-<<<<<<< HEAD
-      Mac OS X 10.6 or newer is required. (NetLogo 5.0 was the last version
-=======
       Mac OS X 10.6 or newer is required. (NetLogo 5.1 was the last version
->>>>>>> 1ece22d9
       to support 10.5 and 10.4.)
     <p>
       NetLogo should work fine with whatever version of Java you
@@ -46,18 +42,11 @@
       Other platforms
     </h3>
     <p>
-      NetLogo should work on any platform on which Java 6 or later is
-<<<<<<< HEAD
+      NetLogo should work on any platform on which Java 7 or later is
       installed. (If you have any trouble, try using the official Java from
       Oracle, not some alternate. GNU libgcj does not work. Very recent
       versions of OpenJDK, 1.6.0.0-22.b22 or newer, may work; older ones
       don't.)
-=======
-      installed. (If you have any trouble, try using the official Java
-      from Oracle, not some alternate.  GNU libgcj does not work. Very
-      recent versions of OpenJDK, 1.6.0.0-22.b22 or newer, may work;
-      older ones don't.)
->>>>>>> 1ece22d9
     <p>
       Start NetLogo by running the provided <code>netlogo.sh</code> script.
       Double-clicking NetLogo.jar may appear to work but is not

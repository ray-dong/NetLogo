--- conflicted
+++ resolved
@@ -9,17 +9,10 @@
 import org.nlogo.agent.{ Agent, Observer }
 import org.nlogo.api.{ AgentKind, Program, Version, RendererInterface, WorldDimensions,
                        ModelReader, CompilerException, LogoException, SimpleJobOwner,
-<<<<<<< HEAD
                        CommandRunnable, ReporterRunnable, UpdateMode }
 import org.nlogo.agent.World
-import org.nlogo.nvm.{ Context, LabInterface,
-                       Workspace, DefaultCompilerServices, CompilerInterface }
-=======
-                       HubNetInterface, CommandRunnable, ReporterRunnable, UpdateMode }
-import org.nlogo.agent.{ World, World3D }
 import org.nlogo.nvm.{ LabInterface, Context,
                        Workspace, DefaultParserServices, CompilerInterface }
->>>>>>> 08bf9209
 import org.nlogo.workspace.{ AbstractWorkspace, AbstractWorkspaceScala }
 import org.nlogo.util.Pico
 import org.picocontainer.Parameter
@@ -42,14 +35,8 @@
    */
   def newInstance(subclass: Class[_ <: HeadlessWorkspace]): HeadlessWorkspace = {
     val pico = new Pico
-<<<<<<< HEAD
     pico.addComponent(classOf[World])
-    pico.addScalaObject("org.nlogo.compiler.Compiler")
-=======
-    pico.addComponent(if (Version.is3D) classOf[World3D] else classOf[World])
     pico.addScalaObject("org.nlogo.compile.Compiler")
-    pico.add("org.nlogo.sdm.AggregateManagerLite")
->>>>>>> 08bf9209
     pico.add("org.nlogo.render.Renderer")
     pico.addComponent(subclass)
     pico.getComponent(subclass)
@@ -111,13 +98,8 @@
 with org.nlogo.workspace.WorldLoaderInterface
 with org.nlogo.api.ViewSettings {
 
-<<<<<<< HEAD
-=======
-  AbstractWorkspace.isApplet(false)
-
   override def parser = compiler
 
->>>>>>> 08bf9209
   val drawingActionBroker = new DrawingActionBroker(renderer.trailDrawer)
   world.trailDrawer(drawingActionBroker)
 

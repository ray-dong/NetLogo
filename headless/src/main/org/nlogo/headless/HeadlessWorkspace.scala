--- conflicted
+++ resolved
@@ -422,15 +422,9 @@
   /**
    * Internal use only.
    */
-<<<<<<< HEAD
   override def requestDisplayUpdate(context: org.nlogo.nvm.Context, force: Boolean) {
-    if (hubnetManager != null)
-      hubnetManager.incrementalUpdateFromEventThread()
-=======
-  override def requestDisplayUpdate(force: Boolean) {
     if (hubNetManager != null)
       hubNetManager.incrementalUpdateFromEventThread()
->>>>>>> 705a7da3
   }
 
   /**

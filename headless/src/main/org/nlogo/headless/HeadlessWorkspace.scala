// (C) Uri Wilensky. https://github.com/NetLogo/NetLogo

package org.nlogo.headless

// Note that in the Scaladoc we distribute, this class is included, but Workspace and
// AbstractWorkspace are not, so if you want to document a method for everyone, override that method
// here and document it here.  The overriding method can simply call super(). - ST 6/1/05, 7/28/11

import org.nlogo.agent.{ Agent, Observer }
import org.nlogo.api.{ AgentKind, Program, Version, RendererInterface, WorldDimensions,
                       ModelReader, CompilerException, LogoException, SimpleJobOwner,
                       CommandRunnable, ReporterRunnable, UpdateMode }
import org.nlogo.agent.World
import org.nlogo.nvm.{ LabInterface,
                       Workspace, DefaultCompilerServices, CompilerInterface }
import org.nlogo.workspace.{ AbstractWorkspace, AbstractWorkspaceScala }
import org.nlogo.util.Pico
import org.picocontainer.Parameter
import org.picocontainer.parameters.ComponentParameter

/**
 * Companion object, and factory object, for the HeadlessWorkspace class.
 */
object HeadlessWorkspace {

  /**
   * Makes a new instance of NetLogo capable of running a model "headless", with no GUI.
   */
  def newInstance: HeadlessWorkspace =
    newInstance(classOf[HeadlessWorkspace])

  /**
   * If you derive your own subclass of HeadlessWorkspace, use this method to instantiate it.
   */
  def newInstance(subclass: Class[_ <: HeadlessWorkspace]): HeadlessWorkspace = {
    val pico = new Pico
    pico.addComponent(classOf[World])
    pico.addScalaObject("org.nlogo.compiler.Compiler")
    pico.add("org.nlogo.render.Renderer")
    pico.addComponent(subclass)
    pico.getComponent(subclass)
  }

  def newLab: LabInterface = {
    val pico = new Pico
    pico.addScalaObject("org.nlogo.compiler.Compiler")
    pico.add("org.nlogo.lab.Lab")
    pico.add("org.nlogo.lab.ProtocolLoader")
    pico.addComponent(classOf[DefaultCompilerServices])
    pico.getComponent(classOf[LabInterface])
  }

  /**
   * Internal use only.
   */
  // batrachomyomachia!
  val TestDeclarations =
    "globals [glob1 glob2 glob3 ]\n" +
    "breed [mice mouse]\n " +
    "breed [frogs frog]\n " +
    "breed [nodes node]\n " +
    "directed-link-breed [directed-links directed-link]\n" +
    "undirected-link-breed [undirected-links undirected-link]\n" +
    "turtles-own [tvar]\n" +
    "patches-own [pvar]\n" +
    "mice-own [age fur]\n" +
    "frogs-own [age spots]\n" +
    "directed-links-own [lvar]\n" +
    "undirected-links-own [weight]\n"

}

/**
 * The primary class for headless (no GUI) operation of NetLogo.
 *
 * You may create more than one HeadlessWorkspace object.  Multiple
 * instances can operate separately and independently.  (Behind the
 * scenes, this is supported by creating a separate thread for each
 * instance.)
 *
 * When you are done using a HeadlessWorkspace, you should call its
 * dispose() method.  This will shut down the thread associated with
 * the workspace and allow resources to be freed.
 *
 * See the "Controlling" section of the NetLogo User Manual
 * for example code.
 *
 * Don't try to use the constructor yourself; use
 * HeadlessWorkspace.newInstance instead.
 */
class HeadlessWorkspace(
  _world: World,
  val compiler: CompilerInterface,
  val renderer: RendererInterface)
extends AbstractWorkspaceScala(_world)
with org.nlogo.workspace.Controllable
with org.nlogo.workspace.WorldLoaderInterface
with org.nlogo.api.ViewSettings {

  world.trailDrawer(renderer.trailDrawer)
  val defaultOwner =
    new SimpleJobOwner("HeadlessWorkspace", world.mainRNG)

  /**
   * Has a model been opened in this workspace?
   */
  var modelOpened = false

  val outputAreaBuffer = new StringBuilder

  /**
   * If true, don't send anything to standard output.
   */
  var silent = false

  /**
   * Internal use only.
   */
  override def isHeadless = true

  /**
   * Internal use only.
   */
  var compilerTestingMode = false

  /**
   * Internal use only.
   */
  def waitFor(runnable: CommandRunnable) {
    runnable.run()
  }

  /**
   * Internal use only.
   */
  def waitForResult[T](runnable: ReporterRunnable[T]): T =
    runnable.run()

  /**
   * Internal use only.
   */
  def waitForQueuedEvents() { }

  /**
   * Internal use only.
   */
  def initForTesting(worldSize: Int) {
    initForTesting(worldSize, "")
  }

  /**
   * Internal use only.
   */
  def initForTesting(worldSize: Int, modelString: String) {
    initForTesting(-worldSize, worldSize, -worldSize, worldSize, modelString)
  }

  /**
   * Internal use only.
   */
  def initForTesting(minPxcor: Int, maxPxcor: Int, minPycor: Int, maxPycor: Int, source: String) {
    initForTesting(new WorldDimensions(minPxcor, maxPxcor, minPycor, maxPycor), source)
  }

  /**
   * Internal use only.
   */
  def initForTesting(d: WorldDimensions, source: String) {
    world.turtleShapeList.add(org.nlogo.shape.VectorShape.getDefaultShape)
    world.linkShapeList.add(org.nlogo.shape.LinkShape.getDefaultLinkShape)
    world.createPatches(d)
    import collection.JavaConverters._
    val results = compiler.compileProgram(
      source, Program.empty(),
      getExtensionManager)
    procedures = results.proceduresMap
    codeBits.clear()
    init()
    world.program(results.program)
    world.realloc()

    // setup some test plots.
    plotManager.forgetAll()
    val plot1 = plotManager.newPlot("plot1")
    plot1.createPlotPen("pen1", false)
    plot1.createPlotPen("pen2", false)
    val plot2 = plotManager.newPlot("plot2")
    plot2.createPlotPen("pen1", false)
    plot2.createPlotPen("pen2", false)
    plotManager.compileAllPlots()

    clearDrawing()
  }

  def initForTesting(minPxcor: Int, maxPxcor: Int, minPycor: Int, maxPycor: Int) {
    initForTesting(new WorldDimensions(minPxcor, maxPxcor, minPycor, maxPycor))
  }

  /**
   * Internal use only.
   */
  def initForTesting(d: org.nlogo.api.WorldDimensions) {
    world.createPatches(d)
    world.realloc()
    clearDrawing()
  }

  /**
   * Kills all turtles, clears all patch variables, and makes a new patch grid.
   */
  def setDimensions(d: WorldDimensions) {
    world.createPatches(d)
    clearDrawing()
  }

  def setDimensions(d: WorldDimensions, patchSize: Double) {
    world.patchSize(patchSize)
    if (!compilerTestingMode) {
      world.createPatches(d)
    }
    renderer.resetCache(patchSize)
    clearDrawing()
  }

  private var _fontSize = 13
  override def fontSize = _fontSize
  override def fontSize(i: Int) { _fontSize = i }

  private var _frameRate = 0.0
  override def frameRate = _frameRate
  override def frameRate(frameRate: Double) { _frameRate = frameRate }

  private var _tickCounterLabel = "ticks"
  override def tickCounterLabel = _tickCounterLabel
  override def tickCounterLabel(s: String) { _tickCounterLabel = tickCounterLabel }

  private var _showTickCounter = true
  override def showTickCounter = _showTickCounter
  override def showTickCounter(showTickCounter: Boolean) { _showTickCounter = showTickCounter }

  override def getMinimumWidth = 0
  override def insetWidth = 0
  override def computePatchSize(width: Int, numPatches: Int): Double =
    width / numPatches
  override def calculateHeight(worldHeight: Int, patchSize: Double) =
    (worldHeight * patchSize).toInt
  def calculateWidth(worldWidth: Int, patchSize: Double): Int =
    (worldWidth * patchSize).toInt
  override def resizeView() { }
  override def viewWidth = world.worldWidth
  override def viewHeight = world.worldHeight
  override def patchSize(patchSize: Double) {
    world.patchSize(patchSize)
    renderer.resetCache(patchSize)
    renderer.trailDrawer.rescaleDrawing()
  }
  override def patchSize = world.patchSize
  override def changeTopology(wrapX: Boolean, wrapY: Boolean) {
    world.changeTopology(wrapX, wrapY)
    renderer.changeTopology(wrapX, wrapY)
  }
  override def perspective = world.observer.perspective
  override def drawSpotlight = true
  override def renderPerspective = true
  override def viewOffsetX = world.observer.followOffsetX
  override def viewOffsetY = world.observer.followOffsetY
  override def updateMode(updateMode: UpdateMode) { }
  override def setSize(x: Int, y: Int) { }
  override def clearTurtles() {
    if (!compilerTestingMode)
      world.clearTurtles()
  }
  override def inspectAgent(agent: org.nlogo.agent.Agent, radius: Double) {
    if (!silent)
      println(agent)
  }
  override def inspectAgent(kind: AgentKind, agent: org.nlogo.agent.Agent, radius: Double) {
    if (!silent) {
      println(agent)
    }
  }
  override def getAndCreateDrawing =
    renderer.trailDrawer.getAndCreateDrawing(true)
  override def importDrawing(file: org.nlogo.api.File) {
    renderer.trailDrawer.importDrawing(file)
  }
  override def clearDrawing() {
    world.clearDrawing()
    renderer.trailDrawer.clearDrawing()
  }
  override def exportDrawing(filename: String, format: String) {
    val stream = new java.io.FileOutputStream(new java.io.File(filename))
    javax.imageio.ImageIO.write(
      renderer.trailDrawer.getAndCreateDrawing(true), format, stream)
    stream.close()
  }
  override def exportDrawingToCSV(writer: java.io.PrintWriter) {
    renderer.trailDrawer.exportDrawingToCSV(writer)
  }

  def exportOutput(filename: String) {
    val file: org.nlogo.api.File = new org.nlogo.api.LocalFile(filename)
    try {
      file.open(org.nlogo.api.FileMode.Write)
      val lines =
          new java.util.StringTokenizer(outputAreaBuffer.toString, "\n")
      while (lines.hasMoreTokens) {
        // note that since we always use println, we always output a final carriage return
        // even if the TextArea doesn't have one; hmm, bug or feature? let's call it a feature
        file.println(lines.nextToken())
      }
      file.close(true)
    } catch {
      case ex: java.io.IOException =>
        try file.close(false)
        catch {
          case ex2: java.io.IOException =>
            org.nlogo.util.Exceptions.ignore(ex2)
        }
      case ex: RuntimeException =>
        org.nlogo.util.Exceptions.handle(ex)
    }
  }

  override def exportOutputAreaToCSV(writer: java.io.PrintWriter) {
    writer.println(org.nlogo.api.Dump.csv.encode("OUTPUT"))
    org.nlogo.api.Dump.csv.stringToCSV(writer, outputAreaBuffer.toString)
  }

  /**
   * Internal use only.
   */
  // called from job thread - ST 10/1/03
  override def clearOutput() {
    outputAreaBuffer.setLength(0)
  }

  /// world importing error handling

  var importerErrorHandler =
    new org.nlogo.agent.ImporterJ.ErrorHandler {
      override def showError(title: String, errorDetails: String, fatalError: Boolean) = {
        System.err.println(
          "got a " + (if (fatalError) "" else "non") +
          "fatal error " + title + ": " + errorDetails)
        true
      }}

  /**
   * Get a snapshot of the 2D view.
   */
  override def exportView = renderer.exportView(this)

  /**
   * Get a snapshot of the 2D view, using an existing BufferedImage
   * object.
   */
  def getGraphics(image: java.awt.image.BufferedImage) = {
    val graphics = image.getGraphics.asInstanceOf[java.awt.Graphics2D]
    val font = graphics.getFont
    val newFont = new java.awt.Font(font.getName, font.getStyle, fontSize)
    graphics.setFont(newFont)
    renderer.exportView(graphics, this)
  }

  override def exportView(filename: String, format: String) {
    // there's a form of ImageIO.write that just takes a filename, but if we use that when the
    // filename is invalid (e.g. refers to a directory that doesn't exist), we get an
    // IllegalArgumentException instead of an IOException, so we make our own OutputStream so we get
    // the proper exceptions. - ST 8/19/03
    val image = renderer.exportView(this)
    val stream = new java.io.FileOutputStream(new java.io.File(filename))
    javax.imageio.ImageIO.write(image, format, stream)
    stream.close()
  }

  /**
   * Not implemented.
   */
  override def exportInterface(filename: String) = unsupported

  /**
   * Internal use only. Called from job thread.
   */
  override def sendOutput(oo: org.nlogo.agent.OutputObject, toOutputArea: Boolean) {
    // output always goes to stdout in headless mode
    if (!silent)
      print(oo.get)
    // we also need to record it if it headed for the Output Area widget
    if (toOutputArea)
      outputAreaBuffer.append(oo.get)
  }

  /**
   * Internal use only.
   */
  def ownerFinished(owner: org.nlogo.api.JobOwner) { }

  /**
   * Internal use only.
   */
  def updateDisplay(haveWorldLockAlready: Boolean) { }

  /**
   * Internal use only.
   */
  override def requestDisplayUpdate(force: Boolean) { }

  /**
   * Internal use only.
   */
  override def breathe() { }

  /**
   * Internal use only.
   */
  def periodicUpdate() { }

  /**
   * Internal use only.
   */
<<<<<<< HEAD
  override def changeLanguage() = unsupported
=======
  def startLogging(properties: String) = unsupported
>>>>>>> be43a871

  /**
   * Internal use only.
   */
<<<<<<< HEAD
=======
  def zipLogFiles(filename: String) = unsupported

  /**
   * Internal use only.
   */
  def deleteLogFiles() = unsupported

>>>>>>> be43a871
  // This lastLogoException stuff is gross.  We should write methods that are declared to throw
  // LogoException, rather than requiring that this variable be checked. - ST 2/28/05
  override var lastLogoException: LogoException = null

  // this is a blatant hack that makes it possible to test the new stack trace stuff.
  // lastErrorReport gives more information than the regular exception that gets thrown from the
  // command function.  -JC 11/16/10
  var lastErrorReport: ErrorReport = null

  /**
   * Internal use only.
   */
  def runtimeError(owner: org.nlogo.api.JobOwner, context: org.nlogo.nvm.Context,
                   instruction: org.nlogo.nvm.Instruction, ex: Exception) {
    ex match {
      case le: LogoException =>
        lastLogoException = le
        lastErrorReport = new ErrorReport(owner, context, instruction, le)
      case _ =>
        System.err.println("owner: " + owner.displayName)
        org.nlogo.util.Exceptions.handle(ex)
    }
  }

  /// Controlling API methods

  /**
   * Opens a model stored in a file.
   *
   * @param path the path (absolute or relative) of the NetLogo model to open.
   */
  override def open(path: String) {
    setModelPath(path)
    val modelContents = org.nlogo.api.FileIO.file2String(path)
    try openString(modelContents)
    catch {
      case ex: CompilerException =>
        // models with special comment are allowed not to compile
        if (compilerTestingMode &&
            modelContents.startsWith(";; DOESN'T COMPILE IN CURRENT BUILD"))
          System.out.println("ignored compile error: " + path)
        else throw ex
    }
  }

  /**
   * Opens a model stored in a string
   *
   * @param modelContents
   */
  override def openString(modelContents: String) {
    fileManager.handleModelChange()
    new HeadlessModelOpener(this).openFromMap(ModelReader.parseModel(modelContents))
  }

  /**
   * Opens a model stored in a string.
   * Can only be called once per instance of HeadlessWorkspace
   *
   * @param source The complete model, including widgets and so forth,
   *               in the same format as it would be stored in a file.
   */
  def openFromSource(source: String) {
    new HeadlessModelOpener(this).openFromMap(ModelReader.parseModel(source))
  }

  /**
   * Runs NetLogo commands and waits for them to complete.
   *
   * @param source The command or commands to run
   * @throws org.nlogo.api.CompilerException
   *                       if the code fails to compile
   * @throws LogoException if the code fails to run
   */
  def command(source: String) {
    evaluateCommands(defaultOwner, source, true)
    if (lastLogoException != null) {
      val ex = lastLogoException
      lastLogoException = null
      throw ex
    }
  }

  /**
   * Runs a NetLogo reporter.
   *
   * @param source The reporter to run
   * @return the result reported; may be of type java.lang.Integer, java.lang.Double,
   *         java.lang.Boolean, java.lang.String, {@link org.nlogo.api.LogoList},
   *         {@link org.nlogo.api.Agent}, AgentSet, or Nobody
   * @throws org.nlogo.api.CompilerException
   *                       if the code fails to compile
   * @throws LogoException if the code fails to run
   */
  def report(source: String): AnyRef = {
    val result = evaluateReporter(defaultOwner, source, world.observer)
    if (lastLogoException != null) {
      val ex = lastLogoException
      lastLogoException = null
      throw ex
    }
    result
  }

  /**
   * Halts all running NetLogo code in this workspace.
   */
  override def halt() {
    // we just invoke the method in our superclass, but explicitly writing that lets us doc the
    // method - ST 6/1/05
    super.halt()
  }

  def unsupported = throw new UnsupportedOperationException

}<|MERGE_RESOLUTION|>--- conflicted
+++ resolved
@@ -419,25 +419,6 @@
   /**
    * Internal use only.
    */
-<<<<<<< HEAD
-  override def changeLanguage() = unsupported
-=======
-  def startLogging(properties: String) = unsupported
->>>>>>> be43a871
-
-  /**
-   * Internal use only.
-   */
-<<<<<<< HEAD
-=======
-  def zipLogFiles(filename: String) = unsupported
-
-  /**
-   * Internal use only.
-   */
-  def deleteLogFiles() = unsupported
-
->>>>>>> be43a871
   // This lastLogoException stuff is gross.  We should write methods that are declared to throw
   // LogoException, rather than requiring that this variable be checked. - ST 2/28/05
   override var lastLogoException: LogoException = null

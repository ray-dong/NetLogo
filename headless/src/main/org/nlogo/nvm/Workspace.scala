--- conflicted
+++ resolved
@@ -7,66 +7,11 @@
 import java.util.{ WeakHashMap => JWeakHashMap }
 import java.io.IOException
 
-<<<<<<< HEAD
-trait Workspace extends api.ImporterUser with JobManagerOwner with api.CompilerServices with api.RandomServices {
-  def world: World
-  def breathe() // called when engine comes up for air
-=======
 trait Workspace extends api.Workspace with JobManagerOwner {
->>>>>>> 71e530e8
   def joinForeverButtons(agent: Agent)
   def addJobFromJobThread(job: Job)
   def procedures: CompilerInterface.ProceduresMap
   def procedures_=(procedures: CompilerInterface.ProceduresMap)
-<<<<<<< HEAD
-  @throws(classOf[api.LogoException])
-  def waitFor(runnable: api.CommandRunnable)
-  @throws(classOf[api.LogoException])
-  def waitForResult[T](runnable: api.ReporterRunnable[T]): T
-  @throws(classOf[IOException])
-  def importWorld(reader: java.io.Reader)
-  @throws(classOf[IOException])
-  def importWorld(path: String)
-  @throws(classOf[IOException])
-  def importDrawing(path: String)
-  def clearDrawing()
-  @throws(classOf[IOException])
-  def exportDrawing(path: String, format: String)
-  @throws(classOf[IOException])
-  def exportView(path: String, format: String)
-  def exportView: java.awt.image.BufferedImage
-  @throws(classOf[IOException])
-  def exportInterface(path: String)
-  @throws(classOf[IOException])
-  def exportWorld(path: String)
-  @throws(classOf[IOException])
-  def exportWorld(writer: java.io.PrintWriter)
-  @throws(classOf[IOException])
-  def exportOutput(path: String)
-  @throws(classOf[IOException])
-  def exportPlot(plotName: String, path: String)
-  @throws(classOf[IOException])
-  def exportAllPlots(path: String)
-  def inspectAgent(agent: api.Agent, radius: Double)
-  def inspectAgent(kind: api.AgentKind, agent: Agent, radius: Double)
-  def getAndCreateDrawing(): java.awt.image.BufferedImage
-  @throws(classOf[api.LogoException])
-  def waitForQueuedEvents()
-  @throws(classOf[api.LogoException])
-  def outputObject(obj: AnyRef, owner: AnyRef, addNewline: Boolean, readable: Boolean, destination: api.OutputDestination)
-  def clearOutput()
-  @throws(classOf[api.LogoException])
-  def clearAll()
-  @throws(classOf[api.CompilerException])
-  def compileForRun(source: String, context: Context, reporter: Boolean): Procedure
-  @throws(classOf[IOException])
-  def convertToNormal(): String
-  def getModelPath: String
-  def setModelPath(path: String)
-  def getModelDir: String
-  def getModelFileName: String
-=======
->>>>>>> 71e530e8
   def fileManager: FileManager
   def tick(c: Context, originalInstruction: Instruction)
   def compiler: CompilerInterface
@@ -104,68 +49,5 @@
   def evaluateReporter(owner: api.JobOwner, source: String, agent: Agent): AnyRef
   @throws(classOf[api.CompilerException])
   def evaluateReporter(owner: api.JobOwner, source: String, agents: AgentSet): AnyRef
-<<<<<<< HEAD
-  @throws(classOf[api.CompilerException])
-  def compileCommands(source: String): Procedure
-  @throws(classOf[api.CompilerException])
-  def compileCommands(source: String, kind: api.AgentKind): Procedure
-  @throws(classOf[api.CompilerException])
-  def compileReporter(source: String): Procedure
-  def runCompiledCommands(owner: api.JobOwner, procedure: Procedure): Boolean
-  def runCompiledReporter(owner: api.JobOwner, procedure: Procedure): AnyRef
-  @throws(classOf[InterruptedException])
-  def dispose()
-  def patchSize: Double
-  def changeTopology(wrapX: Boolean, wrapY: Boolean)
-  @throws(classOf[api.LogoException])
-  @throws(classOf[IOException])
-  @throws(classOf[api.CompilerException])
-  def open(modelPath: String)
-  @throws(classOf[api.LogoException])
-  @throws(classOf[api.CompilerException])
-  def openString(modelContents: String)
-  def magicOpen(name: String)
-  def changeLanguage()
-  def mouseDown: Boolean = false
-  def mouseInside: Boolean = false
-  def mouseXCor: Double = 0
-  def mouseYCor: Double = 0
-  def beep() { }
-  def reload() { throw new UnsupportedOperationException }
-  def updateUI() { }
-  def updateMonitor(owner: api.JobOwner, value: AnyRef) { }
-  @throws(classOf[IOException])
-  def addCustomShapes(filename: String) { }
-  def movieIsOpen: Boolean = false
-  def movieAnyFramesCaptured: Boolean = false
-  def movieCancel() { }
-  def movieClose() { }
-  def movieGrabInterface() { }
-  def movieGrabView() { }
-  def movieSetRate(rate: Float) { }
-  def movieStart(path: String) { }
-  def movieStatus: String = "No movie."
-  def userDirectory: Option[String] = None
-  def userFile: Option[String] = None
-  def userNewFile: Option[String] = None
-  def userInput(msg: String): Option[String] = None
-  def userOneOf(msg: String, xs: api.LogoList): Option[AnyRef] = None
-  def userYesOrNo(msg: String): Option[Boolean] = None
-  def userMessage(msg: String): Boolean = false
-  def benchmark(minTime: Int, maxTime: Int)
-  def compiler: CompilerInterface
-  def isHeadless: Boolean
-  def behaviorSpaceRunNumber: Int
-  def behaviorSpaceRunNumber(n: Int)
-  // for now this only works in HeadlessWorkspace, returns null in GUIWorkspace.  error handling
-  // stuff is a mess, should be redone - ST 3/10/09, 1/22/12
-  def lastLogoException: api.LogoException
-  def clearLastLogoException()
-  def lastRunTimes: JWeakHashMap[Job, JWeakHashMap[Agent, JWeakHashMap[Command, MutableLong]]]  // for _every
-  def completedActivations: JWeakHashMap[Activation, java.lang.Boolean]  // for _thunkdidfinish
-  def profilingEnabled: Boolean
-  def profilingTracer: Tracer
-=======
 
->>>>>>> 71e530e8
 }
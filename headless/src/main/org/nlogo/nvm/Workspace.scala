// (C) Uri Wilensky. https://github.com/NetLogo/NetLogo

package org.nlogo.nvm

import org.nlogo.api
import org.nlogo.agent.{ Agent, AgentSet, World }
import java.util.{ WeakHashMap => JWeakHashMap }
import java.io.IOException

trait Workspace extends api.ImporterUser with JobManagerOwner with api.CompilerServices with api.RandomServices {
  def world: World
  def breathe() // called when engine comes up for air
  def joinForeverButtons(agent: Agent)
  def addJobFromJobThread(job: Job)
  def getExtensionManager: api.ExtensionManager
  def requestDisplayUpdate(force: Boolean)
  def procedures: CompilerInterface.ProceduresMap
  def procedures_=(procedures: CompilerInterface.ProceduresMap)
  @throws(classOf[api.LogoException])
  def waitFor(runnable: api.CommandRunnable)
  @throws(classOf[api.LogoException])
  def waitForResult[T](runnable: api.ReporterRunnable[T]): T
  @throws(classOf[IOException])
  def importWorld(reader: java.io.Reader)
  @throws(classOf[IOException])
  def importWorld(path: String)
  @throws(classOf[IOException])
  def importDrawing(path: String)
  def clearDrawing()
  @throws(classOf[IOException])
  def exportDrawing(path: String, format: String)
  @throws(classOf[IOException])
  def exportView(path: String, format: String)
  def exportView: java.awt.image.BufferedImage
  @throws(classOf[IOException])
  def exportInterface(path: String)
  @throws(classOf[IOException])
  def exportWorld(path: String)
  @throws(classOf[IOException])
  def exportWorld(writer: java.io.PrintWriter)
  @throws(classOf[IOException])
  def exportOutput(path: String)
  @throws(classOf[IOException])
  def exportPlot(plotName: String, path: String)
  @throws(classOf[IOException])
  def exportAllPlots(path: String)
  def inspectAgent(agent: api.Agent, radius: Double)
  def inspectAgent(kind: api.AgentKind, agent: Agent, radius: Double)
  def getAndCreateDrawing(): java.awt.image.BufferedImage
  @throws(classOf[api.LogoException])
  def waitForQueuedEvents()
  @throws(classOf[api.LogoException])
  def outputObject(obj: AnyRef, owner: AnyRef, addNewline: Boolean, readable: Boolean, destination: api.OutputDestination)
  def clearOutput()
  @throws(classOf[api.LogoException])
  def clearAll()
  @throws(classOf[api.CompilerException])
  def compileForRun(source: String, context: Context, reporter: Boolean): Procedure
  @throws(classOf[IOException])
  def convertToNormal(): String
  def getModelPath: String
  def setModelPath(path: String)
  def getModelDir: String
  def getModelFileName: String
  def fileManager: FileManager
  // kludgy this is AnyRef, but we don't want to have a compile-time dependency on the plot
  // package. should be cleaned up sometime by introducing api.PlotManager? ST 2/12/08
  def plotManager: AnyRef
  def updatePlots(c: Context)
  def setupPlots(c: Context)
  def previewCommands: String
  def tick(c: Context, originalInstruction: Instruction)
  def resetTicks(c: Context)
  def clearTicks()
  @throws(classOf[java.net.MalformedURLException])
  def attachModelDir(filePath: String): String
  @throws(classOf[api.CompilerException])
  def evaluateCommands(owner: api.JobOwner, source: String)
  @throws(classOf[api.CompilerException])
  def evaluateCommands(owner: api.JobOwner, source: String, waitForCompletion: Boolean)
  @throws(classOf[api.CompilerException])
  def evaluateCommands(owner: api.JobOwner, source: String, agent: Agent, waitForCompletion: Boolean)
  @throws(classOf[api.CompilerException])
  def evaluateCommands(owner: api.JobOwner, source: String, agents: AgentSet, waitForCompletion: Boolean)
  @throws(classOf[api.CompilerException])
  def evaluateReporter(owner: api.JobOwner, source: String): AnyRef
  @throws(classOf[api.CompilerException])
  def evaluateReporter(owner: api.JobOwner, source: String, agent: Agent): AnyRef
  @throws(classOf[api.CompilerException])
  def evaluateReporter(owner: api.JobOwner, source: String, agents: AgentSet): AnyRef
  @throws(classOf[api.CompilerException])
  def compileCommands(source: String): Procedure
  @throws(classOf[api.CompilerException])
  def compileCommands(source: String, kind: api.AgentKind): Procedure
  @throws(classOf[api.CompilerException])
  def compileReporter(source: String): Procedure
  def runCompiledCommands(owner: api.JobOwner, procedure: Procedure): Boolean
  def runCompiledReporter(owner: api.JobOwner, procedure: Procedure): AnyRef
  @throws(classOf[InterruptedException])
  def dispose()
  def patchSize: Double
  def changeTopology(wrapX: Boolean, wrapY: Boolean)
  @throws(classOf[api.LogoException])
  @throws(classOf[IOException])
  @throws(classOf[api.CompilerException])
  def open(modelPath: String)
  @throws(classOf[api.LogoException])
  @throws(classOf[api.CompilerException])
  def openString(modelContents: String)
  def magicOpen(name: String)
  def changeLanguage()
  def mouseDown: Boolean = false
  def mouseInside: Boolean = false
  def mouseXCor: Double = 0
  def mouseYCor: Double = 0
  def beep() { }
  def reload() { throw new UnsupportedOperationException }
  def updateUI() { }
  def updateMonitor(owner: api.JobOwner, value: AnyRef) { }
  @throws(classOf[IOException])
  def addCustomShapes(filename: String) { }
  def movieIsOpen: Boolean = false
  def movieAnyFramesCaptured: Boolean = false
  def movieCancel() { }
  def movieClose() { }
  def movieGrabInterface() { }
  def movieGrabView() { }
  def movieSetRate(rate: Float) { }
  def movieStart(path: String) { }
  def movieStatus: String = "No movie."
  def userDirectory: Option[String] = None
  def userFile: Option[String] = None
  def userNewFile: Option[String] = None
  def userInput(msg: String): Option[String] = None
  def userOneOf(msg: String, xs: api.LogoList): Option[AnyRef] = None
  def userYesOrNo(msg: String): Option[Boolean] = None
  def userMessage(msg: String): Boolean = false
<<<<<<< HEAD
=======
  def benchmark(minTime: Int, maxTime: Int)
  def getIsApplet: Boolean
>>>>>>> e437095a
  def compiler: CompilerInterface
  def isHeadless: Boolean
  def behaviorSpaceRunNumber: Int
  def behaviorSpaceRunNumber(n: Int)
  // for now this only works in HeadlessWorkspace, returns null in GUIWorkspace.  error handling
  // stuff is a mess, should be redone - ST 3/10/09, 1/22/12
  def lastLogoException: api.LogoException
  def clearLastLogoException()
  def lastRunTimes: JWeakHashMap[Job, JWeakHashMap[Agent, JWeakHashMap[Command, MutableLong]]]  // for _every
  def completedActivations: JWeakHashMap[Activation, java.lang.Boolean]  // for _thunkdidfinish
  def profilingEnabled: Boolean
  def profilingTracer: Tracer
}<|MERGE_RESOLUTION|>--- conflicted
+++ resolved
@@ -135,11 +135,7 @@
   def userOneOf(msg: String, xs: api.LogoList): Option[AnyRef] = None
   def userYesOrNo(msg: String): Option[Boolean] = None
   def userMessage(msg: String): Boolean = false
-<<<<<<< HEAD
-=======
   def benchmark(minTime: Int, maxTime: Int)
-  def getIsApplet: Boolean
->>>>>>> e437095a
   def compiler: CompilerInterface
   def isHeadless: Boolean
   def behaviorSpaceRunNumber: Int

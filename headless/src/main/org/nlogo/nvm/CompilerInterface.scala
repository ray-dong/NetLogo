--- conflicted
+++ resolved
@@ -32,25 +32,11 @@
   def checkReporterSyntax(source: String, program: Program, procedures: ProceduresMap,
                           extensionManager: ExtensionManager, parse: Boolean)
 
-<<<<<<< HEAD
-  @throws(classOf[CompilerException])
   def readFromString(source: String): AnyRef
 
-  @throws(classOf[CompilerException])
   def readFromString(source: String, world: World, extensionManager: ExtensionManager): AnyRef
 
-  @throws(classOf[CompilerException])
   def readNumberFromString(source: String, world: World, extensionManager: ExtensionManager): AnyRef
-=======
-  def autoConvert(source: String, subprogram: Boolean, reporter: Boolean, version: String,
-                  workspace: AnyRef, ignoreErrors: Boolean, is3D: Boolean): String
-
-  def readFromString(source: String, is3D: Boolean): AnyRef
-
-  def readFromString(source: String, world: World, extensionManager: ExtensionManager, is3D: Boolean): AnyRef
-
-  def readNumberFromString(source: String, world: World, extensionManager: ExtensionManager, is3D: Boolean): AnyRef
->>>>>>> a1f0e5e7
 
   @throws(classOf[java.io.IOException])
   def readFromFile(currFile: org.nlogo.api.File, world: World, extensionManager: ExtensionManager): AnyRef
@@ -60,15 +46,10 @@
   def isValidIdentifier(s: String): Boolean
   def isReporter(s: String, program: Program, procedures: ProceduresMap, extensionManager: ExtensionManager): Boolean
   def getTokenAtPosition(source: String, position: Int): Token
-<<<<<<< HEAD
   def tokenizeForColorization(source: String, extensionManager: ExtensionManager): Seq[Token]
-}
-=======
-  def tokenizeForColorization(source: String, extensionManager: ExtensionManager, is3D: Boolean): Seq[Token]
 }
 
 case class CompilerFlags(
   foldConstants: Boolean = true,
   useGenerator: Boolean = api.Version.useGenerator,
-  useOptimizer: Boolean = api.Version.useOptimizer)
->>>>>>> a1f0e5e7
+  useOptimizer: Boolean = api.Version.useOptimizer)
// (C) Uri Wilensky. https://github.com/NetLogo/NetLogo

package org.nlogo.plot

import collection.mutable.Buffer
<<<<<<< HEAD
=======
import org.nlogo.api.{ I18N, PlotPenState, PlotPenInterface }
>>>>>>> ad337633

class PlotPen(
  val temporary: Boolean,
  var name: String,
  var setupCode: String = "",
  var updateCode: String = "",
  var inLegend: Boolean = true,
  var defaultState: PlotPenState = PlotPenState())
extends PlotPenInterface {

  override def toString = "PlotPen(" + name + ")"

  var state = defaultState
  var points: Vector[PlotPoint] = Vector()

  hardReset()

  def setupCode(code: String) { setupCode = if(code == null) "" else code }
  def updateCode(code: String) { updateCode = if(code == null) "" else code }
  def saveString = {
    import org.nlogo.api.StringUtils.escapeString
    "\"" + escapeString(setupCode.trim) + "\"" + " " + "\"" + escapeString(updateCode.trim) + "\""
  }

  def hardReset() {
    if (temporary)
      softReset()
    else {
      state = defaultState
      points = Vector()
    }
  }

  def softReset() {
    state = state.copy(
      x = 0.0,
      isDown = true)
    points = Vector()
  }

  // these are package-private because they don't trigger autoscaling.
  // note that we add the point even if the pen is up; this may
  // seem useless but it simplifies the painting logic - ST 2/23/06

  private[plot] def plot(y: Double) {
    if (points.nonEmpty)
      state = state.copy(x = state.x + state.interval)
    points :+= PlotPoint(state.x, y, state.isDown, state.color)
  }

  private[plot] def plot(x: Double, y: Double) {
    state = state.copy(x = x)
    points :+= PlotPoint(x, y, state.isDown, state.color)
  }

  override def clone: PlotPen = {
    val newPlotPen =
      new PlotPen(temporary, name, setupCode, updateCode, inLegend, defaultState)
    newPlotPen.state = state
    newPlotPen.points = points
    newPlotPen
  }

}<|MERGE_RESOLUTION|>--- conflicted
+++ resolved
@@ -3,10 +3,7 @@
 package org.nlogo.plot
 
 import collection.mutable.Buffer
-<<<<<<< HEAD
-=======
-import org.nlogo.api.{ I18N, PlotPenState, PlotPenInterface }
->>>>>>> ad337633
+import org.nlogo.api.{ PlotPenState, PlotPenInterface }
 
 class PlotPen(
   val temporary: Boolean,

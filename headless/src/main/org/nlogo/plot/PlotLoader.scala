// (C) Uri Wilensky. https://github.com/NetLogo/NetLogo

package org.nlogo.plot

<<<<<<< HEAD
import org.nlogo.api.StringUtils.unEscapeString
=======
import org.nlogo.api
import api.Color.translateSavedColor
import api.StringUtils.unEscapeString
>>>>>>> a1f0e5e7

object PlotLoader {

  def parsePlot(widget: Array[String], plot: Plot) {
    val (plotLines, penLines) =
      widget.toList.span(_ != "PENS")
    plot.name(plotLines(5))
    if (11 < plotLines.length)
      plot.defaultState = plot.defaultState.copy(
        xMin = plotLines(8).toDouble,
        xMax = plotLines(9).toDouble,
        yMin = plotLines(10).toDouble,
        yMax = plotLines(11).toDouble)
    if (12 < plotLines.length)
      plot.defaultState = plot.defaultState.copy(
        autoPlotOn = plotLines(12).toBoolean)
    if (14 < plotLines.length) {
      parseStringLiterals(plotLines(14)) match {
        case Nil => // old style model, no new plot code. this is ok.
        case setup :: update :: Nil =>
          // the correct amount of plot code.
          plot.setupCode = unEscapeString(setup)
          plot.updateCode = unEscapeString(update)
        case _ =>
          // 1, or 3 or more bits of code...error.
          sys.error("Plot '" + plot.name + "' contains invalid setup and/or update code: " + plotLines(14))
      }
    }

    // some models might not have a PENS line with any pens underneath.
    // deal with that here.
    val doubleCheckedPenLines = penLines match {
      case "PENS" :: xs => xs
      case _ => Nil
    }

    def loadPens(penLines: Seq[String]) {
      plot.pens = Nil
      for (spec <- penLines.map(parsePen)) {
        val pen = plot.createPlotPen(spec.name, false,
<<<<<<< HEAD
                                     spec.setupCode,
                                     spec.updateCode)
        pen.defaultInterval = spec.interval
        pen.defaultMode = spec.mode
        pen.defaultColor = spec.color
=======
                                     autoConvert(spec.setupCode),
                                     autoConvert(spec.updateCode))
        pen.defaultState = pen.defaultState.copy(
          interval = spec.interval,
          mode = spec.mode,
          color =
            if (translateColors)
              translateSavedColor(spec.color)
            else spec.color)
>>>>>>> a1f0e5e7
        pen.inLegend = spec.inLegend
      }
    }
    loadPens(doubleCheckedPenLines)
    plot.clear()
  }

  // example pen line: "My Pen" 1.0 0 -16777216 true
  // name, default interval, mode, color, legend
  private[plot] case class PenSpec(name: String, interval: Double, mode: Int, color: Int, inLegend: Boolean,
                                   setupCode: String, updateCode: String)

  private[plot] def parsePen(s: String): PenSpec = {
    require(s.head == '"')
    val (name, rest) = parseOne(s.tail)
    val (rest1, rest2) = rest.span(_ != '"')
    val List(interval, mode, color, inLegend) =
      rest1.trim.split("\\s+").toList
    require(api.PlotPenInterface.isValidPlotPenMode(mode.toInt))
    // optional; pre-5.0 models don't have them
    val (setup, update) =
      parseStringLiterals(rest2) match {
        case List(setup, update) =>
          (setup, update)
        case _ =>
          ("", "")
      }
    PenSpec(unEscapeString(name), interval.toDouble, mode.toInt, color.toInt, inLegend.toBoolean,
            unEscapeString(setup), unEscapeString(update))
  }

  // This is tricky because the string literals may contain escaped double quotes, so it's
  // nontrivial to figure out where one literal ends and the next starts.  Assumes the
  // opening double quote has already been detected and discarded.
  private def parseOne(s: String): (String, String) =
    if(s.isEmpty)
      ("", "")
    else if (s.head == '"')
      ("", s.tail.trim)
    else if(s.take(2) == "\\\"")
      parseOne(s.drop(2)) match {
        case (more1, more2) =>
          ('"' + more1, more2)
      }
    else
      parseOne(s.tail) match {
        case (more1, more2) =>
          (s.head + more1, more2)
      }

  // Used to parse a line that may contain multiple string literals, surrounded by double quotes and
  // separated by spaces.
  private[plot] def parseStringLiterals(s: String): List[String] =
    s.headOption match {
      case Some('"') =>
        val (result, more) = parseOne(s.tail)
        result :: parseStringLiterals(more)
      case _ =>
        Nil
    }

}<|MERGE_RESOLUTION|>--- conflicted
+++ resolved
@@ -2,13 +2,8 @@
 
 package org.nlogo.plot
 
-<<<<<<< HEAD
-import org.nlogo.api.StringUtils.unEscapeString
-=======
 import org.nlogo.api
-import api.Color.translateSavedColor
 import api.StringUtils.unEscapeString
->>>>>>> a1f0e5e7
 
 object PlotLoader {
 
@@ -49,23 +44,12 @@
       plot.pens = Nil
       for (spec <- penLines.map(parsePen)) {
         val pen = plot.createPlotPen(spec.name, false,
-<<<<<<< HEAD
                                      spec.setupCode,
                                      spec.updateCode)
-        pen.defaultInterval = spec.interval
-        pen.defaultMode = spec.mode
-        pen.defaultColor = spec.color
-=======
-                                     autoConvert(spec.setupCode),
-                                     autoConvert(spec.updateCode))
         pen.defaultState = pen.defaultState.copy(
           interval = spec.interval,
           mode = spec.mode,
-          color =
-            if (translateColors)
-              translateSavedColor(spec.color)
-            else spec.color)
->>>>>>> a1f0e5e7
+          color = spec.color)
         pen.inLegend = spec.inLegend
       }
     }

// (C) Uri Wilensky. https://github.com/NetLogo/NetLogo

package org.nlogo.prim.etc

import org.nlogo.api.{ ReporterRunnable, Syntax }
import org.nlogo.nvm.{ Context, EngineException, HaltException, Reporter }

class _usernewfile extends Reporter {

  override def syntax =
    Syntax.reporterSyntax(Syntax.StringType | Syntax.BooleanType)

  override def report(context: Context): AnyRef = {
<<<<<<< HEAD
    if (workspace.getIsApplet)
      throw new EngineException(
        context, this, "You cannot choose a file from an applet.")
    workspace.updateUI(context)
=======
    workspace.updateUI()
>>>>>>> 705a7da3
    val result: Option[String] =
      workspace.waitForResult(
        new ReporterRunnable[Option[String]] {
          override def run() =
            workspace.userNewFile
        })
    result.getOrElse(java.lang.Boolean.FALSE)
  }

}<|MERGE_RESOLUTION|>--- conflicted
+++ resolved
@@ -11,14 +11,7 @@
     Syntax.reporterSyntax(Syntax.StringType | Syntax.BooleanType)
 
   override def report(context: Context): AnyRef = {
-<<<<<<< HEAD
-    if (workspace.getIsApplet)
-      throw new EngineException(
-        context, this, "You cannot choose a file from an applet.")
     workspace.updateUI(context)
-=======
-    workspace.updateUI()
->>>>>>> 705a7da3
     val result: Option[String] =
       workspace.waitForResult(
         new ReporterRunnable[Option[String]] {

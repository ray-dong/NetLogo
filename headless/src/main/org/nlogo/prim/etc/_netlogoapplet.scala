--- conflicted
+++ resolved
@@ -9,9 +9,5 @@
   override def syntax =
     Syntax.reporterSyntax(Syntax.BooleanType)
   override def report(context: Context) =
-<<<<<<< HEAD
-    Boolean.box(false)
-=======
     java.lang.Boolean.FALSE
->>>>>>> a1f0e5e7
 }
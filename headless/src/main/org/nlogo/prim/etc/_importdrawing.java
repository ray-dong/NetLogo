--- conflicted
+++ resolved
@@ -16,15 +16,7 @@
   }
 
   @Override
-<<<<<<< HEAD
-  public void perform(final org.nlogo.nvm.Context context) throws LogoException {
-=======
   public void perform(final org.nlogo.nvm.Context context) {
-    if (world.program().is3D()) {
-      throw new EngineException(context, this,
-          I18N.errorsJ().get("org.nlogo.prim.etc._importdrawing.cantImportDrawingin3D"));
-    }
->>>>>>> a1f0e5e7
     try {
       workspace.importDrawing
           (workspace.fileManager().attachPrefix

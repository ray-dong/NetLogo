// (C) Uri Wilensky. https://github.com/NetLogo/NetLogo

package org.nlogo.prim.etc

import org.nlogo.api.{ ReporterRunnable, Syntax }
import org.nlogo.nvm.{ Context, EngineException, HaltException, Reporter }

class _userdirectory extends Reporter {

  override def syntax =
    Syntax.reporterSyntax(Syntax.StringType | Syntax.BooleanType)

  override def report(context: Context): AnyRef = {
<<<<<<< HEAD
    workspace.updateUI()
=======
    workspace.updateUI(context)
>>>>>>> a1f0e5e7
    val result: Option[String] =
      workspace.waitForResult(
        new ReporterRunnable[Option[String]] {
          override def run() =
            workspace.userDirectory
        })
    result match {
      case None =>
        java.lang.Boolean.FALSE
      case Some(path) =>
        if(!new java.io.File(path).exists)
          throw new EngineException(
            context, this, "This directory doesn't exist")
        path
    }
  }

}<|MERGE_RESOLUTION|>--- conflicted
+++ resolved
@@ -11,11 +11,7 @@
     Syntax.reporterSyntax(Syntax.StringType | Syntax.BooleanType)
 
   override def report(context: Context): AnyRef = {
-<<<<<<< HEAD
-    workspace.updateUI()
-=======
     workspace.updateUI(context)
->>>>>>> a1f0e5e7
     val result: Option[String] =
       workspace.waitForResult(
         new ReporterRunnable[Option[String]] {

// (C) Uri Wilensky. https://github.com/NetLogo/NetLogo

package org.nlogo.prim

import org.nlogo.api.{ Syntax, Let }
import org.nlogo.nvm.{ Command, Context }

<<<<<<< HEAD
class _setletvariable(let: Let, val name: String) extends Command {
=======
class _setletvariable(let: Let) extends Command {
>>>>>>> e547bd92
  def this(original: _letvariable) =
    this(original.let)
  override def syntax =
    Syntax.commandSyntax(
      Array(Syntax.WildcardType))
  override def toString =
    super.toString + ":" + let.name
  override def perform(context: Context) {
    context.setLet(let, args(0).report(context))
    context.ip = next
  }
}<|MERGE_RESOLUTION|>--- conflicted
+++ resolved
@@ -5,13 +5,10 @@
 import org.nlogo.api.{ Syntax, Let }
 import org.nlogo.nvm.{ Command, Context }
 
-<<<<<<< HEAD
-class _setletvariable(let: Let, val name: String) extends Command {
-=======
 class _setletvariable(let: Let) extends Command {
->>>>>>> e547bd92
   def this(original: _letvariable) =
     this(original.let)
+  def name = let.name
   override def syntax =
     Syntax.commandSyntax(
       Array(Syntax.WildcardType))

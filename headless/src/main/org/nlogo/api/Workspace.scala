--- conflicted
+++ resolved
@@ -77,11 +77,7 @@
   def mouseXCor: Double = 0
   def mouseYCor: Double = 0
   def beep() { }
-<<<<<<< HEAD
-  def reload() { throw new UnsupportedOperationException }
-=======
   def updateUI() { }
->>>>>>> 2232992d
   def updateMonitor(owner: JobOwner, value: AnyRef) { }
   @throws(classOf[IOException])
   def addCustomShapes(filename: String) { }

--- conflicted
+++ resolved
@@ -2,7 +2,7 @@
 
 package org.nlogo.api
 
-trait Observer extends Agent with Camera {
+trait Observer extends Agent {
 
   /** Returns the currently watched or followed agent (or nobody) */
   def targetAgent: Agent
@@ -11,16 +11,7 @@
   def perspective: Perspective
   def setPerspective(p: Perspective, a: Agent)
 
-<<<<<<< HEAD
   def oxcor: Double
   def oycor: Double
-  def setPerspective(p: Perspective, a: Agent)
-=======
-  /** Returns the current distance behind the followed turtle the 3D view is displaying */
-  def followDistance: Int
-
-  def oxcor: Double
-  def oycor: Double
->>>>>>> a038c70c
 
 }
// (C) Uri Wilensky. https://github.com/NetLogo/NetLogo

package org.nlogo.api

// This isn't a singleton because in testing contexts it's sometimes useful
// to override a few methods. - ST 11/5/11

class DummyExtensionManager extends ExtensionManager {
  private def unsupported = throw new UnsupportedOperationException
  def storeObject(obj: AnyRef) { }
<<<<<<< HEAD
  def retrieveObject(): AnyRef = unsupported
=======
  def retrieveObject: AnyRef = unsupported
  def initializeHubNet() { }
>>>>>>> 71e530e8
  def readExtensionObject(extname: String, typeName: String, value: String): ExtensionObject = unsupported
  def readFromString(src: String): AnyRef = unsupported
  def reset() = unsupported
  def startFullCompilation() { }
  def finishFullCompilation() { }
  def anyExtensionsLoaded = false
  def replaceIdentifier(name: String): Primitive = null
  def importExtension(jarPath: String, errors: ErrorSource) = unsupported
  def resolvePath(path: String): String = unsupported
  def resolvePathAsURL(path: String): String = unsupported
  def dumpExtensions: String = unsupported
  def dumpExtensionPrimitives(): String = unsupported
  def getSource(filename: String): String = unsupported
  def wrap(prim: Primitive, name: String): TokenHolder = unsupported
  def addToLibraryPath(classManager: AnyRef, directory: String) = unsupported
  def getFile(path: String) = unsupported
  def getJarPaths = unsupported
  def getExtensionNames = unsupported
  def profilingEnabled = false
}<|MERGE_RESOLUTION|>--- conflicted
+++ resolved
@@ -8,12 +8,8 @@
 class DummyExtensionManager extends ExtensionManager {
   private def unsupported = throw new UnsupportedOperationException
   def storeObject(obj: AnyRef) { }
-<<<<<<< HEAD
-  def retrieveObject(): AnyRef = unsupported
-=======
   def retrieveObject: AnyRef = unsupported
   def initializeHubNet() { }
->>>>>>> 71e530e8
   def readExtensionObject(extname: String, typeName: String, value: String): ExtensionObject = unsupported
   def readFromString(src: String): AnyRef = unsupported
   def reset() = unsupported

--- conflicted
+++ resolved
@@ -16,10 +16,7 @@
   def startFullCompilation() { }
   def finishFullCompilation() { }
   def anyExtensionsLoaded = false
-<<<<<<< HEAD
-=======
   def loadedExtensions = java.util.Collections.emptyList[ClassManager]
->>>>>>> 9ca6a71f
   def replaceIdentifier(name: String): Primitive = null
   def importExtension(jarPath: String, errors: ErrorSource) = unsupported
   def resolvePath(path: String): String = unsupported

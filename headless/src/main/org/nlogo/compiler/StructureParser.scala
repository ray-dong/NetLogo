// (C) Uri Wilensky. https://github.com/NetLogo/NetLogo

package org.nlogo.compiler

// For each source file, input is Tokens, output is a Results -- which is mostly just a Program and
// some Procedures.

// Each source file is handled in three stages, each represented as a separate trait.
// 1. StructureCombinators parses input tokens, returns a Seq[Declaration].
// 2. DuplicateChecker checks the Seq[Declaration] for duplicates.
// 3. ResultsBuilder converts the Seq[Declaration] to a StructureParser.Results.
// By splitting it this way, we get separation of concerns between the (clean) mechanics of parsing
// and the (messy) mechanics of building the data structures that the rest of the compiler and the
// engine will use.

// Note that when parsing starts, we don't necessarily have all our source files yet.  Some of them
// will be discovered as we parse, through __include declarations.  (Included files might themselves
// include further files.)

import org.nlogo.{ api, nvm }
import api.{ Token, TokenType }

object StructureParser {

  def emptyResults(is3D: Boolean = false) =
    Results(program = api.Program.empty(is3D))
  case class Results(
    program: api.Program,
    procedures: Compiler.ProceduresMap = nvm.CompilerInterface.NoProcedures,
    tokens: Map[nvm.Procedure, Iterable[Token]] = Map(),
    includes: Seq[Token] = Seq(),
    extensions: Seq[Token] = Seq())

  /// main entry point.  handles gritty extensions stuff and includes stuff.

  def parseAll(
      tokenizer: api.TokenizerInterface,
      source: String, displayName: Option[String], program: api.Program, subprogram: Boolean,
      oldProcedures: Compiler.ProceduresMap, extensionManager: api.ExtensionManager): Results = {
    if(!subprogram)
      extensionManager.startFullCompilation()
    val sources =
      if (subprogram)
        Seq((source, ""))
      else // yuck. special case for the System Dynamics Modeler
        Seq((source, ""), (extensionManager.getSource("aggregate"), "aggregate"))
    val oldResults = Results(program, oldProcedures)
    def parseOne(source: String, fileName: String, previousResults: Results) =
      new StructureParser(tokenizer.tokenize(source, fileName), displayName, previousResults)
        .parse(subprogram)
    val firstResults =
      sources.foldLeft(oldResults){
        case (results, (source, fileName)) =>
          parseOne(source, fileName, results)
      }
    val results =
      Iterator.iterate(firstResults){results =>
        assert(!subprogram)
        val path = extensionManager.resolvePath(results.includes.head.value.asInstanceOf[String])
        CompilerExceptionThrowers.cAssert(path.endsWith(".nls"),
          "Included files must end with .nls",
          results.includes.head)
        val newResults =
          parseOne(extensionManager.getSource(path), path, results)
        newResults.copy(includes = newResults.includes.filterNot(_ == results.includes.head))
      }.dropWhile(_.includes.nonEmpty).next
    if(!subprogram) {
      for(token <- results.extensions)
        extensionManager.importExtension(
          token.name.toLowerCase, new api.ErrorSource(token))
      extensionManager.finishFullCompilation()
    }
    results
  }

}

/// common data structures used by all three stages. not used outside StructureParser.

// we retain tokens so we can report error locations.

trait StructureDeclarations {
  sealed trait Declaration
  case class Includes(token: Token, names: Seq[Token])
      extends Declaration
  case class Extensions(token: Token, names: Seq[Identifier])
      extends Declaration
  case class Breed(plural: Identifier, singular: Identifier, isLinkBreed: Boolean = false, isDirected: Boolean = false)
      extends Declaration
  case class Variables(kind: Identifier, names: Seq[Identifier])
      extends Declaration
  case class Procedure(name: Identifier, isReporter: Boolean, inputs: Seq[Identifier], tokens: Seq[Token])
      extends Declaration
  case class Identifier(name: String, token: Token)
}

/// main entry point for each source file. knits stages together. throws CompilerException

class StructureParser(
  tokens: Seq[Token],
  displayName: Option[String],
  oldResults: StructureParser.Results)
    extends StructureCombinators with DuplicateChecker with ResultsBuilder {

  def parse(subprogram: Boolean): StructureParser.Results = {
    val reader = new SeqReader[Token](tokens, _.startPos)
    program(reader) match {
      case Success(declarations, _) =>
        rejectDuplicateDeclarations(declarations)
        rejectDuplicateNames(declarations, usedNames(oldResults.program, oldResults.procedures))
        buildResults(declarations, displayName,
          if (subprogram) StructureParser.emptyResults(api.Version.is3D).copy(program = oldResults.program)
          else oldResults,
          subprogram)
      case NoSuccess(msg, rest) =>
        CompilerExceptionThrowers.exception(
          msg, rest.first)
    }
  }

  def usedNames(program: api.Program, procedures: Compiler.ProceduresMap): Map[String, String] =
    program.usedNames ++
      procedures.keys.map(_ -> "procedure")

}

/// Stage #1: parsing

<<<<<<< HEAD
  def parse(subprogram: Boolean): StructureParser.Results = {
    // Warning, incredibly confusing kludginess ahead...  In the usingFiles variable, it would be
    // simpler just to store the strings of the paths we want to load, but if we can't find one of
    // the paths, we want to report an error that refers to the original __include statement, so we
    // store paths paired with tokens.  But sometimes we don't have a real token, because some code
    // isn't in an include file at all; it's in the main Code tab (or button or whatever) or
    // it comes from the system dynamics modeler.  In those cases the token is null and the path is
    // the empty string.  Also confusing is that
    // we're iterating over usingFiles at the same time that we're adding entries to it; that's
    // because we are discovering the __include calls in the code as we go.  The index variable
    // keeps track of our current location in usingFiles.  All of this is very confusing and ought
    // to be cleaned up. - ST 12/19/08
    val usingFiles = new collection.mutable.ArrayBuffer[(String, Token)]
    var fileName = ""
    var index = 1
    usingFiles += (("", null))
    var totallyDone = false
    while(!totallyDone) {
      var haveGlobals = subprogram
      var haveTurtlesOwn = subprogram
      var havePatchesOwn = subprogram
      var haveLinksOwn = subprogram
      var haveIncludes = subprogram
      var done = false
      while(!done && tokenBuffer.hasNext) {
        val token = tokenBuffer.head
        // kludge: special case because of naming conflict with BREED turtle variable - jrn 8/04/05
        if(token.tpe == TokenType.VARIABLE && token.value == "BREED") {
          tokenBuffer.next()
          val breedList = parseVarList()
          try {
            if(java.lang.Boolean.getBoolean("org.nlogo.lang.requireSingularBreedArgument"))
              cAssert(breedList.size == 2,
                      "breed requires a singular form since org.nlogo.lang.requireSingularBreedArgument is true",
                      token)
          }
          catch {
            // can't check arbitrary properties from applets
            case ex:java.security.AccessControlException =>
              org.nlogo.util.Exceptions.ignore(ex)
          }
          finally { cAssert(breedList.size == 1 || breedList.size == 2,
                            "breed only takes 1 or 2 inputs", token) }
          val breedName = breedList(0)
          val singular =
            if(breedList.size == 2) breedList(1)
            else "TURTLE"
          program = program.copy(
            breeds = program.breeds.updated(breedName, Breed(breedName, singular)))
        }
        else {
          cAssert(token.tpe == TokenType.KEYWORD, "Expected keyword", token)
          val keyword = token.value.asInstanceOf[String]
          if(keyword == "TO" || keyword == "TO-REPORT")
            parseProcedure(token)
          else if(keyword == "DIRECTED-LINK-BREED" || keyword == "UNDIRECTED-LINK-BREED") {
            tokenBuffer.next()
            val breedList = parseVarList()
            cAssert(breedList.size == 2, keyword + " only takes 2 inputs", token)
            val breedName = breedList(0)
            val singular =
              if(breedList.size == 2) breedList(1)
              else "LINK"
            program = program.copy(
              linkBreeds = program.linkBreeds.updated(
                breedName, Breed(breedName, singular, isDirected = keyword == "DIRECTED-LINK-BREED")))
          }
          else if(keyword == "TURTLES-OWN") {
            cAssert(!haveTurtlesOwn, "Redeclaration of TURTLES-OWN", token)
            tokenBuffer.next()
            haveTurtlesOwn = true
            program = program.copy(
              turtlesOwn = program.turtlesOwn ++ parseVarList())
          }
          else if(keyword == "LINKS-OWN") {
            cAssert(!haveLinksOwn, "Redeclaration of LINKS-OWN", token)
            tokenBuffer.next()
            haveLinksOwn = true
            program = program.copy(
              linksOwn = program.linksOwn ++ parseVarList())
          }
          else if(keyword == "PATCHES-OWN") {
            cAssert( !havePatchesOwn, "Redeclaration of PATCHES-OWN", token)
            tokenBuffer.next()
            havePatchesOwn = true
            program = program.copy(
              patchesOwn = program.patchesOwn ++ parseVarList())
          }
          else if(keyword == "GLOBALS") {
            cAssert(!haveGlobals, "Redeclaration of GLOBALS", token)
            tokenBuffer.next()
            haveGlobals = true
            program = program.copy(
              userGlobals = program.userGlobals ++ parseVarList())
          }
          else if(keyword.endsWith("-OWN")) {
            val breedName = keyword.substring(0, keyword.length - 4)
            cAssert(program.breeds.contains(breedName) || program.linkBreeds.contains(breedName),
                    "There is no breed named " + breedName, token)
            tokenBuffer.next()
            var isLinkBreed = false
            if(program.breeds.contains(breedName)) {
              cAssert(program.breeds(breedName).owns.isEmpty,
                      "Redeclaration of " + keyword, token)
            }
            else if(program.linkBreeds.contains(breedName)) {
              cAssert(program.linkBreeds(breedName).owns.isEmpty,
                      "Redeclaration of " + keyword, token)
              isLinkBreed = true
            }
            program = updateBreedOwns(breedName, isLinkBreed)
          }
          else if(keyword == "EXTENSIONS")
            parseImport(tokenBuffer)
          else if(keyword == "__INCLUDES") {
            cAssert(!haveIncludes, "Redeclaration of __INCLUDES", token)
            haveIncludes = true
            var filePath: String = null
            tokenBuffer.next()
            // Retrieve the Using File Path
            cAssert(tokenBuffer.head.tpe == TokenType.OPEN_BRACKET,
                    "Expected [", tokenBuffer.head)
            tokenBuffer.next()
            while(tokenBuffer.head.tpe != TokenType.CLOSE_BRACKET) {
              var pathToken = tokenBuffer.head
              cAssert(pathToken.tpe == TokenType.CONSTANT && pathToken.value.isInstanceOf[String],
                      "Expected string or ]", pathToken)
              val name = pathToken.value.asInstanceOf[String]
              cAssert(name.endsWith(".nls"), "Included files must end with .nls", pathToken)
              pathToken = tokenBuffer.next()
              filePath =
                if(fileName.isEmpty)
                  // because extensionManager has a ref to the workspace and thus the modelDir, which
                  // is what we resolve against if we have no filename set -- CLB 02/01/05
                  extensionManager.resolvePath(pathToken.value.asInstanceOf[String])
                else
                  StructureParser.resolvePath(fileName, pathToken.value.asInstanceOf[String])
              if(filePath != null && !usingFiles.exists(_._1 == filePath))
                usingFiles += ((filePath, pathToken))
            }
            tokenBuffer.next() // eat close bracket
          }
          else exception("Expected procedure or variable declaration", token)
        }
=======
// The parsing stuff knows practically nothing about the rest of NetLogo.
// We use api.{ Token, TokenType } and nothing else.

// We currently use the parser combinators from the Scala standard library.  It's not an
// industrial-strength implementation, but I'm hopeful it will be good enough for our purposes.  Our
// grammar is simple and NetLogo programs aren't enormous.  If we get into trouble with slowness or
// stack overflows or what have you, I don't think it would be hard to swap in something else (Nomo?
// GLL Combinators? Parboiled? our own hand-rolled code?).

// For background on parser combinators, see the chapter on them in
// the Programming in Scala book.  The combinators used here are:
//   ~   plain sequencing
//   ~!  sequence, don't allow backtracking
//   ~>  sequence, discard result on left
//   <~  sequence, discard result on right
//   |   alternatives
//   ^^  transform results
//
// It's annoying that there's no ~>! (to both disallow backtracking
// and discard input).

trait StructureCombinators
    extends scala.util.parsing.combinator.Parsers
    with StructureDeclarations {

  // specify what kind of input we take
  override type Elem = Token

  // top level entry point. output will be a Seq[Declaration]
  def program: Parser[Seq[Declaration]] =
    rep(declaration) ~ rep(procedure) <~ (eof | failure("keyword expected")) ^^ {
      case decs ~ procs =>
        decs ++ procs }

  def declaration: Parser[Declaration] =
    includes | extensions | breed | directedLinkBreed | undirectedLinkBreed |
      variables("GLOBALS") | variables("TURTLES-OWN") | variables("PATCHES-OWN") |
      variables("LINKS-OWN") | breedVariables

  def includes: Parser[Includes] =
    keyword("__INCLUDES") ~! stringList ^^ {
      case token ~ names =>
        Includes(token, names) }

  def extensions: Parser[Extensions] =
    keyword("EXTENSIONS") ~! identifierList ^^ {
      case token ~ names =>
        Extensions(token, names) }

  def variables(key: String): Parser[Variables] =
    keyword(key) ~! identifierList ^^ {
      case keyToken ~ names =>
        Variables(Identifier(key, keyToken), names) }

  def breedVariables: Parser[Variables] =
    acceptMatch("<breed>-own", {
      case token @ Token(_, TokenType.KEYWORD, value: String)
          if value.endsWith("-OWN") =>
        token }) ~!
      identifierList ^^ {
        case token ~ names =>
          Variables(Identifier(token.value.asInstanceOf[String], token), names) }

  // kludge: special case because of naming conflict with BREED turtle variable - jrn 8/04/05
  def breed: Parser[Breed] =
    agentVariable("BREED") ~! openBracket ~> identifier ~ opt(identifier) <~ closeBracket ^^ {
      case plural ~ singularOption =>
        Breed(plural, singularOption.getOrElse(Identifier("TURTLE", plural.token))) }

  def directedLinkBreed: Parser[Breed] =
    keyword("DIRECTED-LINK-BREED") ~! openBracket ~> identifier ~ identifier <~ closeBracket ^^ {
      case plural ~ singular =>
        Breed(plural, singular, isLinkBreed = true, isDirected = true) }

  def undirectedLinkBreed: Parser[Breed] =
    keyword("UNDIRECTED-LINK-BREED") ~! openBracket ~> identifier ~ identifier <~ closeBracket ^^ {
      case plural ~ singular =>
        Breed(plural, singular, isLinkBreed = true, isDirected = false) }

  def procedure: Parser[Procedure] =
    (keyword("TO") | keyword("TO-REPORT")) ~!
      identifier ~
      formals ~
      rep(nonKeyword) ~
      keyword("END") ^^ {
        case to ~ name ~ names ~ body ~ end =>
          Procedure(name,
            to.value == "TO-REPORT", names,
            to +: name.token +: body :+ end) }

  def formals: Parser[Seq[Identifier]] =
    opt(openBracket ~! rep(identifier) <~ closeBracket) ^^ {
      case Some(_ ~ names) =>
        names
      case _ =>
        Seq()
    }

  /// helpers

  def tokenType(expected: String, tpe: TokenType): Parser[Token] =
    acceptMatch(expected, { case t @ Token(_, `tpe`, _) => t })

  def eof: Parser[Token] =
    tokenType("eof", TokenType.EOF)

  def openBracket: Parser[Token] =
    tokenType("opening bracket", TokenType.OPEN_BRACKET)

  def closeBracket: Parser[Token] =
    tokenType("closing bracket", TokenType.CLOSE_BRACKET)

  def identifier: Parser[Identifier] =
    tokenType("identifier", TokenType.IDENT) ^^ {
      token =>
        Identifier(token.value.asInstanceOf[String], token)}

  def identifierList: Parser[Seq[Identifier]] =
    openBracket ~> rep(identifier) <~ closeBracket

  def stringList: Parser[Seq[Token]] =
    openBracket ~> rep(string) <~ closeBracket

  def string: Parser[Token] =
    acceptMatch("string", {
      case t @ Token(_, TokenType.CONSTANT, value: String) =>
        t })

  def keyword(name: String): Parser[Token] =
    acceptMatch(name, {
      case token @ Token(_, TokenType.KEYWORD, `name`) =>
        token })

  def agentVariable(name: String): Parser[Token] =
    acceptMatch(name, {
      case token @ Token(_, TokenType.VARIABLE, `name`) =>
        token })

  def nonKeyword: Parser[Token] =
    acceptMatch("?", {
      case token @ Token(_, tpe, _)
          if (tpe != TokenType.KEYWORD) =>
        token })

}

/// Stage #2: check for duplicate declarations and duplicate names

// (I'm not very happy with the code for this stage, but as long as it's
// well encapsulated, maybe it's good enough. - ST 12/7/12)

trait DuplicateChecker extends StructureDeclarations {

  def rejectDuplicateDeclarations(declarations: Seq[Declaration]) {
    for {
      Procedure(_, _, inputs, _) <- declarations
      input <- inputs
    } CompilerExceptionThrowers.cAssert(
      inputs.count(_.name == input.name) == 1,
      "There is already a local variable called " + input.name + " here", input.token)
    // O(n^2) -- maybe we should fold instead
    def checkPair(decl1: Declaration, decl2: Declaration): Option[(String, Token)] =
      (decl1, decl2) match {
        case (v1: Variables, v2: Variables)
            if v1.kind == v2.kind =>
          Some((v1.kind.name, v2.kind.token))
        case (_: Extensions, e: Extensions) =>
          Some(("EXTENSIONS", e.token))
        case (_: Includes, i: Includes) =>
          Some(("INCLUDES", i.token))
        case _ =>
          None
>>>>>>> 37877680
      }
    for{
      (decl1, decl2) <- allPairs(declarations)
      (kind, token) <- checkPair(decl1, decl2)
    } CompilerExceptionThrowers.exception("Redeclaration of " + kind, token)
  }

  def rejectDuplicateNames(declarations: Seq[Declaration], usedNames: Map[String, String]) {
    type Used = (String, String)
    case class Occurrence(declaration: Declaration, identifier: Identifier)
    val (linkBreedNames, turtleBreedNames) = {
      val (linkBreeds, turtleBreeds) =
        declarations
          .collect{case breed: Breed => breed}
          .partition(_.isLinkBreed)
      (linkBreeds.map(_.plural.name).map(_ + "-OWN"),
        turtleBreeds.map(_.plural.name).map(_ + "-OWN"))
    }
    val occurrences: Seq[Occurrence] =
      declarations.flatMap{
        case decl @ Breed(plural, singular, _, _) =>
          if (singular.token ne plural.token)
            Seq(Occurrence(decl, plural), Occurrence(decl, singular))
          else
            Seq(Occurrence(decl, plural))
        case decl @ Variables(_, names) =>
          names.map(Occurrence(decl, _))
        case decl @ Procedure(name, _, _, _) =>
          Seq(Occurrence(decl, name))
        case _ =>
          Seq()
      }
    def displayName(decl: Declaration) =
      decl match {
        case _: Breed =>
          "breed"
        case Variables(kind, _) =>
          kind.name + " variable"
        case _: Procedure =>
          "procedure"
      }
    def check(used: Used, occ: Occurrence) {
      def isBreedVariableException =
        if (!used._2.endsWith(" variable"))
          false
        else
          (used._2.dropRight(" variable".size), occ.declaration) match {
            case (name1, Variables(kind2, _))
                if (name1 != kind2.name &&
                  turtleBreedNames.contains(name1) == turtleBreedNames.contains(kind2.name) &&
                  Set(name1, kind2.name).intersect(Set("TURTLES", "LINKS")).isEmpty) =>
              true
            case _ =>
              false
          }
      CompilerExceptionThrowers.cAssert(
        used._1 != occ.identifier.name || isBreedVariableException,
        "You already defined " + occ.identifier.name + " as a " + used._2,
        occ.identifier.token)
    }
    // O(n^2) -- maybe we should fold instead
    for((o1, o2) <- allPairs(occurrences))
      check((o1.identifier.name, displayName(o1.declaration)), o2)
    for(used <- usedNames; o <- occurrences)
      check(used, o)
  }

  def allPairs[T](xs: Seq[T]): Iterator[(T, T)] =
    for {
      rest <- xs.tails
      x1 <- rest.headOption.toSeq
      x2 <- rest.tail
    } yield (x1, x2)

}

/// Stage #3: build results

trait ResultsBuilder extends StructureDeclarations {

  def buildResults(declarations: Seq[Declaration],
      displayName: Option[String],
      oldResults: StructureParser.Results,
      subprogram: Boolean): StructureParser.Results = {
    val is = declarations.collect{
      case i: Includes =>
        i.names}.flatten
    val ps = declarations.collect{
      case p: Procedure =>
        buildProcedure(p, displayName)}
    ps.foreach(_._1.topLevel = subprogram)
    StructureParser.Results(
      program =
        updateProgram(oldResults.program, declarations),
      procedures =
        oldResults.procedures ++
          ps.map{case (pp, _) => pp.name -> pp},
      tokens = oldResults.tokens ++ ps,
      includes = oldResults.includes ++ is,
      extensions = oldResults.extensions ++
        declarations.collect{
          case e: Extensions =>
            e.names.map(_.token)}.flatten)
  }

  def buildProcedure(p: Procedure, displayName: Option[String]): (nvm.Procedure, Iterable[Token]) = {
    val proc = new nvm.Procedure(
      p.isReporter, p.tokens.tail.head.value.asInstanceOf[String],
      p.tokens.tail.head, displayName, null)
    proc.args = Vector(p.inputs.map(_.name): _*)
    (proc, p.tokens.drop(2).init :+ Token.eof)
  }

  def updateProgram(program: api.Program, declarations: Seq[Declaration]): api.Program = {
    def updateVariables(program: api.Program): api.Program =
      declarations.foldLeft(program){
        case (program, Variables(Identifier("GLOBALS", _), identifiers)) =>
          program.copy(userGlobals = program.userGlobals ++ identifiers.map(_.name))
        case (program, Variables(Identifier("TURTLES-OWN", _), identifiers)) =>
          program.copy(turtlesOwn = program.turtlesOwn ++ identifiers.map(_.name))
        case (program, Variables(Identifier("PATCHES-OWN", _), identifiers)) =>
          program.copy(patchesOwn = program.patchesOwn ++ identifiers.map(_.name))
        case (program, Variables(Identifier("LINKS-OWN", _), identifiers)) =>
          program.copy(linksOwn = program.linksOwn ++ identifiers.map(_.name))
        case (program, Variables(Identifier(breedOwn, _), identifiers)) =>
          updateBreedVariables(program, breedOwn.dropRight(4), identifiers.map(_.name))
        case (program, _) =>
          program
      }
    def updateBreeds(program: api.Program): api.Program =
      declarations.foldLeft(program){
        case (program, Breed(plural, singular, isLinkBreed, isDirected)) =>
          val breed = api.Breed(plural.name, singular.name,
            isLinkBreed = isLinkBreed, isDirected = isDirected)
          if (isLinkBreed)
            program.copy(
              linkBreeds = program.linkBreeds.updated(breed.name, breed))
          else
            program.copy(
              breeds = program.breeds.updated(breed.name, breed))
        case (program, _) =>
          program
      }
    updateVariables(updateBreeds(program))
  }

  def updateBreedVariables(program: api.Program, breedName: String, newOwns: Seq[String]): api.Program = {
    import collection.immutable.ListMap
    type BreedMap = ListMap[String, api.Breed]
    // a bit of unpleasantness here is that (as I only belatedly discovered) ListMap.updated
    // doesn't preserve the ordering of existing keys, which is bad for us because we need
    // to preserve the declaration order of breeds because later in Renderer it's going to
    // determine the z-ordering of turtles in the view.  so we resort to a bit of ugliness
    // here: remember the order the keys were in, then after we've updated the map, restore
    // the original order. - ST 7/14/12
    def orderPreservingUpdate(breedMap: BreedMap, breed: api.Breed): BreedMap = {
      val keys = breedMap.keys.toSeq
      val newMapInWrongOrder = breedMap.updated(breed.name, breed)
      val result = ListMap(keys.map{k => (k, newMapInWrongOrder(k))}.toSeq: _*)
      assert(keys sameElements result.keys.toSeq)
      result
    }
    // if we had lenses this wouldn't need to be so repetitious - ST 7/15/12
    if (program.linkBreeds.isDefinedAt(breedName))
      program.copy(linkBreeds =
        orderPreservingUpdate(
          program.linkBreeds,
          program.linkBreeds(breedName).copy(owns = newOwns)))
    else
      program.copy(breeds =
        orderPreservingUpdate(
          program.breeds,
          program.breeds(breedName).copy(owns = newOwns)))
  }

}

/// Allows our combinators to take their input from a Seq.

class SeqReader[T](xs: Seq[T], fn: T => Int)
    extends scala.util.parsing.input.Reader[T] {
  case class Pos(pos: Int) extends scala.util.parsing.input.Position {
    def column = pos
    def line = 0
    def lineContents = ""
  }
  def atEnd = xs.isEmpty
  def first = xs.head
  def rest = new SeqReader(xs.tail, fn)
  def pos = Pos(fn(xs.head))
}<|MERGE_RESOLUTION|>--- conflicted
+++ resolved
@@ -22,8 +22,8 @@
 
 object StructureParser {
 
-  def emptyResults(is3D: Boolean = false) =
-    Results(program = api.Program.empty(is3D))
+  val emptyResults =
+    Results(program = api.Program.empty)
   case class Results(
     program: api.Program,
     procedures: Compiler.ProceduresMap = nvm.CompilerInterface.NoProcedures,
@@ -39,11 +39,7 @@
       oldProcedures: Compiler.ProceduresMap, extensionManager: api.ExtensionManager): Results = {
     if(!subprogram)
       extensionManager.startFullCompilation()
-    val sources =
-      if (subprogram)
-        Seq((source, ""))
-      else // yuck. special case for the System Dynamics Modeler
-        Seq((source, ""), (extensionManager.getSource("aggregate"), "aggregate"))
+    val sources = Seq((source, ""))
     val oldResults = Results(program, oldProcedures)
     def parseOne(source: String, fileName: String, previousResults: Results) =
       new StructureParser(tokenizer.tokenize(source, fileName), displayName, previousResults)
@@ -109,7 +105,7 @@
         rejectDuplicateDeclarations(declarations)
         rejectDuplicateNames(declarations, usedNames(oldResults.program, oldResults.procedures))
         buildResults(declarations, displayName,
-          if (subprogram) StructureParser.emptyResults(api.Version.is3D).copy(program = oldResults.program)
+          if (subprogram) StructureParser.emptyResults.copy(program = oldResults.program)
           else oldResults,
           subprogram)
       case NoSuccess(msg, rest) =>
@@ -126,152 +122,6 @@
 
 /// Stage #1: parsing
 
-<<<<<<< HEAD
-  def parse(subprogram: Boolean): StructureParser.Results = {
-    // Warning, incredibly confusing kludginess ahead...  In the usingFiles variable, it would be
-    // simpler just to store the strings of the paths we want to load, but if we can't find one of
-    // the paths, we want to report an error that refers to the original __include statement, so we
-    // store paths paired with tokens.  But sometimes we don't have a real token, because some code
-    // isn't in an include file at all; it's in the main Code tab (or button or whatever) or
-    // it comes from the system dynamics modeler.  In those cases the token is null and the path is
-    // the empty string.  Also confusing is that
-    // we're iterating over usingFiles at the same time that we're adding entries to it; that's
-    // because we are discovering the __include calls in the code as we go.  The index variable
-    // keeps track of our current location in usingFiles.  All of this is very confusing and ought
-    // to be cleaned up. - ST 12/19/08
-    val usingFiles = new collection.mutable.ArrayBuffer[(String, Token)]
-    var fileName = ""
-    var index = 1
-    usingFiles += (("", null))
-    var totallyDone = false
-    while(!totallyDone) {
-      var haveGlobals = subprogram
-      var haveTurtlesOwn = subprogram
-      var havePatchesOwn = subprogram
-      var haveLinksOwn = subprogram
-      var haveIncludes = subprogram
-      var done = false
-      while(!done && tokenBuffer.hasNext) {
-        val token = tokenBuffer.head
-        // kludge: special case because of naming conflict with BREED turtle variable - jrn 8/04/05
-        if(token.tpe == TokenType.VARIABLE && token.value == "BREED") {
-          tokenBuffer.next()
-          val breedList = parseVarList()
-          try {
-            if(java.lang.Boolean.getBoolean("org.nlogo.lang.requireSingularBreedArgument"))
-              cAssert(breedList.size == 2,
-                      "breed requires a singular form since org.nlogo.lang.requireSingularBreedArgument is true",
-                      token)
-          }
-          catch {
-            // can't check arbitrary properties from applets
-            case ex:java.security.AccessControlException =>
-              org.nlogo.util.Exceptions.ignore(ex)
-          }
-          finally { cAssert(breedList.size == 1 || breedList.size == 2,
-                            "breed only takes 1 or 2 inputs", token) }
-          val breedName = breedList(0)
-          val singular =
-            if(breedList.size == 2) breedList(1)
-            else "TURTLE"
-          program = program.copy(
-            breeds = program.breeds.updated(breedName, Breed(breedName, singular)))
-        }
-        else {
-          cAssert(token.tpe == TokenType.KEYWORD, "Expected keyword", token)
-          val keyword = token.value.asInstanceOf[String]
-          if(keyword == "TO" || keyword == "TO-REPORT")
-            parseProcedure(token)
-          else if(keyword == "DIRECTED-LINK-BREED" || keyword == "UNDIRECTED-LINK-BREED") {
-            tokenBuffer.next()
-            val breedList = parseVarList()
-            cAssert(breedList.size == 2, keyword + " only takes 2 inputs", token)
-            val breedName = breedList(0)
-            val singular =
-              if(breedList.size == 2) breedList(1)
-              else "LINK"
-            program = program.copy(
-              linkBreeds = program.linkBreeds.updated(
-                breedName, Breed(breedName, singular, isDirected = keyword == "DIRECTED-LINK-BREED")))
-          }
-          else if(keyword == "TURTLES-OWN") {
-            cAssert(!haveTurtlesOwn, "Redeclaration of TURTLES-OWN", token)
-            tokenBuffer.next()
-            haveTurtlesOwn = true
-            program = program.copy(
-              turtlesOwn = program.turtlesOwn ++ parseVarList())
-          }
-          else if(keyword == "LINKS-OWN") {
-            cAssert(!haveLinksOwn, "Redeclaration of LINKS-OWN", token)
-            tokenBuffer.next()
-            haveLinksOwn = true
-            program = program.copy(
-              linksOwn = program.linksOwn ++ parseVarList())
-          }
-          else if(keyword == "PATCHES-OWN") {
-            cAssert( !havePatchesOwn, "Redeclaration of PATCHES-OWN", token)
-            tokenBuffer.next()
-            havePatchesOwn = true
-            program = program.copy(
-              patchesOwn = program.patchesOwn ++ parseVarList())
-          }
-          else if(keyword == "GLOBALS") {
-            cAssert(!haveGlobals, "Redeclaration of GLOBALS", token)
-            tokenBuffer.next()
-            haveGlobals = true
-            program = program.copy(
-              userGlobals = program.userGlobals ++ parseVarList())
-          }
-          else if(keyword.endsWith("-OWN")) {
-            val breedName = keyword.substring(0, keyword.length - 4)
-            cAssert(program.breeds.contains(breedName) || program.linkBreeds.contains(breedName),
-                    "There is no breed named " + breedName, token)
-            tokenBuffer.next()
-            var isLinkBreed = false
-            if(program.breeds.contains(breedName)) {
-              cAssert(program.breeds(breedName).owns.isEmpty,
-                      "Redeclaration of " + keyword, token)
-            }
-            else if(program.linkBreeds.contains(breedName)) {
-              cAssert(program.linkBreeds(breedName).owns.isEmpty,
-                      "Redeclaration of " + keyword, token)
-              isLinkBreed = true
-            }
-            program = updateBreedOwns(breedName, isLinkBreed)
-          }
-          else if(keyword == "EXTENSIONS")
-            parseImport(tokenBuffer)
-          else if(keyword == "__INCLUDES") {
-            cAssert(!haveIncludes, "Redeclaration of __INCLUDES", token)
-            haveIncludes = true
-            var filePath: String = null
-            tokenBuffer.next()
-            // Retrieve the Using File Path
-            cAssert(tokenBuffer.head.tpe == TokenType.OPEN_BRACKET,
-                    "Expected [", tokenBuffer.head)
-            tokenBuffer.next()
-            while(tokenBuffer.head.tpe != TokenType.CLOSE_BRACKET) {
-              var pathToken = tokenBuffer.head
-              cAssert(pathToken.tpe == TokenType.CONSTANT && pathToken.value.isInstanceOf[String],
-                      "Expected string or ]", pathToken)
-              val name = pathToken.value.asInstanceOf[String]
-              cAssert(name.endsWith(".nls"), "Included files must end with .nls", pathToken)
-              pathToken = tokenBuffer.next()
-              filePath =
-                if(fileName.isEmpty)
-                  // because extensionManager has a ref to the workspace and thus the modelDir, which
-                  // is what we resolve against if we have no filename set -- CLB 02/01/05
-                  extensionManager.resolvePath(pathToken.value.asInstanceOf[String])
-                else
-                  StructureParser.resolvePath(fileName, pathToken.value.asInstanceOf[String])
-              if(filePath != null && !usingFiles.exists(_._1 == filePath))
-                usingFiles += ((filePath, pathToken))
-            }
-            tokenBuffer.next() // eat close bracket
-          }
-          else exception("Expected procedure or variable declaration", token)
-        }
-=======
 // The parsing stuff knows practically nothing about the rest of NetLogo.
 // We use api.{ Token, TokenType } and nothing else.
 
@@ -444,7 +294,6 @@
           Some(("INCLUDES", i.token))
         case _ =>
           None
->>>>>>> 37877680
       }
     for{
       (decl1, decl2) <- allPairs(declarations)

--- conflicted
+++ resolved
@@ -126,147 +126,6 @@
 
 /// Stage #1: parsing
 
-<<<<<<< HEAD
-  def parse(subprogram: Boolean): StructureParser.Results = {
-    // Warning, incredibly confusing kludginess ahead...  In the usingFiles variable, it would be
-    // simpler just to store the strings of the paths we want to load, but if we can't find one of
-    // the paths, we want to report an error that refers to the original __include statement, so we
-    // store paths paired with tokens.  But sometimes we don't have a real token, because some code
-    // isn't in an include file at all; it's in the main Code tab (or button or whatever) or
-    // it comes from the system dynamics modeler.  In those cases the token is null and the path is
-    // the special string "" (tab or widget) or "aggregate" (for the SDM).  Also confusing is that
-    // we're iterating over usingFiles at the same time that we're adding entries to it; that's
-    // because we are discovering the __include calls in the code as we go.  The index variable
-    // keeps track of our current location in usingFiles.  All of this is very confusing and ought
-    // to be cleaned up. - ST 12/19/08
-    val usingFiles = new collection.mutable.ArrayBuffer[(String, Token)]
-    var fileName = ""
-    var index = 1
-    usingFiles += (("", null))
-    if(!subprogram)
-      usingFiles += (("aggregate", null))
-    var totallyDone = false
-    while(!totallyDone) {
-      var haveGlobals = subprogram
-      var haveTurtlesOwn = subprogram
-      var havePatchesOwn = subprogram
-      var haveLinksOwn = subprogram
-      var haveIncludes = subprogram
-      var done = false
-      while(!done && tokenBuffer.hasNext) {
-        val token = tokenBuffer.head
-        // kludge: special case because of naming conflict with BREED turtle variable - jrn 8/04/05
-        if(token.tpe == TokenType.VARIABLE && token.value == "BREED") {
-          tokenBuffer.next()
-          val breedList = parseVarList()
-          if(requireSingularBreedArgument)
-            cAssert(breedList.size == 2,
-                    "breed requires a singular form since org.nlogo.lang.requireSingularBreedArgument is true",
-                    token)
-          cAssert(breedList.size == 1 || breedList.size == 2,
-                  "breed only takes 1 or 2 inputs",token)
-          val breedName = breedList(0)
-          val singular =
-            if(breedList.size == 2) breedList(1)
-            else "TURTLE"
-          program = program.copy(
-            breeds = program.breeds.updated(breedName, Breed(breedName, singular)))
-        }
-        else {
-          cAssert(token.tpe == TokenType.KEYWORD, "Expected keyword", token)
-          val keyword = token.value.asInstanceOf[String]
-          if(keyword == "TO" || keyword == "TO-REPORT")
-            parseProcedure(token)
-          else if(keyword == "DIRECTED-LINK-BREED" || keyword == "UNDIRECTED-LINK-BREED") {
-            tokenBuffer.next()
-            val breedList = parseVarList()
-            cAssert(breedList.size == 2, keyword + " only takes 2 inputs", token)
-            val breedName = breedList(0)
-            val singular =
-              if(breedList.size == 2) breedList(1)
-              else "LINK"
-            program = program.copy(
-              linkBreeds = program.linkBreeds.updated(
-                breedName, Breed(breedName, singular, isDirected = keyword == "DIRECTED-LINK-BREED")))
-          }
-          else if(keyword == "TURTLES-OWN") {
-            cAssert(!haveTurtlesOwn, "Redeclaration of TURTLES-OWN", token)
-            tokenBuffer.next()
-            haveTurtlesOwn = true
-            program = program.copy(
-              turtlesOwn = program.turtlesOwn ++ parseVarList())
-          }
-          else if(keyword == "LINKS-OWN") {
-            cAssert(!haveLinksOwn, "Redeclaration of LINKS-OWN", token)
-            tokenBuffer.next()
-            haveLinksOwn = true
-            program = program.copy(
-              linksOwn = program.linksOwn ++ parseVarList())
-          }
-          else if(keyword == "PATCHES-OWN") {
-            cAssert( !havePatchesOwn, "Redeclaration of PATCHES-OWN", token)
-            tokenBuffer.next()
-            havePatchesOwn = true
-            program = program.copy(
-              patchesOwn = program.patchesOwn ++ parseVarList())
-          }
-          else if(keyword == "GLOBALS") {
-            cAssert(!haveGlobals, "Redeclaration of GLOBALS", token)
-            tokenBuffer.next()
-            haveGlobals = true
-            program = program.copy(
-              userGlobals = program.userGlobals ++ parseVarList())
-          }
-          else if(keyword.endsWith("-OWN")) {
-            val breedName = keyword.substring(0, keyword.length - 4)
-            cAssert(program.breeds.contains(breedName) || program.linkBreeds.contains(breedName),
-                    "There is no breed named " + breedName, token)
-            tokenBuffer.next()
-            var isLinkBreed = false
-            if(program.breeds.contains(breedName)) {
-              cAssert(program.breeds(breedName).owns.isEmpty,
-                      "Redeclaration of " + keyword, token)
-            }
-            else if(program.linkBreeds.contains(breedName)) {
-              cAssert(program.linkBreeds(breedName).owns.isEmpty,
-                      "Redeclaration of " + keyword, token)
-              isLinkBreed = true
-            }
-            program = updateBreedOwns(breedName, isLinkBreed)
-          }
-          else if(keyword == "EXTENSIONS")
-            parseImport(tokenBuffer)
-          else if(keyword == "__INCLUDES") {
-            cAssert(!haveIncludes, "Redeclaration of __INCLUDES", token)
-            haveIncludes = true
-            var filePath: String = null
-            tokenBuffer.next()
-            // Retrieve the Using File Path
-            cAssert(tokenBuffer.head.tpe == TokenType.OPEN_BRACKET,
-                    "Expected [", tokenBuffer.head)
-            tokenBuffer.next()
-            while(tokenBuffer.head.tpe != TokenType.CLOSE_BRACKET) {
-              var pathToken = tokenBuffer.head
-              cAssert(pathToken.tpe == TokenType.CONSTANT && pathToken.value.isInstanceOf[String],
-                      "Expected string or ]", pathToken)
-              val name = pathToken.value.asInstanceOf[String]
-              cAssert(name.endsWith(".nls"), "Included files must end with .nls", pathToken)
-              pathToken = tokenBuffer.next()
-              filePath =
-                if(fileName.isEmpty)
-                  // because extensionManager has a ref to the workspace and thus the modelDir, which
-                  // is what we resolve against if we have no filename set -- CLB 02/01/05
-                  extensionManager.resolvePath(pathToken.value.asInstanceOf[String])
-                else
-                  StructureParser.resolvePath(fileName, pathToken.value.asInstanceOf[String])
-              if(filePath != null && !usingFiles.exists(_._1 == filePath))
-                usingFiles += ((filePath, pathToken))
-            }
-            tokenBuffer.next() // eat close bracket
-          }
-          else exception("Expected procedure or variable declaration", token)
-        }
-=======
 // The parsing stuff knows practically nothing about the rest of NetLogo.
 // We use api.{ Token, TokenType } and nothing else.
 
@@ -439,7 +298,6 @@
           Some(("INCLUDES", i.token))
         case _ =>
           None
->>>>>>> 37877680
       }
     for{
       (decl1, decl2) <- allPairs(declarations)
@@ -480,6 +338,8 @@
           kind.name + " variable"
         case _: Procedure =>
           "procedure"
+        case _ =>
+          throw new IllegalArgumentException(decl.toString)
       }
     def check(used: Used, occ: Occurrence) {
       def isBreedVariableException =
@@ -614,204 +474,6 @@
           program.breeds,
           program.breeds(breedName).copy(owns = newOwns)))
   }
-<<<<<<< HEAD
-  private lazy val requireSingularBreedArgument =
-    try java.lang.Boolean.getBoolean("org.nlogo.lang.requireSingularBreedArgument")
-    catch {
-      // can't check arbitrary properties from applets
-      case ex:java.security.AccessControlException =>
-        org.nlogo.util.Exceptions.ignore(ex)
-        false
-    }
-  // replaces an identifier token with its imported implementation, if necessary
-  private def processTokenWithExtensionManager(token: Token): Token = {
-    def wrap(prim: org.nlogo.api.Primitive, name: String): Instruction =
-      prim match {
-        case c: org.nlogo.api.Command  => new org.nlogo.prim._extern(c)
-        case r: org.nlogo.api.Reporter => new org.nlogo.prim._externreport(r)
-      }
-    if(token.tpe != TokenType.IDENT ||
-       extensionManager == null || !extensionManager.anyExtensionsLoaded)
-      token
-    else {
-      val name = token.value.asInstanceOf[String]
-      val replacement = extensionManager.replaceIdentifier(name)
-      replacement match {
-        // if there's no replacement, make no change.
-        case null => token
-        case prim =>
-          val newType = if(prim.isInstanceOf[org.nlogo.api.Command]) TokenType.COMMAND
-                        else TokenType.REPORTER
-          val instruction = wrap(prim, name)
-          val newToken = new Token(token.name, newType, instruction)(token.startPos, token.endPos, token.fileName)
-          instruction.token(newToken)
-          newToken
-      }
-    }
-  }
-  private def parseProcedure(firstToken: Token): Procedure = {
-    var isReporterProcedure = false
-    var startPos: Int = 0
-    var endPos: Int = 0
-    var done = false
-    var haveTo = false
-    var haveName = false
-    var haveArgList = false
-    var haveLocals = false
-    var haveEnd = false
-    var procedure: Procedure = null
-    var start = 0
-    while(!done) {
-      val token = tokenBuffer.head
-      if(token.tpe == TokenType.EOF) {
-        val msg = "Last procedure doesn't end with END"
-        if(haveName)
-          // non-recommended call here, but less hassle...
-          exception(msg, procedure.pos, procedure.endPos, procedure.fileName)
-        else
-          exception(msg, firstToken)
-      }
-      if(!haveTo) {
-        cAssert(token.tpe == TokenType.KEYWORD, "Expected TO or TO-REPORT", token)
-        val keyword = token.value.asInstanceOf[String]
-        if(keyword == "TO" || keyword == "TO-REPORT")
-          isReporterProcedure = keyword == "TO-REPORT"
-        else exception("Expected TO or TO-REPORT", token)
-        tokenBuffer.next()
-        haveTo = true
-        startPos = token.startPos
-        // we set some value for this here, so that if we never get around to overwriting it later
-        // because an error occurs, the highlighting is still nice.
-        endPos = token.endPos
-      }
-      else if(!haveName) {
-        cAssert(token.tpe == TokenType.IDENT, "You can't use " + token.name.toUpperCase + " to name a procedure", token)
-        tokenBuffer.next()
-        haveName = true
-        procedure = new Procedure(isReporterProcedure,
-          token.name.toUpperCase, token, displayName)
-        checkName(procedure.name, token, null, null)
-        cAssert(!newProcedures.isDefinedAt(procedure.name),
-                "Cannot redefine " + procedure.name, token)
-        // we set this here, so that if an error occurs, the highlighting is nice.
-        procedure.endPos = token.endPos
-      }
-      else if(!haveArgList) {
-        if(token.tpe == TokenType.OPEN_BRACKET) {
-          import collection.JavaConverters._
-          procedure.args ++= parseVarList(procedure = procedure)
-          start = tokenBuffer.index
-        }
-        haveArgList = true
-      }
-      else if(!haveLocals) {
-        if(token.tpe == TokenType.KEYWORD) {
-          val keyword = token.value.asInstanceOf[String]
-          if(keyword == "END") {
-            if(start == 0) start = tokenBuffer.index
-            tokensMap.put(procedure, tokenBuffer.slice(start, tokenBuffer.index).map(processTokenWithExtensionManager))
-            tokenBuffer.next()
-            procedure.endPos = token.startPos
-            done = true
-          }
-          else exception("This doesn't make sense here", token)
-        }
-        else {
-          start = tokenBuffer.index
-          haveLocals = true
-        }
-      }
-      else if(!haveEnd) {
-        if(token.tpe == TokenType.COMMAND && token.value.isInstanceOf[_let])
-          parseLet(procedure, start)
-        else if(token.tpe == TokenType.KEYWORD) {
-          val keyword = token.value.asInstanceOf[String]
-          if(keyword == "END") {
-            if(start == 0)
-              start = tokenBuffer.index
-            procedure.endPos = token.startPos
-            tokensMap.put(procedure, tokenBuffer.slice(start, tokenBuffer.index).map(processTokenWithExtensionManager))
-            done = true
-            tokenBuffer.next()
-          }
-          else exception("This doesn't make sense here", token)
-        }
-        else tokenBuffer.next()
-      }
-    }
-    newProcedures += procedure.name -> procedure
-    procedure
-  }
-  private def parseVarList(owningKind: AgentKind = null, procedure: Procedure = null): collection.immutable.Seq[String] = {
-    val result = collection.mutable.Buffer[String]()
-    var token = tokenBuffer.next()
-    cAssert(token.tpe == TokenType.OPEN_BRACKET, "Expected [", token)
-    var done = false
-    while(!done) {
-      token = tokenBuffer.next()
-      if(token.tpe == TokenType.CLOSE_BRACKET)
-        done = true
-      else {
-        cAssert(token.tpe != TokenType.COMMAND,
-                "There is already a primitive with that name", token)
-        cAssert(token.tpe != TokenType.REPORTER,
-                "There is already a primitive with that name", token)
-        cAssert(token.tpe != TokenType.KEYWORD,
-                "There is already a keyword with that name", token)
-        cAssert(token.tpe == TokenType.IDENT,
-                "Expected name or ]", token)
-        cAssert(!newProcedures.isDefinedAt(token.name.toUpperCase),
-                "There is already a procedure with that name", token)
-        cAssert(!result.contains(token.value),
-                "The name " + token.value + " is already defined", token)
-        checkName(token.value.asInstanceOf[String], token, owningKind, procedure)
-        result += token.value.asInstanceOf[String]
-      }
-    }
-    result.toList
-  }
-  private def checkName(varName: String, token: Token, owningKind: AgentKind, procedure: Procedure) {
-    if(owningKind == null || owningKind == AgentKind.Link) {
-      val keys = program.breeds.keys.iterator
-      while(keys.hasNext) {
-        val breedName = keys.next()
-        val breedOwns = program.breeds(breedName).owns
-        cAssert(!breedOwns.contains(varName),
-                "You already defined " + varName + " as a " + breedName + " variable", token)
-      }
-    }
-    if(owningKind == null || owningKind == AgentKind.Turtle) {
-      val keys = program.linkBreeds.keys.iterator
-      while(keys.hasNext) {
-        val breedName = keys.next()
-        val breedOwns = program.linkBreeds(breedName).owns
-        cAssert(!breedOwns.contains(varName),
-                "You already defined " + varName + " as a " + breedName + " variable", token)
-      }
-    }
-    cAssert(!program.turtlesOwn.contains(varName),
-            "There is already a turtle variable called " + varName, token)
-    cAssert(!program.patchesOwn.contains(varName),
-            "There is already a patch variable called " + varName, token)
-    cAssert(!program.globals.contains(varName),
-            "There is already a global variable called " + varName, token)
-    cAssert(!program.breeds.contains(varName),
-            "There is already a breed called " + varName, token)
-    cAssert(!program.linkBreeds.contains(varName),
-            "There is already a link breed called " + varName, token)
-    if(procedure != null)
-      {
-        cAssert(varName != procedure.name,
-                "There is already a procedure with that name", token)
-        cAssert(!procedure.args.contains(varName),
-                "There is already a local variable called " + varName + " here", token)
-      }
-    checkNameAgainstProceduresMap(varName, token, oldProcedures, procedure != null)
-    checkNameAgainstProceduresMap(varName, token, newProcedures, procedure != null)
-  }
-=======
->>>>>>> 37877680
-
 }
 
 /// Allows our combinators to take their input from a Seq.

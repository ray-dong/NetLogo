// (C) Uri Wilensky. https://github.com/NetLogo/NetLogo

package org.nlogo.compiler

// One design principle here is that calling the compiler shouldn't have any side effects that are
// visible to the caller; it should only cause results to be constructed and returned.  There is a
// big exception to that principle, though, which is that the ExtensionManager gets side-effected
// as we load and unload extensions. - ST 2/21/08, 1/21/09, 12/7/12

import org.nlogo.api
import api.{ ExtensionManager, Program, Version }
import org.nlogo.nvm.{ CompilerResults, GeneratorInterface, Procedure }
import org.nlogo.util.Femto

private object CompilerMain {

  def compile(source: String, displayName: Option[String], program: Program, subprogram: Boolean,
              oldProcedures: Compiler.ProceduresMap,
              extensionManager: ExtensionManager): CompilerResults = {

<<<<<<< HEAD
    implicit val tokenizer = Compiler.Tokenizer2D
    val structureResults = new StructureParser(tokenizer.tokenize(source), // tokenize
                                               displayName, program, oldProcedures, extensionManager)
      .parse(subprogram)  // process declarations
=======
    val structureResults = StructureParser.parseAll(
      if (program.is3D) Compiler.Tokenizer3D else Compiler.Tokenizer2D,
      source, displayName, program, subprogram, oldProcedures, extensionManager)
>>>>>>> 37877680
    val taskNumbers = Iterator.from(1)
    // the return type is plural because tasks inside a procedure get
    // lambda-lifted and become top level procedures
    def parseProcedure(procedure: Procedure): Seq[ProcedureDefinition] = {
      val rawTokens = structureResults.tokens(procedure)
      new LetScoper(procedure, rawTokens, structureResults.program.usedNames ++ (structureResults.procedures.keys ++ oldProcedures.keys).map(_ -> "procedure")).scan()
      val iP =
        new IdentifierParser(structureResults.program, oldProcedures, structureResults.procedures, extensionManager, false)
      val identifiedTokens =
        iP.process(rawTokens.iterator, procedure)  // resolve references
      new ExpressionParser(procedure, taskNumbers)
        .parse(identifiedTokens) // parse
    }
    val defs: Vector[ProcedureDefinition] =
      Vector() ++ structureResults.procedures.values.flatMap(parseProcedure)
    // StructureParser found the top level Procedures for us.  ExpressionParser
    // finds command tasks and makes Procedures out of them, too.  the remaining
    // phases handle all ProcedureDefinitions from both sources. - ST 2/4/11
    for(procdef <- defs) {
      procdef.accept(new ReferenceVisitor)  // handle ReferenceType
      procdef.accept(new ConstantFolder)  // en.wikipedia.org/wiki/Constant_folding
      // SimpleOfVisitor performs an optimization, but also sets up for SetVisitor - ST 2/21/08
      procdef.accept(new SimpleOfVisitor)  // convert _of(_*variable) => _*variableof
      procdef.accept(new TaskVisitor)  // handle _reportertask
      procdef.accept(new LocalsVisitor)  // convert _let/_repeat to _locals
      procdef.accept(new SetVisitor)   // convert _set to specific setters
      procdef.accept(new CarefullyVisitor)  // connect _carefully to _errormessage
      procdef.accept(new Optimizer)   // do various code-improving rewrites
    }
    new AgentTypeChecker(defs).parse()  // catch agent type inconsistencies
    for(procdef <- defs) {
      procdef.accept(new ArgumentStuffer) // fill args arrays in Commands & Reporters
      new Assembler().assemble(procdef)     // flatten tree to command array
      if(Version.useGenerator) // generate byte code
        procdef.procedure.code =
          Femto.get(classOf[GeneratorInterface], "org.nlogo.generator.Generator",
                    Array(source, procdef.procedure,
                          Boolean.box(
                            extensionManager.profilingEnabled)))
            .generate()
    }
    // only return top level procedures.
    // task procedures can be reached via the children field on Procedure.
    CompilerResults(
      defs.map(_.procedure).filterNot(_.isTask),
      structureResults.program)
  }

}<|MERGE_RESOLUTION|>--- conflicted
+++ resolved
@@ -18,16 +18,9 @@
               oldProcedures: Compiler.ProceduresMap,
               extensionManager: ExtensionManager): CompilerResults = {
 
-<<<<<<< HEAD
-    implicit val tokenizer = Compiler.Tokenizer2D
-    val structureResults = new StructureParser(tokenizer.tokenize(source), // tokenize
-                                               displayName, program, oldProcedures, extensionManager)
-      .parse(subprogram)  // process declarations
-=======
     val structureResults = StructureParser.parseAll(
-      if (program.is3D) Compiler.Tokenizer3D else Compiler.Tokenizer2D,
+      Compiler.Tokenizer2D,
       source, displayName, program, subprogram, oldProcedures, extensionManager)
->>>>>>> 37877680
     val taskNumbers = Iterator.from(1)
     // the return type is plural because tasks inside a procedure get
     // lambda-lifted and become top level procedures

--- conflicted
+++ resolved
@@ -49,12 +49,8 @@
       procdef.accept(new LocalsVisitor)  // convert _let/_repeat to _locals
       procdef.accept(new SetVisitor)   // convert _set to specific setters
       procdef.accept(new CarefullyVisitor)  // connect _carefully to _errormessage
-<<<<<<< HEAD
-      procdef.accept(new Optimizer)   // do various code-improving rewrites
-=======
       if (flags.useOptimizer)
-        procdef.accept(new Optimizer(program.is3D))   // do various code-improving rewrites
->>>>>>> a1f0e5e7
+        procdef.accept(new Optimizer)   // do various code-improving rewrites
     }
     new AgentTypeChecker(defs).parse()  // catch agent type inconsistencies
     for(procdef <- defs) {

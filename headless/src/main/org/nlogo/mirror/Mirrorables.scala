--- conflicted
+++ resolved
@@ -142,18 +142,14 @@
       (wvTurtleBreeds, world.program.breeds.map { case (breedName, breed) => breedName -> breed.isDirected }),
       (wvLinkBreeds, world.program.linkBreeds.map { case (breedName, breed) => breedName -> breed.isDirected }),
       (wvUnbreededLinksAreDirected, Boolean.box(world.links.isDirected)),
-      (wvTrailDrawing ->
+      (wvTrailDrawing,
         (if (world.trailDrawer.isDirty) {
           val outputStream = new java.io.ByteArrayOutputStream
           val img = world.trailDrawer.getDrawing.asInstanceOf[java.awt.image.BufferedImage]
           javax.imageio.ImageIO.write(img, "png", outputStream)
           Some(outputStream.toByteArray())
-<<<<<<< HEAD
-        } else None),
-      wvNbInterfaceGlobals -> Int.box(world.program.interfaceGlobals.size))
-=======
-        } else None)))
->>>>>>> 48fb24ef
+        } else None)),
+      (wvNbInterfaceGlobals, Int.box(world.program.interfaceGlobals.size)))
   }
 
   object MirrorableWidgetValue {
@@ -179,4 +175,4 @@
     (worldIterable ++ observerIterable ++ widgetValuesIterable ++ turtles ++ patches ++ links)
   }
 
-}+}

// (C) Uri Wilensky. https://github.com/NetLogo/NetLogo

package org.nlogo.mirror

import org.nlogo.{ api, util }
import Mirrorables._
import Mirroring.State
import collection.JavaConverters._
import api.AgentVariableNumbers._

class FakeWorld(state: State) extends api.World {

  import MirrorableWorld._
  import WorldVar._

  private val (worldVars, observerVars, patchStates, turtleStates, linkStates) = {
    // each group will be a seq of (agentId, vars):
    val groups = state.toSeq.groupBy(_._1.kind).map {
      case (kind, states) => kind -> states.map {
        case (AgentKey(_, agentId), vars) => agentId -> vars
      }
    }
    (groups(World).head._2, // world should always be there
      groups(Observer).head._2, // observer should always be there
      groups(Patch), // patches should always be there
      groups.getOrElse(Turtle, Seq()), // there might be no turtles
      groups.getOrElse(Link, Seq())) // there might be no links
  }

  def newRenderer: api.RendererInterface = {
    val renderer =
      util.Femto.get(
        classOf[api.RendererInterface],
        "org.nlogo.render.Renderer", Array(this))
    renderer.resetCache(patchSize)
    renderer
  }


  def patchColors: Array[Int] =
    patches.agentSeq
      .map(patch => api.Color.getRGBInt(patch.pcolor))
      .toArray

  class FakeAgentSet[A <: api.Agent](val kind: api.AgentKind, val agentSeq: Seq[A], val isDirected: Boolean = false)
    extends api.AgentSet {
    override val isUndirected: Boolean = !isDirected
    override def isEmpty = agentSeq.isEmpty
    override def count = agentSeq.size
    override def equalAgentSets(other: api.AgentSet) = unsupported
    override val agents = (agentSeq: Iterable[api.Agent]).asJava
    override def printName = unsupported
    override def contains(a: api.Agent) = unsupported
    override def removableAgents = unsupported
  }
  trait FakeAgent extends api.Agent {
    val vars: Seq[AnyRef]
    override def variables = unsupported
    def world = unsupported
    def classDisplayName = unsupported
    def alpha = unsupported
    def getVariable(vn: Int) = unsupported
    def setVariable(vn: Int, value: AnyRef) = unsupported
  }

  class FakeTurtle(agentId: Long, val vars: Seq[AnyRef])
    extends api.Turtle with FakeAgent {
    import MirrorableTurtle._
    override def kind = api.AgentKind.Turtle
    override def id = agentId
    override def xcor = vars(VAR_XCOR).asInstanceOf[Double]
    override def ycor = vars(VAR_YCOR).asInstanceOf[Double]
    override def heading = vars(VAR_HEADING).asInstanceOf[Double]
    override def hidden = vars(VAR_HIDDEN).asInstanceOf[Boolean]
    override def lineThickness = vars(tvLineThickness).asInstanceOf[Double]
    override def color: AnyRef = vars(VAR_COLOR)
    override def labelString = org.nlogo.api.Dump.logoObject(vars(VAR_LABEL))
    override def hasLabel = labelString.nonEmpty
    override def labelColor = vars(VAR_LABELCOLOR)
    override def getBreed = turtleBreeds.getOrElse(vars(VAR_BREED).asInstanceOf[String], turtles)
    override def size = vars(VAR_SIZE).asInstanceOf[Double]
    override def shape = vars(VAR_SHAPE).asInstanceOf[String]
    override def getBreedIndex = unsupported
    override def getPatchHere = unsupported
    override def jump(distance: Double) = unsupported
    override def heading(d: Double) = unsupported
  }

  override val turtles =
    new FakeAgentSet(api.AgentKind.Turtle, turtleStates.map {
      case (id, vars) => new FakeTurtle(id, vars)
    }.sortBy(_.id))

  class FakePatch(agentId: Long, val vars: Seq[AnyRef])
    extends api.Patch with FakeAgent {
    override def kind = api.AgentKind.Patch
    override def id = agentId
    override def pxcor = vars(VAR_PXCOR).asInstanceOf[Int]
    override def pycor = vars(VAR_PYCOR).asInstanceOf[Int]
    override def pcolor: AnyRef = vars(VAR_PCOLOR)
    override def labelString = org.nlogo.api.Dump.logoObject(vars(VAR_PLABEL))
    override def hasLabel = labelString.nonEmpty
    override def labelColor = vars(VAR_PLABELCOLOR)
    override def getPatchAtOffsets(dx: Double, dy: Double) = unsupported
    override def size = 1
  }

  override val patches =
    new FakeAgentSet(api.AgentKind.Patch, patchStates.map {
      case (id, vars) => new FakePatch(id, vars)
    }.sortBy(_.id))

  class FakeLink(agentId: Long, val vars: Seq[AnyRef]) extends api.Link with FakeAgent {
    import MirrorableLink._
    override def id = agentId
    override def kind = api.AgentKind.Link
    override def getBreedIndex: Int = unsupported
    override def labelColor: AnyRef = vars(VAR_LLABELCOLOR)
    override def labelString: String = org.nlogo.api.Dump.logoObject(vars(VAR_LLABEL))
    override def color: AnyRef = vars(VAR_LCOLOR)
    override def hasLabel: Boolean = labelString.nonEmpty
    override def lineThickness: Double = vars(VAR_THICKNESS).asInstanceOf[Double]
    override def hidden: Boolean = vars(VAR_LHIDDEN).asInstanceOf[Boolean]
    override def linkDestinationSize: Double = end2.size
    override def heading: Double = vars(lvHeading).asInstanceOf[Double]
    override def isDirectedLink: Boolean = getBreed.isDirected
    override def x1: Double = end1.xcor
    override def y1: Double = end1.ycor
    override def x2: Double = shortestPathX(end1.xcor, end2.xcor)
    override def y2: Double = shortestPathY(end1.ycor, end2.ycor)
    override def midpointX: Double = vars(lvMidpointX).asInstanceOf[Double]
    override def midpointY: Double = vars(lvMidpointY).asInstanceOf[Double]
    override def getBreed: api.AgentSet = linkBreeds.getOrElse(vars(VAR_LBREED).asInstanceOf[String], links)
    override lazy val end1 = turtles.agentSeq.find(_.id == vars(VAR_END1).asInstanceOf[Long]).get
    override lazy val end2 = turtles.agentSeq.find(_.id == vars(VAR_END2).asInstanceOf[Long]).get
    override def size: Double = vars(lvSize).asInstanceOf[Double]
    override def shape = vars(VAR_LSHAPE).asInstanceOf[String]
    override def toString = "link " + end1.id + " " + end2.id // TODO: get breed name in there
  }

  override val links = {
    val agentSeq = linkStates
      .map { case (id, vars) => new FakeLink(id, vars) }
      .sortBy(_.id)
    new FakeAgentSet(api.AgentKind.Link, agentSeq, worldVar[Boolean](UnbreededLinksAreDirected.id)) {
      override val agents =
        (agentSeq.sortBy(l => (l.end1.id, l.end2.id)): Iterable[api.Agent]).asJava
    }
  }

  class FakeObserver(val vars: Seq[AnyRef], val nbInterfaceGlobals: Int) extends api.Observer with FakeAgent {
    import MirrorableObserver._
    def targetAgent: api.Agent = {
      vars(ovTargetAgent(nbInterfaceGlobals)).asInstanceOf[Option[(Int, Long)]].flatMap {
        case (agentKind, id) =>
        Serializer.agentKindFromInt(agentKind) match {
          case Turtle => turtles.agentSeq.find(_.id == id)
          case Link   => links.agentSeq.find(_.id == id)
          case Patch  => patches.agentSeq.find(_.id == id)
        }
    }.orNull
    }
    def kind = api.AgentKind.Observer
    def id = 0
    def size = 0
    def perspective: api.Perspective = unsupported
    def oxcor: Double = unsupported
    def oycor: Double = unsupported
    def setPerspective(p: api.Perspective, a: api.Agent) = unsupported
  }

  private def worldVar[T](i: Int) = worldVars(i).asInstanceOf[T]

  def ticks = worldVar[Double](Ticks.id)
  def patchesWithLabels = worldVar[Int](PatchesWithLabels.id)
  def turtleShapeList = worldVar[api.ShapeList](TurtleShapeList.id)
  def linkShapeList = worldVar[api.ShapeList](LinkShapeList.id)
  def patchSize = worldVar[Double](PatchSize.id)
  def worldWidth = worldVar[Int](WorldWidth.id)
  def worldHeight = worldVar[Int](WorldHeight.id)
  def minPxcor = worldVar[Int](MinPxcor.id)
  def minPycor = worldVar[Int](MinPycor.id)
  def maxPxcor = worldVar[Int](MaxPxcor.id)
  def maxPycor = worldVar[Int](MaxPycor.id)
  def wrappingAllowedInX = worldVar[Boolean](WrappingAllowedInX.id)
  def wrappingAllowedInY = worldVar[Boolean](WrappingAllowedInY.id)
  def patchesAllBlack = worldVar[Boolean](PatchesAllBlack.id)

  def program = {
    def makeBreedMap(breedsVar: Int) =
      worldVar[collection.immutable.ListMap[String, Boolean]](breedsVar).map {
        case (breedName, isDirected) => breedName -> api.Breed(breedName, "", Seq(), isDirected)
      }
<<<<<<< HEAD
    api.Program.empty.copy(
      breeds = makeBreedMap(wvTurtleBreeds),
      linkBreeds = makeBreedMap(wvLinkBreeds))
=======
    api.Program.empty(FakeWorld.is3D).copy(
      breeds = makeBreedMap(TurtleBreeds.id),
      linkBreeds = makeBreedMap(LinkBreeds.id))
>>>>>>> 48fc3e69
  }

  private def makeBreeds[A <: FakeAgent](
    breeds: Iterable[api.Breed],
    allAgents: FakeAgentSet[A],
    breedVariableIndex: Int): Map[String, FakeAgentSet[_]] =
    breeds.map { breed =>
      val agentSeq = allAgents.agentSeq.filter(_.vars(breedVariableIndex) == breed.name)
      breed.name -> new FakeAgentSet[A](allAgents.kind, agentSeq, breed.isDirected)
    }.toMap

  private val turtleBreeds = makeBreeds(program.breeds.values, turtles, VAR_BREED)
  private val linkBreeds = makeBreeds(program.linkBreeds.values, links, VAR_LBREED)

  override def getBreed(name: String) = turtleBreeds(name)
  override def getLinkBreed(name: String) = linkBreeds(name)

  def getPatch(i: Int): api.Patch = patches.agentSeq(i)

  override lazy val observer: api.Observer =
    new FakeObserver(observerVars, worldVar[Int](NbInterfaceGlobals.id))

  def wrap(pos: Double, min: Double, max: Double): Double =
    // This is basically copied from org.nlogo.agent.Topology to avoid a dependency to the latter.
    // Maybe the Topology.wrap function should be made accessible from the api package. NP 2012-07-24
    if (pos >= max)
      (min + ((pos - max) % (max - min)))
    else if (pos < min) {
      val result = max - ((min - pos) % (max - min))
      if (result < max) result else min
    } else pos

  // More ugly repetition to get around the Topology dependency:
  def shortestPathX(x1: Double, x2: Double) =
    if (wrappingAllowedInX) {
      val xprime = if (x1 > x2) x2 + worldWidth else x2 - worldWidth
      if (StrictMath.abs(x2 - x1) > StrictMath.abs(xprime - x1)) xprime else x2
    } else x2
  def shortestPathY(y1: Double, y2: Double) =
    if (wrappingAllowedInY) {
      val yprime = if (y1 > y2) y2 + worldHeight else y2 - worldHeight
      if (StrictMath.abs(y2 - y1) > StrictMath.abs(yprime - y1)) yprime else y2
    } else y2

  def trailDrawer: api.TrailDrawerInterface = newRenderer.trailDrawer

  def getPatchAt(x: Double, y: Double): api.Patch = unsupported
  def fastGetPatchAt(x: Int, y: Int): api.Patch = unsupported
  def followOffsetX: Double = unsupported
  def followOffsetY: Double = unsupported
  def wrapX(x: Double): Double = unsupported
  def wrapY(y: Double): Double = unsupported
  def getDrawing: AnyRef = unsupported
  def sendPixels: Boolean = unsupported
  def markDrawingClean() = unsupported
  def protractor: api.Protractor = unsupported
  def wrappedObserverX(x: Double): Double = unsupported
  def wrappedObserverY(y: Double): Double = unsupported
  def patchColorsDirty: Boolean = unsupported
  def markPatchColorsDirty() = unsupported
  def markPatchColorsClean() = unsupported
  def getVariablesArraySize(link: api.Link, breed: api.AgentSet): Int = unsupported
  def getVariablesArraySize(turtle: api.Turtle, breed: api.AgentSet): Int = unsupported
  def linksOwnNameAt(i: Int): String = unsupported
  def turtlesOwnNameAt(i: Int): String = unsupported
  def breedsOwnNameAt(breed: api.AgentSet, i: Int): String = unsupported
  def allStoredValues: Iterator[AnyRef] = unsupported
  def mayHavePartiallyTransparentObjects: Boolean = unsupported
  def timer: api.Timer = unsupported
  def setObserverVariableByName(variableName: String, value: AnyRef): Unit = unsupported
  def observerOwnsIndexOf(name: String): Int = unsupported
  def auxRNG: util.MersenneTwisterFast = unsupported
  def mainRNG: util.MersenneTwisterFast = unsupported
  def equalDimensions(d: api.WorldDimensions): Boolean = unsupported
  def setDimensionVariable(variableName: String, value: Int, d: api.WorldDimensions): api.WorldDimensions = unsupported
  def isDimensionVariable(variableName: String): Boolean = unsupported
  def getDimensions: api.WorldDimensions = unsupported
  def realloc(): Unit = unsupported
  def clearGlobals(): Unit = unsupported

  private def unsupported = throw new UnsupportedOperationException
}<|MERGE_RESOLUTION|>--- conflicted
+++ resolved
@@ -191,15 +191,9 @@
       worldVar[collection.immutable.ListMap[String, Boolean]](breedsVar).map {
         case (breedName, isDirected) => breedName -> api.Breed(breedName, "", Seq(), isDirected)
       }
-<<<<<<< HEAD
     api.Program.empty.copy(
-      breeds = makeBreedMap(wvTurtleBreeds),
-      linkBreeds = makeBreedMap(wvLinkBreeds))
-=======
-    api.Program.empty(FakeWorld.is3D).copy(
       breeds = makeBreedMap(TurtleBreeds.id),
       linkBreeds = makeBreedMap(LinkBreeds.id))
->>>>>>> 48fc3e69
   }
 
   private def makeBreeds[A <: FakeAgent](

--- conflicted
+++ resolved
@@ -426,14 +426,8 @@
     return null;
   }
 
-<<<<<<< HEAD
-  public Object readFromString(String source)
-      throws CompilerException {
-    return ((AbstractWorkspaceScala) workspace).readFromString(source);
-=======
   public Object readFromString(String source) {
     return workspace.readFromString(source);
->>>>>>> a1f0e5e7
   }
 
   public void clearAll() {

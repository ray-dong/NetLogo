// (C) Uri Wilensky. https://github.com/NetLogo/NetLogo

package org.nlogo.workspace

import org.nlogo.agent.{World, Agent, Observer, AbstractExporter, AgentSet, ArrayAgentSet}
import org.nlogo.api.{AgentKind, PlotInterface, Dump, CommandLogoThunk, ReporterLogoThunk,
                      CompilerException, JobOwner, SimpleJobOwner}
import org.nlogo.nvm.{ CompilerInterface, FileManager, Instruction, EngineException, Context,
                       Procedure, Job, Command, MutableLong, Workspace, Activation }
import org.nlogo.plot.{ PlotExporter, PlotManager }

import java.io.{IOException,PrintWriter}
import java.util.WeakHashMap

import AbstractWorkspaceTraits._

object AbstractWorkspaceScala {
  val DefaultPreviewCommands = "setup repeat 75 [ go ]"
}

<<<<<<< HEAD
abstract class AbstractWorkspaceScala(val world: World)
extends AbstractWorkspace
with Workspace with Procedures with Plotting with Exporting with Evaluating {
=======
abstract class AbstractWorkspaceScala(val world: World, hubNetManagerFactory: HubNetManagerFactory)
extends AbstractWorkspace(hubNetManagerFactory)
with Workspace with Procedures with Plotting with Exporting with Evaluating with Benchmarking {
>>>>>>> e437095a

  val fileManager: FileManager = new DefaultFileManager(this)

  /**
   * previewCommands used by make-preview and model test
   */
  var previewCommands = AbstractWorkspaceScala.DefaultPreviewCommands

  val lastRunTimes = new WeakHashMap[Job, WeakHashMap[Agent, WeakHashMap[Command, MutableLong]]]

  // for _thunkdidfinish (says that a thunk finished running without having stop called)
  val completedActivations = new WeakHashMap[Activation, java.lang.Boolean]

  // the original instruction here is _tick or a ScalaInstruction (currently still experimental)
  // it is only ever used if we need to generate an EngineException
  // the version of EngineException that takes an instruction is to be *very strongly* preferred.
  // otherwise we don't get accurate runtime error locations
  // we pass in the Instruction so that we dont have to duplicate the exception logic in both locations.
  // JC 5/19/10
  def tick(context: Context, originalInstruction: Instruction) {
    if(world.tickCounter.ticks == -1)
      throw new EngineException(context, originalInstruction,
        "The tick counter has not been started yet. Use RESET-TICKS.")
    world.tickCounter.tick()
    updatePlots(context)
    requestDisplayUpdate(true)
  }

  def resetTicks(context:Context) {
    world.tickCounter.reset()
    setupPlots(context)
    updatePlots(context)
    requestDisplayUpdate(true)
  }

  def clearTicks{
    world.tickCounter.clear()
  }

  def clearAll {
    world.clearAll()
    clearOutput()
    clearDrawing()
    plotManager.clearAll()
    extensionManager.clearAll()
  }
}

object AbstractWorkspaceTraits {

  trait Procedures { this: AbstractWorkspaceScala =>
    var procedures: CompilerInterface.ProceduresMap =
      CompilerInterface.NoProcedures
    def init() {
      procedures.values.foreach(_.init(this))
    }
  }


  trait Plotting { this: AbstractWorkspace =>

    val plotManager = new PlotManager(this)

    // methods used when importing plots
    def currentPlot(plot: String) {
      plotManager.currentPlot = Some(plotManager.getPlot(plot))
    }

    def getPlot(plot: String): PlotInterface = plotManager.getPlot(plot)

    // The PlotManager has already-compiled thunks that it runs to setup and update
    // plots.  But those thunks need a Context to run in, which isn't known until
    // runtime.  So once we know the Context, we store it in a bit of mutable state
    // in Evaluator. - ST 3/2/10

    def updatePlots(c: Context) {
      evaluator.withContext(c){ plotManager.updatePlots() }
    }

    def setupPlots(c: Context) {
      evaluator.withContext(c){ plotManager.setupPlots() }
    }

  }

  trait Exporting extends Plotting { this: AbstractWorkspace =>

    def exportDrawingToCSV(writer:PrintWriter)
    def exportOutputAreaToCSV(writer:PrintWriter)

    @throws(classOf[IOException])
    def exportWorld(filename: String) {
      new AbstractExporter(filename) {
        def export(writer:PrintWriter){
          world.exportWorld(writer,true)
          exportDrawingToCSV(writer)
          exportOutputAreaToCSV(writer)
          exportPlotsToCSV(writer)
          extensionManager.exportWorld(writer)
        } }.export("world",modelFileName,"")
    }

    def exportWorld(writer:PrintWriter){
      world.exportWorld(writer,true)
      exportDrawingToCSV(writer)
      exportOutputAreaToCSV(writer)
      exportPlotsToCSV(writer)
      extensionManager.exportWorld(writer)
    }

    def exportPlotsToCSV(writer: PrintWriter) {
      writer.println(Dump.csv.encode("PLOTS"))
      writer.println(
        Dump.csv.encode(
          plotManager.currentPlot.map(_.name).getOrElse("")))
      plotManager.getPlotNames.foreach { name =>
        new PlotExporter(plotManager.getPlot(name),Dump.csv).export(writer)
        writer.println()
      }
    }

    @throws(classOf[IOException])
    def exportPlot(plotName: String,filename: String) {
      new AbstractExporter(filename) {
        override def export(writer: PrintWriter) {
          exportInterfaceGlobals(writer)
          new PlotExporter(plotManager.getPlot(plotName),Dump.csv).export(writer)
        }
      }.export("plot",modelFileName,"")
    }

    @throws(classOf[IOException])
    def exportAllPlots(filename: String) {
      new AbstractExporter(filename) {
        override def export(writer: PrintWriter) {
          exportInterfaceGlobals(writer)

          plotManager.getPlotNames.foreach { name =>
            new PlotExporter(plotManager.getPlot(name),Dump.csv).export(writer)
            writer.println()
          }
        }
      }.export("plots",modelFileName,"")
    }
  }

  trait Evaluating { this: AbstractWorkspace =>
    @throws(classOf[CompilerException])
    def makeReporterThunk(source: String, jobOwnerName: String): ReporterLogoThunk =
      evaluator.makeReporterThunk(source, world.observer,
                                  new SimpleJobOwner(jobOwnerName, auxRNG))
    @throws(classOf[CompilerException])
    def makeCommandThunk(source: String, jobOwnerName: String): CommandLogoThunk =
      evaluator.makeCommandThunk(source, world.observer,
                                 new SimpleJobOwner(jobOwnerName, auxRNG))
    @throws(classOf[CompilerException])
    def evaluateCommands(owner: JobOwner, source: String) {
      evaluator.evaluateCommands(owner, source)
    }
    @throws(classOf[CompilerException])
    def evaluateCommands(owner: JobOwner, source: String, waitForCompletion: Boolean) {
      evaluator.evaluateCommands(owner, source, world.observers, waitForCompletion)
    }
    @throws(classOf[CompilerException])
    def evaluateCommands(owner: JobOwner, source: String, agent: Agent,
                         waitForCompletion: Boolean) {
      val agents = new ArrayAgentSet(agent.kind, 1, false, world)
      agents.add(agent)
      evaluator.evaluateCommands(owner, source, agents, waitForCompletion)
    }
    @throws(classOf[CompilerException])
    def evaluateCommands(owner: JobOwner, source: String, agents: AgentSet,
                         waitForCompletion: Boolean) {
      evaluator.evaluateCommands(owner, source, agents, waitForCompletion)
    }
    @throws(classOf[CompilerException])
    def evaluateReporter(owner: JobOwner, source: String) =
      evaluator.evaluateReporter(owner, source, world.observers)
    @throws(classOf[CompilerException])
    def evaluateReporter(owner: JobOwner, source: String, agent: Agent) = {
      val agents = new ArrayAgentSet(agent.kind, 1, false, world)
      agents.add(agent)
      evaluator.evaluateReporter(owner, source, agents)
    }
    @throws(classOf[CompilerException])
    def evaluateReporter(owner: JobOwner, source: String, agents: AgentSet) =
      evaluator.evaluateReporter(owner, source, agents)
    @throws(classOf[CompilerException])
    def compileCommands(source: String): Procedure =
      compileCommands(source, AgentKind.Observer)
    @throws(classOf[CompilerException])
    def compileCommands(source: String, kind: AgentKind): Procedure =
      evaluator.compileCommands(source, kind)
    @throws(classOf[CompilerException])
    def compileReporter(source: String): Procedure =
      evaluator.compileReporter(source)
    def runCompiledCommands(owner: JobOwner, procedure: Procedure): Boolean =
      evaluator.runCompiledCommands(owner, procedure)
    def runCompiledReporter(owner: JobOwner, procedure: Procedure): AnyRef =
      evaluator.runCompiledReporter(owner, procedure)
    @throws(classOf[CompilerException])
    def readFromString(string: String): AnyRef =
      evaluator.readFromString(string)
  }

  trait Benchmarking { this: AbstractWorkspaceScala =>
    override def benchmark(minTime: Int, maxTime: Int) {
      new Thread("__bench") {
        override def run() {
          Benchmarker.benchmark(
            Benchmarking.this, minTime, maxTime)
        }}.start()
    }
  }

}<|MERGE_RESOLUTION|>--- conflicted
+++ resolved
@@ -18,15 +18,9 @@
   val DefaultPreviewCommands = "setup repeat 75 [ go ]"
 }
 
-<<<<<<< HEAD
 abstract class AbstractWorkspaceScala(val world: World)
 extends AbstractWorkspace
-with Workspace with Procedures with Plotting with Exporting with Evaluating {
-=======
-abstract class AbstractWorkspaceScala(val world: World, hubNetManagerFactory: HubNetManagerFactory)
-extends AbstractWorkspace(hubNetManagerFactory)
 with Workspace with Procedures with Plotting with Exporting with Evaluating with Benchmarking {
->>>>>>> e437095a
 
   val fileManager: FileManager = new DefaultFileManager(this)
 

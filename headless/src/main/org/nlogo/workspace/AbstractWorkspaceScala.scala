--- conflicted
+++ resolved
@@ -18,17 +18,11 @@
   val DefaultPreviewCommands = "setup repeat 75 [ go ]"
 }
 
-<<<<<<< HEAD
-abstract class AbstractWorkspaceScala(private val _world: World)
-  extends AbstractWorkspace(_world)
-  with Procedures with Plotting with Exporting with Evaluating {
-=======
-abstract class AbstractWorkspaceScala(val world: World, hubNetManagerFactory: HubNetManagerFactory)
-extends AbstractWorkspace(hubNetManagerFactory)
+abstract class AbstractWorkspaceScala(val world: World)
+extends AbstractWorkspace
 with Workspace with Procedures with Plotting with Exporting with Evaluating {
 
   val fileManager: FileManager = new DefaultFileManager(this)
->>>>>>> 3ca40c35
 
   /**
    * previewCommands used by make-preview and model test

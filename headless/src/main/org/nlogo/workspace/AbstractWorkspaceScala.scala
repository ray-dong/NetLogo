// (C) Uri Wilensky. https://github.com/NetLogo/NetLogo

package org.nlogo.workspace

import org.nlogo.agent.{ World, Agent, Observer, AbstractExporter, AgentSet, ArrayAgentSet }
import org.nlogo.api.{ AgentKind, PlotInterface, Dump, CommandLogoThunk, ReporterLogoThunk,
                       CompilerException, JobOwner, SimpleJobOwner, Token }
import org.nlogo.nvm.{ CompilerInterface, FileManager, Instruction, EngineException, Context,
                       Procedure, Job, Command, MutableLong, Workspace, Activation }
import org.nlogo.plot.{ PlotExporter, PlotManager }

import java.io.{ IOException, PrintWriter }
import java.util.WeakHashMap

import AbstractWorkspaceTraits._

object AbstractWorkspaceScala {
  val DefaultPreviewCommands = "setup repeat 75 [ go ]"
}

<<<<<<< HEAD
abstract class AbstractWorkspaceScala(val world: World)
extends AbstractWorkspace
with Workspace with Procedures with Plotting with Exporting with Evaluating with Benchmarking {
=======
abstract class AbstractWorkspaceScala(val world: World, hubNetManagerFactory: HubNetManagerFactory)
extends AbstractWorkspace(hubNetManagerFactory)
with Workspace with Procedures with Plotting with Exporting with Evaluating with Benchmarking with Compiler {
>>>>>>> 71e530e8

  val fileManager: FileManager = new DefaultFileManager(this)

  /**
   * previewCommands used by make-preview and model test
   */
  var previewCommands = AbstractWorkspaceScala.DefaultPreviewCommands

  val lastRunTimes = new WeakHashMap[Job, WeakHashMap[Agent, WeakHashMap[Command, MutableLong]]]

  // for _thunkdidfinish (says that a thunk finished running without having stop called)
  val completedActivations = new WeakHashMap[Activation, java.lang.Boolean]

  // the original instruction here is _tick or a ScalaInstruction (currently still experimental)
  // it is only ever used if we need to generate an EngineException
  // the version of EngineException that takes an instruction is to be *very strongly* preferred.
  // otherwise we don't get accurate runtime error locations
  // we pass in the Instruction so that we dont have to duplicate the exception logic in both locations.
  // JC 5/19/10
  def tick(context: Context, originalInstruction: Instruction) {
    if(world.tickCounter.ticks == -1)
      throw new EngineException(context, originalInstruction,
        "The tick counter has not been started yet. Use RESET-TICKS.")
    world.tickCounter.tick()
    updatePlots(context)
    requestDisplayUpdate(true)
  }

  def resetTicks(context:Context) {
    world.tickCounter.reset()
    setupPlots(context)
    updatePlots(context)
    requestDisplayUpdate(true)
  }

  def clearTicks() {
    world.tickCounter.clear()
  }

  def clearAll() {
    world.clearAll()
    clearOutput()
    clearDrawing()
    plotManager.clearAll()
    extensionManager.clearAll()
  }

}

object AbstractWorkspaceTraits {

  trait Compiler { this: AbstractWorkspaceScala =>

    @throws(classOf[CompilerException])
    override def readNumberFromString(source: String) =
      compiler.readNumberFromString(
        source, world, getExtensionManager, world.program.is3D)

    @throws(classOf[CompilerException])
    override def checkReporterSyntax(source: String) =
      compiler.checkReporterSyntax(
        source, world.program, procedures, getExtensionManager, false)

    @throws(classOf[CompilerException])
    def checkCommandSyntax(source: String) =
      compiler.checkCommandSyntax(
        source, world.program, procedures, getExtensionManager, false)

    def isConstant(s: String) =
      try {
        compiler.readFromString(s, world.program.is3D)
        true
      }
      catch { case _: CompilerException => false }

    override def isValidIdentifier(s: String) =
      compiler.isValidIdentifier(s, world.program.is3D)

    override def isReporter(s: String) =
      compiler.isReporter(s, world.program, procedures, getExtensionManager)

    override def tokenizeForColorization(s: String): Seq[Token] =
      compiler.tokenizeForColorization(
        s, getExtensionManager, world.program.is3D)

    override def getTokenAtPosition(s: String, pos: Int): Token =
      compiler.getTokenAtPosition(s, pos)

    override def findProcedurePositions(source: String) =
      compiler.findProcedurePositions(source, world.program.is3D)

  }

  trait Procedures { this: AbstractWorkspaceScala =>
    var procedures: CompilerInterface.ProceduresMap =
      CompilerInterface.NoProcedures
    def init() {
      procedures.values.foreach(_.init(this))
    }
  }


  trait Plotting { this: AbstractWorkspace =>

    val plotManager = new PlotManager(this)

    // methods used when importing plots
    def currentPlot(plot: String) {
      plotManager.currentPlot = Some(plotManager.getPlot(plot))
    }

    def getPlot(plot: String): PlotInterface = plotManager.getPlot(plot)

    // The PlotManager has already-compiled thunks that it runs to setup and update
    // plots.  But those thunks need a Context to run in, which isn't known until
    // runtime.  So once we know the Context, we store it in a bit of mutable state
    // in Evaluator. - ST 3/2/10

    def updatePlots(c: Context) {
      evaluator.withContext(c){ plotManager.updatePlots() }
    }

    def setupPlots(c: Context) {
      evaluator.withContext(c){ plotManager.setupPlots() }
    }

  }

  trait Exporting extends Plotting { this: AbstractWorkspace =>

    def exportDrawingToCSV(writer:PrintWriter)
    def exportOutputAreaToCSV(writer:PrintWriter)

    @throws(classOf[IOException])
    def exportWorld(filename: String) {
      new AbstractExporter(filename) {
        def export(writer:PrintWriter){
          world.exportWorld(writer,true)
          exportDrawingToCSV(writer)
          exportOutputAreaToCSV(writer)
          exportPlotsToCSV(writer)
          extensionManager.exportWorld(writer)
        } }.export("world",modelFileName,"")
    }

    def exportWorld(writer:PrintWriter){
      world.exportWorld(writer,true)
      exportDrawingToCSV(writer)
      exportOutputAreaToCSV(writer)
      exportPlotsToCSV(writer)
      extensionManager.exportWorld(writer)
    }

    def exportPlotsToCSV(writer: PrintWriter) {
      writer.println(Dump.csv.encode("PLOTS"))
      writer.println(
        Dump.csv.encode(
          plotManager.currentPlot.map(_.name).getOrElse("")))
      plotManager.getPlotNames.foreach { name =>
        new PlotExporter(plotManager.getPlot(name),Dump.csv).export(writer)
        writer.println()
      }
    }

    @throws(classOf[IOException])
    def exportPlot(plotName: String,filename: String) {
      new AbstractExporter(filename) {
        override def export(writer: PrintWriter) {
          exportInterfaceGlobals(writer)
          new PlotExporter(plotManager.getPlot(plotName),Dump.csv).export(writer)
        }
      }.export("plot",modelFileName,"")
    }

    @throws(classOf[IOException])
    def exportAllPlots(filename: String) {
      new AbstractExporter(filename) {
        override def export(writer: PrintWriter) {
          exportInterfaceGlobals(writer)

          plotManager.getPlotNames.foreach { name =>
            new PlotExporter(plotManager.getPlot(name),Dump.csv).export(writer)
            writer.println()
          }
        }
      }.export("plots",modelFileName,"")
    }
  }

  trait Evaluating { this: AbstractWorkspace =>
    @throws(classOf[CompilerException])
    def makeReporterThunk(source: String, jobOwnerName: String): ReporterLogoThunk =
      evaluator.makeReporterThunk(source, world.observer,
                                  new SimpleJobOwner(jobOwnerName, auxRNG))
    @throws(classOf[CompilerException])
    def makeCommandThunk(source: String, jobOwnerName: String): CommandLogoThunk =
      evaluator.makeCommandThunk(source, world.observer,
                                 new SimpleJobOwner(jobOwnerName, auxRNG))
    @throws(classOf[CompilerException])
    def evaluateCommands(owner: JobOwner, source: String) {
      evaluator.evaluateCommands(owner, source)
    }
    @throws(classOf[CompilerException])
    def evaluateCommands(owner: JobOwner, source: String, waitForCompletion: Boolean) {
      evaluator.evaluateCommands(owner, source, world.observers, waitForCompletion)
    }
    @throws(classOf[CompilerException])
    def evaluateCommands(owner: JobOwner, source: String, agent: Agent,
                         waitForCompletion: Boolean) {
      val agents = new ArrayAgentSet(agent.kind, 1, false, world)
      agents.add(agent)
      evaluator.evaluateCommands(owner, source, agents, waitForCompletion)
    }
    @throws(classOf[CompilerException])
    def evaluateCommands(owner: JobOwner, source: String, agents: AgentSet,
                         waitForCompletion: Boolean) {
      evaluator.evaluateCommands(owner, source, agents, waitForCompletion)
    }
    @throws(classOf[CompilerException])
    def evaluateReporter(owner: JobOwner, source: String) =
      evaluator.evaluateReporter(owner, source, world.observers)
    @throws(classOf[CompilerException])
    def evaluateReporter(owner: JobOwner, source: String, agent: Agent) = {
      val agents = new ArrayAgentSet(agent.kind, 1, false, world)
      agents.add(agent)
      evaluator.evaluateReporter(owner, source, agents)
    }
    @throws(classOf[CompilerException])
    def evaluateReporter(owner: JobOwner, source: String, agents: AgentSet) =
      evaluator.evaluateReporter(owner, source, agents)
    @throws(classOf[CompilerException])
    def compileCommands(source: String): Procedure =
      compileCommands(source, AgentKind.Observer)
    @throws(classOf[CompilerException])
    def compileCommands(source: String, kind: AgentKind): Procedure =
      evaluator.compileCommands(source, kind)
    @throws(classOf[CompilerException])
    def compileReporter(source: String): Procedure =
      evaluator.compileReporter(source)
    def runCompiledCommands(owner: JobOwner, procedure: Procedure): Boolean =
      evaluator.runCompiledCommands(owner, procedure)
    def runCompiledReporter(owner: JobOwner, procedure: Procedure): AnyRef =
      evaluator.runCompiledReporter(owner, procedure)
    @throws(classOf[CompilerException])
    def readFromString(string: String): AnyRef =
      evaluator.readFromString(string)
  }

  trait Benchmarking { this: AbstractWorkspaceScala =>
    override def benchmark(minTime: Int, maxTime: Int) {
      new Thread("__bench") {
        override def run() {
          Benchmarker.benchmark(
            Benchmarking.this, minTime, maxTime)
        }}.start()
    }
  }

}<|MERGE_RESOLUTION|>--- conflicted
+++ resolved
@@ -18,15 +18,9 @@
   val DefaultPreviewCommands = "setup repeat 75 [ go ]"
 }
 
-<<<<<<< HEAD
 abstract class AbstractWorkspaceScala(val world: World)
 extends AbstractWorkspace
-with Workspace with Procedures with Plotting with Exporting with Evaluating with Benchmarking {
-=======
-abstract class AbstractWorkspaceScala(val world: World, hubNetManagerFactory: HubNetManagerFactory)
-extends AbstractWorkspace(hubNetManagerFactory)
 with Workspace with Procedures with Plotting with Exporting with Evaluating with Benchmarking with Compiler {
->>>>>>> 71e530e8
 
   val fileManager: FileManager = new DefaultFileManager(this)
 
@@ -83,7 +77,7 @@
     @throws(classOf[CompilerException])
     override def readNumberFromString(source: String) =
       compiler.readNumberFromString(
-        source, world, getExtensionManager, world.program.is3D)
+        source, world, getExtensionManager)
 
     @throws(classOf[CompilerException])
     override def checkReporterSyntax(source: String) =
@@ -97,26 +91,26 @@
 
     def isConstant(s: String) =
       try {
-        compiler.readFromString(s, world.program.is3D)
+        compiler.readFromString(s)
         true
       }
       catch { case _: CompilerException => false }
 
     override def isValidIdentifier(s: String) =
-      compiler.isValidIdentifier(s, world.program.is3D)
+      compiler.isValidIdentifier(s)
 
     override def isReporter(s: String) =
       compiler.isReporter(s, world.program, procedures, getExtensionManager)
 
     override def tokenizeForColorization(s: String): Seq[Token] =
       compiler.tokenizeForColorization(
-        s, getExtensionManager, world.program.is3D)
+        s, getExtensionManager)
 
     override def getTokenAtPosition(s: String, pos: Int): Token =
       compiler.getTokenAtPosition(s, pos)
 
     override def findProcedurePositions(source: String) =
-      compiler.findProcedurePositions(source, world.program.is3D)
+      compiler.findProcedurePositions(source)
 
   }
 

--- conflicted
+++ resolved
@@ -8,11 +8,6 @@
 import org.nlogo.nvm.{ CompilerInterface, FileManager, Instruction, EngineException, Context,
                        Procedure, Job, Command, MutableLong, Workspace, Activation }
 import org.nlogo.plot.{ PlotExporter, PlotManager }
-<<<<<<< HEAD
-
-=======
-import org.nlogo.workspace.AbstractWorkspace.HubNetManagerFactory
->>>>>>> a1f0e5e7
 import java.io.{ IOException, PrintWriter }
 import java.util.WeakHashMap
 
@@ -22,16 +17,10 @@
   val DefaultPreviewCommands = "setup repeat 75 [ go ]"
 }
 
-<<<<<<< HEAD
 abstract class AbstractWorkspaceScala(val world: World)
 extends AbstractWorkspace
-with Workspace with Procedures with Plotting with Exporting with Evaluating with Benchmarking with Compiler {
-=======
-abstract class AbstractWorkspaceScala(val world: World, val hubNetManagerFactory: HubNetManagerFactory)
-extends AbstractWorkspace
 with Workspace with Procedures with Plotting with Exporting with Evaluating with Benchmarking
-with Compiling with Profiling with Extensions with HubNet with BehaviorSpace with Paths {
->>>>>>> a1f0e5e7
+with Compiling with Profiling with Extensions with BehaviorSpace with Paths {
 
   val fileManager: FileManager = new DefaultFileManager(this)
 
@@ -87,13 +76,7 @@
   def dispose() {
     jobManager.die()
     plotManager.forgetAll()
-<<<<<<< HEAD
-    extensionManager.reset()
-=======
     getExtensionManager.reset()
-    if (hubNetManager != null)
-      hubNetManager.disconnect()
->>>>>>> a1f0e5e7
   }
 
   override def mainRNG = world.mainRNG
@@ -318,28 +301,6 @@
     }
   }
 
-  trait HubNet extends org.nlogo.api.HubNetWorkspaceInterface {
-    this: AbstractWorkspaceScala =>
-
-    private var _hubNetRunning = false
-    private var _hubNetManager: org.nlogo.api.HubNetInterface = null
-
-    def hubNetRunning = _hubNetRunning
-    override def hubNetRunning(hubNetRunning: Boolean) {
-      _hubNetRunning = hubNetRunning
-    }
-
-    // merely return, don't create if it isn't already there.
-    def hubNetManager = _hubNetManager
-    def getHubNetManager = {
-      if (_hubNetManager == null && hubNetManagerFactory != null)
-        _hubNetManager = hubNetManagerFactory.newInstance(this)
-      _hubNetManager
-    }
-
-    def getPropertiesInterface: org.nlogo.api.WorldPropertiesInterface = null
-  }
-
   trait BehaviorSpace { this: org.nlogo.api.Workspace =>
     private var _behaviorSpaceRunNumber = 0
     override def behaviorSpaceRunNumber = _behaviorSpaceRunNumber

// (C) Uri Wilensky. https://github.com/NetLogo/NetLogo

package org.nlogo.workspace;

import java.util.HashMap;
import java.util.Iterator;
import java.util.List;
import java.util.Map;
import java.util.WeakHashMap;
import org.nlogo.agent.Agent;
import org.nlogo.api.*;
import org.nlogo.agent.Importer;
import org.nlogo.agent.ImporterJ;
import org.nlogo.agent.World;
import org.nlogo.nvm.Activation;
import org.nlogo.nvm.Command;
import org.nlogo.nvm.CompilerInterface;
import org.nlogo.nvm.FileManager;
import org.nlogo.nvm.Job;
import org.nlogo.nvm.JobManagerInterface;
import org.nlogo.nvm.MutableLong;
import org.nlogo.nvm.Procedure;
import org.nlogo.nvm.Workspace;
import org.nlogo.util.Femto;

public abstract strictfp class AbstractWorkspace
implements CompilerServices, LogoThunkFactory {

  /// globals
  /// (some of these probably should be changed not to be public - ST 12/11/01)

  private org.nlogo.nvm.Tracer tracer = null;

  public org.nlogo.nvm.Tracer profilingTracer() {
    return tracer;
  }

  public boolean profilingEnabled() {
    return tracer != null;
  }

  public void setProfilingTracer(org.nlogo.nvm.Tracer tracer) {
    this.tracer = tracer;
  }

  public final org.nlogo.nvm.JobManagerInterface jobManager;
  protected final Evaluator evaluator;
  protected final ExtensionManager extensionManager;

  /**
   * name of the currently loaded model. Will be null if this is a new
   * (unsaved) model. To get a version for display to the user, see
   * modelNameForDisplay(). This is NOT a full path name, however, it does
   * end in ".nlogo".
   */
  protected String modelFileName;

  /**
   * path to the directory from which the current model was loaded. NetLogo
   * uses this as the default path for file I/O, when reloading models,
   * etc. This is null if this is a new (unsaved) model.
   */
  private String modelDir;

  /**
   * type of the currently loaded model. Certain aspects of NetLogo's
   * behavior depend on this, i.e. whether to force a save-as and so on.
   */
  private ModelType modelType;

  /// startup

  protected AbstractWorkspace() {
    modelType = ModelTypeJ.NEW();
    evaluator = new Evaluator((AbstractWorkspaceScala) this);
    world().compiler_$eq((AbstractWorkspaceScala) this);
    jobManager = Femto.get(JobManagerInterface.class, "org.nlogo.job.JobManager",
                           new Object[]{this, world(), world()});
    extensionManager = new ExtensionManager(this);
  }

  public org.nlogo.api.ExtensionManager getExtensionManager() {
    return extensionManager;
  }

  public boolean isExtensionName(String name) {
    return extensionManager.isExtensionName(name);
  }

  public void importExtensionData(String name, List<String[]> data, org.nlogo.api.ImportErrorHandler handler)
      throws org.nlogo.api.ExtensionException {
    extensionManager.importExtensionData(name, data, handler);
  }

  /**
   * Internal use only.
   */
  public abstract boolean compilerTestingMode();

  /**
   * Shuts down the background thread associated with this workspace,
   * allowing resources to be freed.
   */
  public void dispose()
      throws InterruptedException {
    jobManager.die();
    getExtensionManager().reset();
  }

  /// headless?

  public abstract boolean isHeadless();

  /**
   * Displays a warning to the user, and determine whether to continue.
   * The default (non-GUI) implementation is to print the warning and
   * always continue.
   */
  public boolean warningMessage(String message) {
    System.err.println();
    System.err.println("WARNING: " + message);
    System.err.println();

    // always continue.
    return true;
  }

  /// isApp

  // Note that if using the embedding API, isApp is false.

  private static boolean isApp = false;

  public static boolean isApp() {
    return isApp;
  }

  public static void isApp(boolean isApp) {
    AbstractWorkspace.isApp = isApp;
  }

  public org.nlogo.api.WorldPropertiesInterface getPropertiesInterface() {
    return null;
  }

  /// model name utilities

  public void setModelPath(String modelPath) {
    if (modelPath == null) {
      modelFileName = null;
      modelDir = null;
    } else {
      java.io.File file = new java.io.File(modelPath).getAbsoluteFile();
      modelFileName = file.getName();
      modelDir = file.getParent();
      if (modelDir.equals("")) {
        modelDir = null;
      }
      if (modelDir != null) {
        fileManager().setPrefix(modelDir);
      }
    }
  }

  /**
   * attaches the current model directory to a relative path, if necessary.
   * If filePath is an absolute path, this method simply returns it.
   * If it's a relative path, then the current model directory is prepended
   * to it. If this is a new model, the user's platform-dependent home
   * directory is prepended instead.
   */
  public String attachModelDir(String filePath)
      throws java.net.MalformedURLException {
    if (new java.io.File(filePath).isAbsolute()) {
      return filePath;
    }
    String path = getModelPath();
    if (path == null) {
      path = System.getProperty("user.home")
          + java.io.File.separatorChar + "dummy.txt";
    }

    java.net.URL urlForm =
        new java.net.URL
            (toURL(new java.io.File(path)), filePath);

    return new java.io.File(urlForm.getFile()).getAbsolutePath();
  }

  // for 4.1 we have too much fragile, difficult-to-understand,
  // under-tested code involving URLs -- we can't get rid of our
  // uses of toURL() until 4.2, the risk of breakage is too high.
  // so for now, at least we make this a separate method so the
  // SuppressWarnings annotation is narrowly targeted. - ST 12/7/09
  @SuppressWarnings("deprecation")
  public static java.net.URL toURL(java.io.File file)
      throws java.net.MalformedURLException {
    return file.toURL();
  }

  /**
   * instantly converts the current model to ModelTypeJ.NORMAL. This is used
   * by the __edit command to enable quick saving of library models. It
   * probably shouldn't be used anywhere else.
   */
  public String convertToNormal()
      throws java.io.IOException {
    java.io.File git = new java.io.File(".git");
    if (!git.exists() || !git.isDirectory()) {
      throw new java.io.IOException("no .git directory found");
    }
    modelType = ModelTypeJ.NORMAL();
    return getModelPath();
  }

  protected void setModelType(ModelType modelType) {
    this.modelType = modelType;
  }

  /**
   * returns the full pathname of the currently loaded model, if any. This
   * may return null in some cases, for instance if this is a new model.
   */
  public String getModelPath() {
    if (modelDir == null || modelFileName == null) {
      return null;
    }
    return modelDir + java.io.File.separatorChar + modelFileName;
  }

  /**
   * returns the name of the file from which the current model was loaded.
   * May be null if, for example, this is a new model.
   */
  public String getModelFileName() {
    return modelFileName;
  }

  /**
   * returns the full path to the directory from which the current model was
   * loaded. May be null if, for example, this is a new model.
   */
  public String getModelDir() {
    return modelDir;
  }

  public ModelType getModelType() {
    return modelType;
  }

  /**
   * whether the user needs to enter a new filename to save this model.
   * We need to do a "save as" if the model is new, from the
   * models library, or converted.
   * <p/>
   * Basically, only normal models can get silently saved.
   */
  public boolean forceSaveAs() {
    return modelType == ModelTypeJ.NEW()
      || modelType == ModelTypeJ.LIBRARY();
  }

  public String modelNameForDisplay() {
    return makeModelNameForDisplay(modelFileName);
  }

  /**
   * converts a model's filename to an externally displayable model name.
   * The argument may be null, the return value will never be.
   * <p/>
   * Package protected for unit testing.
   */
  static String makeModelNameForDisplay(String str) {
    if (str == null) {
      return "Untitled";
    }
    int suffixIndex = str.lastIndexOf(".nlogo");
    if (suffixIndex > 0 && suffixIndex == str.length() - 6) {
      str = str.substring(0, str.length() - 6);
    }
    return str;
  }

  /// methods that may be called from the job thread by prims

  public void joinForeverButtons(org.nlogo.agent.Agent agent) {
    jobManager.joinForeverButtons(agent);
  }

  public void addJobFromJobThread(org.nlogo.nvm.Job job) {
    jobManager.addJobFromJobThread(job);
  }

  public abstract void magicOpen(String name);

  public abstract void changeLanguage();

  // this is used to cache the compiled code used by the "run"
  // and "runresult" prims - ST 6/7/07
  public WeakHashMap<String, Procedure> codeBits =
      new WeakHashMap<String, Procedure>();

  public Procedure compileForRun(String source, org.nlogo.nvm.Context context,
                                 boolean reporter)
      throws CompilerException {
    String key = source + "@" + context.activation.procedure().args.size() +
        "@" + context.agentBit;
    Procedure proc = codeBits.get(key);
    if (proc == null) {
      proc = evaluator.compileForRun(source, context, reporter);
      codeBits.put(key, proc);
    }
    return proc;
  }

  /// misc

  private UpdateMode updateMode = UpdateModeJ.CONTINUOUS();

  public UpdateMode updateMode() {
    return updateMode;
  }

  public void updateMode(UpdateMode updateMode) {
    this.updateMode = updateMode;
  }

  // called from an "other" thread (neither event thread nor job thread)
  public abstract void open(String path)
      throws java.io.IOException, CompilerException, LogoException;

  public abstract void openString(String modelContents)
      throws CompilerException, LogoException;

  public void halt() {
    jobManager.haltPrimary();
    world().displayOn(true);
  }

  // called by _display from job thread
  public abstract void requestDisplayUpdate(boolean force);

  // called when the engine comes up for air
  public abstract void breathe();

  /// output

  public void outputObject(Object object, Object owner,
                           boolean addNewline, boolean readable,
                           OutputDestination destination)
      throws LogoException {
    org.nlogo.agent.OutputObject oo =
        new org.nlogo.agent.OutputObject
            (
                // caption
                owner instanceof org.nlogo.agent.Agent
                    ? Dump.logoObject(owner)
                    : "",
                // message
                (readable && !(owner instanceof org.nlogo.agent.Agent)
                    ? " "
                    : "")
                    + Dump.logoObject(object, readable, false),
                // other
                addNewline, false);
    if (destination == OutputDestinationJ.FILE()) {
      fileManager().writeOutputObject(oo);
    } else {
      sendOutput(oo, destination == OutputDestinationJ.OUTPUT_AREA());
    }
  }

  // called from job thread - ST 10/1/03
  protected abstract void sendOutput(org.nlogo.agent.OutputObject oo,
                                     boolean toOutputArea)
      throws LogoException;

  /// importing

  public void setOutputAreaContents(String text) {
    try {
      clearOutput();
      if (text.length() > 0) {
        sendOutput(new org.nlogo.agent.OutputObject(
            "", text, false, false), true);
      }
    } catch (LogoException e) {
      org.nlogo.util.Exceptions.handle(e);
    }
  }

  public abstract void clearDrawing();

  protected abstract class FileImporter {
    public String filename;

    FileImporter(String filename) {
      this.filename = filename;
    }

    public abstract void doImport(org.nlogo.api.File reader)
        throws java.io.IOException;
  }

  protected void exportInterfaceGlobals(java.io.PrintWriter writer) {
    writer.println(Dump.csv().header("MODEL SETTINGS"));
    scala.collection.Seq<String> globals = world().program().interfaceGlobals();
    writer.println(Dump.csv().variableNameRow(globals));
    Object[] values = new Object[globals.size()];
    int i = 0;
    for (scala.collection.Iterator<String> iter = globals.iterator(); iter.hasNext(); i++) {
      values[i] =
          world().getObserverVariableByName(iter.next());
    }
    writer.println(Dump.csv().dataRow(values));
    writer.println();
  }


  public abstract void clearAll();

  protected abstract org.nlogo.agent.ImporterJ.ErrorHandler importerErrorHandler();

  public void importWorld(String filename)
      throws java.io.IOException {
    // we need to clearAll before we import in case
    // extensions are hanging on to old data. ev 4/10/09
    clearAll();
    doImport
        (new BufferedReaderImporter(filename) {
          @Override
          public void doImport(java.io.BufferedReader reader)
              throws java.io.IOException {
            world().importWorld
              (importerErrorHandler(), (Workspace) AbstractWorkspace.this,
                    stringReader(), reader);
          }
        });
  }

  public void importWorld(java.io.Reader reader)
      throws java.io.IOException {
    // we need to clearAll before we import in case
    // extensions are hanging on to old data. ev 4/10/09
    clearAll();
    world().importWorld
        (importerErrorHandler(), (Workspace) AbstractWorkspace.this,
            stringReader(), new java.io.BufferedReader(reader));
  }

  private final ImporterJ.StringReader stringReader() {
    return new ImporterJ.StringReader() {
      public Object readFromString(String s)
          throws Importer.StringReaderException {
        try {
          return compiler().readFromString
            (s, world(), extensionManager);
        } catch (CompilerException ex) {
          throw new Importer.StringReaderException
              (ex.getMessage());
        }
      }
    };
  }

  public void importDrawing(String filename)
      throws java.io.IOException {
    doImport
        (new FileImporter(filename) {
          @Override
          public void doImport(org.nlogo.api.File file)
              throws java.io.IOException {

            importDrawing(file);
          }
        });
  }

  protected abstract void importDrawing(org.nlogo.api.File file)
      throws java.io.IOException;

  // overridden in subclasses - ST 9/8/03, 3/1/11
  public void doImport(BufferedReaderImporter importer)
      throws java.io.IOException {
    org.nlogo.api.File file = new org.nlogo.api.LocalFile(importer.filename());
    try {
      file.open(org.nlogo.api.FileModeJ.READ());
      importer.doImport(file.reader());
    } finally {
      try {
        file.close(false);
      } catch (java.io.IOException ex2) {
        org.nlogo.util.Exceptions.ignore(ex2);
      }
    }
  }


  // protected because GUIWorkspace will override - ST 9/8/03
  protected void doImport(FileImporter importer)
      throws java.io.IOException {
    importer.doImport(new org.nlogo.api.LocalFile(importer.filename));
  }

  /// exporting

  public String guessExportName(String defaultName) {
    String modelName = getModelFileName();
    int index;

    if (modelName == null) {
      return defaultName;
    }

    index = modelName.lastIndexOf(".nlogo");
    if (index > -1) {
      modelName = modelName.substring(0, index);
    }

    return modelName + " " + defaultName;
  }

  public org.nlogo.api.File exportBehaviors(String filename,
                                            String experimentName,
                                            boolean includeHeader)
      throws java.io.IOException {
    org.nlogo.api.File file = new org.nlogo.api.LocalFile(filename);
    file.open(org.nlogo.api.FileModeJ.WRITE());
    if (includeHeader) {
      org.nlogo.agent.AbstractExporter.exportHeader
          (file.getPrintWriter(), "BehaviorSpace", modelFileName, experimentName);
      file.getPrintWriter().flush(); // perhaps not necessary, but just in case... - ST 2/23/05
    }
    return file;
  }

  /// BehaviorSpace

  private int _behaviorSpaceRunNumber = 0;

  public int behaviorSpaceRunNumber() {
    return _behaviorSpaceRunNumber;
  }

  public void behaviorSpaceRunNumber(int n) {
    _behaviorSpaceRunNumber = n;
  }

  public String getSource(String filename)
      throws java.io.IOException {
    // when we stick a string into a JTextComponent, \r\n sequences
    // on Windows will get translated to just \n.  This is a problem
    // because when an error occurs we want to highlight the location
    // using the token location information recorded by the tokenizer,
    // but the removal of the \r characters will throw off that information.
    // So we do the stripping of \r here, *before* we run the tokenizer,
    // and that avoids the problem. - ST 9/14/04
    return new org.nlogo.api.LocalFile(filename).readFile().replaceAll("\r\n", "\n");
  }

  public void loadWorld(scala.collection.Seq<String> strings, WorldLoaderInterface worldInterface) {
    WorldLoader loader = new WorldLoader();
    loader.load(strings, worldInterface);
  }

  public org.nlogo.util.MersenneTwisterFast auxRNG() {
    return world().auxRNG();
  }

  public org.nlogo.util.MersenneTwisterFast mainRNG() {
<<<<<<< HEAD
    return world().mainRNG;
  }

  public Object readNumberFromString(String source)
      throws CompilerException {
    return compiler().readNumberFromString
      (source, world(), getExtensionManager());
  }

  public void checkReporterSyntax(String source)
      throws CompilerException {
    compiler().checkReporterSyntax
        (source, world().program(), procedures(), getExtensionManager(), false);
  }

  public void checkCommandSyntax(String source)
      throws CompilerException {
    compiler().checkCommandSyntax
        (source, world().program(), procedures(), getExtensionManager(), false);
  }

  public boolean isConstant(String s) {
    try {
      compiler().readFromString(s);
      return true;
    }
    catch(CompilerException e) {
      return false;
    }
  }

  public boolean isValidIdentifier(String s) {
    return compiler().isValidIdentifier(s);
  }

  public boolean isReporter(String s) {
    return compiler().isReporter(s, world().program(), procedures(), getExtensionManager());
  }

  public Token[] tokenizeForColorization(String s) {
    return compiler().tokenizeForColorization
      (s, getExtensionManager());
  }

  public Token getTokenAtPosition(String s, int pos) {
    return compiler().getTokenAtPosition(s, pos);
  }

  public java.util.Map<String, java.util.List<Object>> findProcedurePositions(String source) {
    return compiler().findProcedurePositions(source);
=======
    return world().mainRNG();
>>>>>>> 71e530e8
  }

  public LogoException lastLogoException() {
    return null;
  }

  public void clearLastLogoException() { }

  public void lastLogoException_$eq(LogoException e) { }

  public abstract World world();
  public abstract CompilerInterface compiler();
  public abstract void clearOutput();
  public abstract scala.collection.immutable.ListMap<String, Procedure> procedures();
  public abstract FileManager fileManager();

}<|MERGE_RESOLUTION|>--- conflicted
+++ resolved
@@ -568,60 +568,7 @@
   }
 
   public org.nlogo.util.MersenneTwisterFast mainRNG() {
-<<<<<<< HEAD
-    return world().mainRNG;
-  }
-
-  public Object readNumberFromString(String source)
-      throws CompilerException {
-    return compiler().readNumberFromString
-      (source, world(), getExtensionManager());
-  }
-
-  public void checkReporterSyntax(String source)
-      throws CompilerException {
-    compiler().checkReporterSyntax
-        (source, world().program(), procedures(), getExtensionManager(), false);
-  }
-
-  public void checkCommandSyntax(String source)
-      throws CompilerException {
-    compiler().checkCommandSyntax
-        (source, world().program(), procedures(), getExtensionManager(), false);
-  }
-
-  public boolean isConstant(String s) {
-    try {
-      compiler().readFromString(s);
-      return true;
-    }
-    catch(CompilerException e) {
-      return false;
-    }
-  }
-
-  public boolean isValidIdentifier(String s) {
-    return compiler().isValidIdentifier(s);
-  }
-
-  public boolean isReporter(String s) {
-    return compiler().isReporter(s, world().program(), procedures(), getExtensionManager());
-  }
-
-  public Token[] tokenizeForColorization(String s) {
-    return compiler().tokenizeForColorization
-      (s, getExtensionManager());
-  }
-
-  public Token getTokenAtPosition(String s, int pos) {
-    return compiler().getTokenAtPosition(s, pos);
-  }
-
-  public java.util.Map<String, java.util.List<Object>> findProcedurePositions(String source) {
-    return compiler().findProcedurePositions(source);
-=======
     return world().mainRNG();
->>>>>>> 71e530e8
   }
 
   public LogoException lastLogoException() {

// (C) Uri Wilensky. https://github.com/NetLogo/NetLogo

package org.nlogo.workspace;

import java.util.HashMap;
import java.util.Iterator;
import java.util.List;
import java.util.Map;
import java.util.WeakHashMap;
import org.nlogo.agent.Agent;
import org.nlogo.api.*;
import org.nlogo.agent.Importer;
import org.nlogo.agent.ImporterJ;
import org.nlogo.agent.World;
import org.nlogo.nvm.Activation;
import org.nlogo.nvm.Command;
import org.nlogo.nvm.CompilerInterface;
import org.nlogo.nvm.FileManager;
import org.nlogo.nvm.Job;
import org.nlogo.nvm.JobManagerInterface;
import org.nlogo.nvm.MutableLong;
import org.nlogo.nvm.Procedure;
import org.nlogo.nvm.Workspace;
import org.nlogo.util.Femto;

public abstract strictfp class AbstractWorkspace
<<<<<<< HEAD
    implements Workspace,
    org.nlogo.api.LogoThunkFactory {
=======
    implements
    org.nlogo.api.LogoThunkFactory,
    org.nlogo.api.HubNetWorkspaceInterface {
>>>>>>> 3ca40c35

  /// globals
  /// (some of these probably should be changed not to be public - ST 12/11/01)

  private org.nlogo.nvm.Tracer tracer = null;

  public org.nlogo.nvm.Tracer profilingTracer() {
    return tracer;
  }

  public boolean profilingEnabled() {
    return tracer != null;
  }

  public void setProfilingTracer(org.nlogo.nvm.Tracer tracer) {
    this.tracer = tracer;
  }

  public final org.nlogo.nvm.JobManagerInterface jobManager;
  protected final Evaluator evaluator;
  protected final ExtensionManager extensionManager;

  /**
   * name of the currently loaded model. Will be null if this is a new
   * (unsaved) model. To get a version for display to the user, see
   * modelNameForDisplay(). This is NOT a full path name, however, it does
   * end in ".nlogo".
   */
  protected String modelFileName;

  /**
   * path to the directory from which the current model was loaded. NetLogo
   * uses this as the default path for file I/O, when reloading models,
   * etc. This is null if this is a new (unsaved) model.
   */
  private String modelDir;

  /**
   * type of the currently loaded model. Certain aspects of NetLogo's
   * behavior depend on this, i.e. whether to force a save-as and so on.
   */
  private ModelType modelType;

  /// startup

<<<<<<< HEAD
  protected AbstractWorkspace(org.nlogo.agent.World world) {
    this.world = world;
=======
  protected AbstractWorkspace(AbstractWorkspace.HubNetManagerFactory hubNetManagerFactory) {
    this.hubNetManagerFactory = hubNetManagerFactory;
>>>>>>> 3ca40c35
    modelType = ModelTypeJ.NEW();
    evaluator = new Evaluator((AbstractWorkspaceScala) this);
    world().compiler_$eq(this);
    jobManager = Femto.get(JobManagerInterface.class, "org.nlogo.job.JobManager",
                           new Object[]{this, world(), world()});
    extensionManager = new ExtensionManager(this);
  }

  public org.nlogo.api.ExtensionManager getExtensionManager() {
    return extensionManager;
  }

  public boolean isExtensionName(String name) {
    return extensionManager.isExtensionName(name);
  }

  public void importExtensionData(String name, List<String[]> data, org.nlogo.api.ImportErrorHandler handler)
      throws org.nlogo.api.ExtensionException {
    extensionManager.importExtensionData(name, data, handler);
  }

  /**
   * Internal use only.
   */
  public abstract boolean compilerTestingMode();

  /**
   * Shuts down the background thread associated with this workspace,
   * allowing resources to be freed.
   */
  public void dispose()
      throws InterruptedException {
    jobManager.die();
    getExtensionManager().reset();
  }

  /// headless?

  public abstract boolean isHeadless();

  /**
   * Displays a warning to the user, and determine whether to continue.
   * The default (non-GUI) implementation is to print the warning and
   * always continue.
   */
  public boolean warningMessage(String message) {
    System.err.println();
    System.err.println("WARNING: " + message);
    System.err.println();

    // always continue.
    return true;
  }

  /// isApp

  // Note that if using the embedding API, isApp is false.

  private static boolean isApp = false;

  public static boolean isApp() {
    return isApp;
  }

  public static void isApp(boolean isApp) {
    AbstractWorkspace.isApp = isApp;
  }

  public org.nlogo.api.WorldPropertiesInterface getPropertiesInterface() {
    return null;
  }

  /// model name utilities

  public void setModelPath(String modelPath) {
    if (modelPath == null) {
      modelFileName = null;
      modelDir = null;
    } else {
      java.io.File file = new java.io.File(modelPath).getAbsoluteFile();
      modelFileName = file.getName();
      modelDir = file.getParent();
      if (modelDir.equals("")) {
        modelDir = null;
      }
      if (modelDir != null) {
        fileManager().setPrefix(modelDir);
      }
    }
  }

  /**
   * attaches the current model directory to a relative path, if necessary.
   * If filePath is an absolute path, this method simply returns it.
   * If it's a relative path, then the current model directory is prepended
   * to it. If this is a new model, the user's platform-dependent home
   * directory is prepended instead.
   */
  public String attachModelDir(String filePath)
      throws java.net.MalformedURLException {
    if (new java.io.File(filePath).isAbsolute()) {
      return filePath;
    }
    String path = getModelPath();
    if (path == null) {
      path = System.getProperty("user.home")
          + java.io.File.separatorChar + "dummy.txt";
    }

    java.net.URL urlForm =
        new java.net.URL
            (toURL(new java.io.File(path)), filePath);

    return new java.io.File(urlForm.getFile()).getAbsolutePath();
  }

  // for 4.1 we have too much fragile, difficult-to-understand,
  // under-tested code involving URLs -- we can't get rid of our
  // uses of toURL() until 4.2, the risk of breakage is too high.
  // so for now, at least we make this a separate method so the
  // SuppressWarnings annotation is narrowly targeted. - ST 12/7/09
  @SuppressWarnings("deprecation")
  public static java.net.URL toURL(java.io.File file)
      throws java.net.MalformedURLException {
    return file.toURL();
  }

  /**
   * instantly converts the current model to ModelTypeJ.NORMAL. This is used
   * by the __edit command to enable quick saving of library models. It
   * probably shouldn't be used anywhere else.
   */
  public String convertToNormal()
      throws java.io.IOException {
    java.io.File git = new java.io.File(".git");
    if (!git.exists() || !git.isDirectory()) {
      throw new java.io.IOException("no .git directory found");
    }
    modelType = ModelTypeJ.NORMAL();
    return getModelPath();
  }

  protected void setModelType(ModelType modelType) {
    this.modelType = modelType;
  }

  /**
   * returns the full pathname of the currently loaded model, if any. This
   * may return null in some cases, for instance if this is a new model.
   */
  public String getModelPath() {
    if (modelDir == null || modelFileName == null) {
      return null;
    }
    return modelDir + java.io.File.separatorChar + modelFileName;
  }

  /**
   * returns the name of the file from which the current model was loaded.
   * May be null if, for example, this is a new model.
   */
  public String getModelFileName() {
    return modelFileName;
  }

  /**
   * returns the full path to the directory from which the current model was
   * loaded. May be null if, for example, this is a new model.
   */
  public String getModelDir() {
    return modelDir;
  }

  public ModelType getModelType() {
    return modelType;
  }

  /**
   * whether the user needs to enter a new filename to save this model.
   * We need to do a "save as" if the model is new, from the
   * models library, or converted.
   * <p/>
   * Basically, only normal models can get silently saved.
   */
  public boolean forceSaveAs() {
    return modelType == ModelTypeJ.NEW()
      || modelType == ModelTypeJ.LIBRARY();
  }

  public String modelNameForDisplay() {
    return makeModelNameForDisplay(modelFileName);
  }

  /**
   * converts a model's filename to an externally displayable model name.
   * The argument may be null, the return value will never be.
   * <p/>
   * Package protected for unit testing.
   */
  static String makeModelNameForDisplay(String str) {
    if (str == null) {
      return "Untitled";
    }
    int suffixIndex = str.lastIndexOf(".nlogo");
    if (suffixIndex > 0 && suffixIndex == str.length() - 6) {
      str = str.substring(0, str.length() - 6);
    }
    return str;
  }

  /// methods that may be called from the job thread by prims

  public void joinForeverButtons(org.nlogo.agent.Agent agent) {
    jobManager.joinForeverButtons(agent);
  }

  public void addJobFromJobThread(org.nlogo.nvm.Job job) {
    jobManager.addJobFromJobThread(job);
  }

  public abstract void magicOpen(String name);

  public abstract void changeLanguage();

  // this is used to cache the compiled code used by the "run"
  // and "runresult" prims - ST 6/7/07
  public WeakHashMap<String, Procedure> codeBits =
      new WeakHashMap<String, Procedure>();

  public Procedure compileForRun(String source, org.nlogo.nvm.Context context,
                                 boolean reporter)
      throws CompilerException {
    String key = source + "@" + context.activation.procedure().args.size() +
        "@" + context.agentBit;
    Procedure proc = codeBits.get(key);
    if (proc == null) {
      proc = evaluator.compileForRun(source, context, reporter);
      codeBits.put(key, proc);
    }
    return proc;
  }

  /// misc

  private UpdateMode updateMode = UpdateModeJ.CONTINUOUS();

  public UpdateMode updateMode() {
    return updateMode;
  }

  public void updateMode(UpdateMode updateMode) {
    this.updateMode = updateMode;
  }

  // called from an "other" thread (neither event thread nor job thread)
  public abstract void open(String path)
      throws java.io.IOException, CompilerException, LogoException;

  public abstract void openString(String modelContents)
      throws CompilerException, LogoException;

  public void halt() {
    jobManager.haltPrimary();
    world().displayOn(true);
  }

  // called by _display from job thread
  public abstract void requestDisplayUpdate(boolean force);

  // called when the engine comes up for air
  public abstract void breathe();

  /// output

  public void outputObject(Object object, Object owner,
                           boolean addNewline, boolean readable,
                           OutputDestination destination)
      throws LogoException {
    org.nlogo.agent.OutputObject oo =
        new org.nlogo.agent.OutputObject
            (
                // caption
                owner instanceof org.nlogo.agent.Agent
                    ? Dump.logoObject(owner)
                    : "",
                // message
                (readable && !(owner instanceof org.nlogo.agent.Agent)
                    ? " "
                    : "")
                    + Dump.logoObject(object, readable, false),
                // other
                addNewline, false);
    if (destination == OutputDestinationJ.FILE()) {
      fileManager().writeOutputObject(oo);
    } else {
      sendOutput(oo, destination == OutputDestinationJ.OUTPUT_AREA());
    }
  }

  // called from job thread - ST 10/1/03
  protected abstract void sendOutput(org.nlogo.agent.OutputObject oo,
                                     boolean toOutputArea)
      throws LogoException;

  /// importing

  public void setOutputAreaContents(String text) {
    try {
      clearOutput();
      if (text.length() > 0) {
        sendOutput(new org.nlogo.agent.OutputObject(
            "", text, false, false), true);
      }
    } catch (LogoException e) {
      org.nlogo.util.Exceptions.handle(e);
    }
  }

  public abstract void clearDrawing();

  protected abstract class FileImporter {
    public String filename;

    FileImporter(String filename) {
      this.filename = filename;
    }

    public abstract void doImport(org.nlogo.api.File reader)
        throws java.io.IOException;
  }

  protected void exportInterfaceGlobals(java.io.PrintWriter writer) {
    writer.println(Dump.csv().header("MODEL SETTINGS"));
    scala.collection.Seq<String> globals = world().program().interfaceGlobals();
    writer.println(Dump.csv().variableNameRow(globals));
    Object[] values = new Object[globals.size()];
    int i = 0;
    for (scala.collection.Iterator<String> iter = globals.iterator(); iter.hasNext(); i++) {
      values[i] =
          world().getObserverVariableByName(iter.next());
    }
    writer.println(Dump.csv().dataRow(values));
    writer.println();
  }


  public abstract void clearAll();

  protected abstract org.nlogo.agent.ImporterJ.ErrorHandler importerErrorHandler();

  public void importWorld(String filename)
      throws java.io.IOException {
    // we need to clearAll before we import in case
    // extensions are hanging on to old data. ev 4/10/09
    clearAll();
    doImport
        (new BufferedReaderImporter(filename) {
          @Override
          public void doImport(java.io.BufferedReader reader)
              throws java.io.IOException {
            world().importWorld
              (importerErrorHandler(), (Workspace) AbstractWorkspace.this,
                    stringReader(), reader);
          }
        });
  }

  public void importWorld(java.io.Reader reader)
      throws java.io.IOException {
    // we need to clearAll before we import in case
    // extensions are hanging on to old data. ev 4/10/09
    clearAll();
    world().importWorld
        (importerErrorHandler(), (Workspace) AbstractWorkspace.this,
            stringReader(), new java.io.BufferedReader(reader));
  }

  private final ImporterJ.StringReader stringReader() {
    return new ImporterJ.StringReader() {
      public Object readFromString(String s)
          throws Importer.StringReaderException {
        try {
          return compiler().readFromString
<<<<<<< HEAD
            (s, world, extensionManager);
=======
            (s, world(), extensionManager, world().program().is3D());
>>>>>>> 3ca40c35
        } catch (CompilerException ex) {
          throw new Importer.StringReaderException
              (ex.getMessage());
        }
      }
    };
  }

  public void importDrawing(String filename)
      throws java.io.IOException {
    doImport
        (new FileImporter(filename) {
          @Override
          public void doImport(org.nlogo.api.File file)
              throws java.io.IOException {

            importDrawing(file);
          }
        });
  }

  protected abstract void importDrawing(org.nlogo.api.File file)
      throws java.io.IOException;

  // overridden in subclasses - ST 9/8/03, 3/1/11
  public void doImport(BufferedReaderImporter importer)
      throws java.io.IOException {
    org.nlogo.api.File file = new org.nlogo.api.LocalFile(importer.filename());
    try {
      file.open(org.nlogo.api.FileModeJ.READ());
      importer.doImport(file.reader());
    } finally {
      try {
        file.close(false);
      } catch (java.io.IOException ex2) {
        org.nlogo.util.Exceptions.ignore(ex2);
      }
    }
  }


  // protected because GUIWorkspace will override - ST 9/8/03
  protected void doImport(FileImporter importer)
      throws java.io.IOException {
    importer.doImport(new org.nlogo.api.LocalFile(importer.filename));
  }

  /// exporting

  public String guessExportName(String defaultName) {
    String modelName = getModelFileName();
    int index;

    if (modelName == null) {
      return defaultName;
    }

    index = modelName.lastIndexOf(".nlogo");
    if (index > -1) {
      modelName = modelName.substring(0, index);
    }

    return modelName + " " + defaultName;
  }

  public org.nlogo.api.File exportBehaviors(String filename,
                                            String experimentName,
                                            boolean includeHeader)
      throws java.io.IOException {
    org.nlogo.api.File file = new org.nlogo.api.LocalFile(filename);
    file.open(org.nlogo.api.FileModeJ.WRITE());
    if (includeHeader) {
      org.nlogo.agent.AbstractExporter.exportHeader
          (file.getPrintWriter(), "BehaviorSpace", modelFileName, experimentName);
      file.getPrintWriter().flush(); // perhaps not necessary, but just in case... - ST 2/23/05
    }
    return file;
  }

  /// BehaviorSpace

  private int _behaviorSpaceRunNumber = 0;

  public int behaviorSpaceRunNumber() {
    return _behaviorSpaceRunNumber;
  }

  public void behaviorSpaceRunNumber(int n) {
    _behaviorSpaceRunNumber = n;
  }

  public String getSource(String filename)
      throws java.io.IOException {
    // when we stick a string into a JTextComponent, \r\n sequences
    // on Windows will get translated to just \n.  This is a problem
    // because when an error occurs we want to highlight the location
    // using the token location information recorded by the tokenizer,
    // but the removal of the \r characters will throw off that information.
    // So we do the stripping of \r here, *before* we run the tokenizer,
    // and that avoids the problem. - ST 9/14/04
    return new org.nlogo.api.LocalFile(filename).readFile().replaceAll("\r\n", "\n");
  }

  public void loadWorld(scala.collection.Seq<String> strings, WorldLoaderInterface worldInterface) {
    WorldLoader loader = new WorldLoader();
    loader.load(strings, worldInterface);
  }

  public org.nlogo.util.MersenneTwisterFast auxRNG() {
    return world().auxRNG;
  }

  public org.nlogo.util.MersenneTwisterFast mainRNG() {
    return world().mainRNG;
  }

  public Object readNumberFromString(String source)
      throws CompilerException {
    return compiler().readNumberFromString
<<<<<<< HEAD
      (source, world, getExtensionManager());
=======
      (source, world(), getExtensionManager(), world().program().is3D());
>>>>>>> 3ca40c35
  }

  public void checkReporterSyntax(String source)
      throws CompilerException {
    compiler().checkReporterSyntax
        (source, world().program(), procedures(), getExtensionManager(), false);
  }

  public void checkCommandSyntax(String source)
      throws CompilerException {
    compiler().checkCommandSyntax
        (source, world().program(), procedures(), getExtensionManager(), false);
  }

  public boolean isConstant(String s) {
    try {
<<<<<<< HEAD
      compiler().readFromString(s);
=======
      compiler().readFromString(s, world().program().is3D());
>>>>>>> 3ca40c35
      return true;
    }
    catch(CompilerException e) {
      return false;
    }
  }

  public boolean isValidIdentifier(String s) {
<<<<<<< HEAD
    return compiler().isValidIdentifier(s);
=======
    return compiler().isValidIdentifier(s, world().program().is3D());
>>>>>>> 3ca40c35
  }

  public boolean isReporter(String s) {
    return compiler().isReporter(s, world().program(), procedures(), getExtensionManager());
  }

  public Token[] tokenizeForColorization(String s) {
    return compiler().tokenizeForColorization
<<<<<<< HEAD
      (s, getExtensionManager());
=======
      (s, getExtensionManager(), world().program().is3D());
>>>>>>> 3ca40c35
  }

  public Token getTokenAtPosition(String s, int pos) {
    return compiler().getTokenAtPosition(s, pos);
  }

  public java.util.Map<String, java.util.List<Object>> findProcedurePositions(String source) {
<<<<<<< HEAD
    return compiler().findProcedurePositions(source);
=======
    return compiler().findProcedurePositions(source, world().program().is3D());
>>>>>>> 3ca40c35
  }

  public LogoException lastLogoException() {
    return null;
  }

  public void clearLastLogoException() { }

  public void lastLogoException_$eq(LogoException e) { }

  public abstract World world();
  public abstract CompilerInterface compiler();
  public abstract void clearOutput();
  public abstract org.nlogo.api.AggregateManagerInterface aggregateManager();
  public abstract scala.collection.immutable.ListMap<String, Procedure> procedures();
  public abstract FileManager fileManager();

}<|MERGE_RESOLUTION|>--- conflicted
+++ resolved
@@ -24,14 +24,7 @@
 import org.nlogo.util.Femto;
 
 public abstract strictfp class AbstractWorkspace
-<<<<<<< HEAD
-    implements Workspace,
-    org.nlogo.api.LogoThunkFactory {
-=======
-    implements
-    org.nlogo.api.LogoThunkFactory,
-    org.nlogo.api.HubNetWorkspaceInterface {
->>>>>>> 3ca40c35
+implements CompilerServices, LogoThunkFactory {
 
   /// globals
   /// (some of these probably should be changed not to be public - ST 12/11/01)
@@ -77,16 +70,10 @@
 
   /// startup
 
-<<<<<<< HEAD
-  protected AbstractWorkspace(org.nlogo.agent.World world) {
-    this.world = world;
-=======
-  protected AbstractWorkspace(AbstractWorkspace.HubNetManagerFactory hubNetManagerFactory) {
-    this.hubNetManagerFactory = hubNetManagerFactory;
->>>>>>> 3ca40c35
+  protected AbstractWorkspace() {
     modelType = ModelTypeJ.NEW();
     evaluator = new Evaluator((AbstractWorkspaceScala) this);
-    world().compiler_$eq(this);
+    world().compiler_$eq((AbstractWorkspaceScala) this);
     jobManager = Femto.get(JobManagerInterface.class, "org.nlogo.job.JobManager",
                            new Object[]{this, world(), world()});
     extensionManager = new ExtensionManager(this);
@@ -467,11 +454,7 @@
           throws Importer.StringReaderException {
         try {
           return compiler().readFromString
-<<<<<<< HEAD
-            (s, world, extensionManager);
-=======
-            (s, world(), extensionManager, world().program().is3D());
->>>>>>> 3ca40c35
+            (s, world(), extensionManager);
         } catch (CompilerException ex) {
           throw new Importer.StringReaderException
               (ex.getMessage());
@@ -591,11 +574,7 @@
   public Object readNumberFromString(String source)
       throws CompilerException {
     return compiler().readNumberFromString
-<<<<<<< HEAD
-      (source, world, getExtensionManager());
-=======
-      (source, world(), getExtensionManager(), world().program().is3D());
->>>>>>> 3ca40c35
+      (source, world(), getExtensionManager());
   }
 
   public void checkReporterSyntax(String source)
@@ -612,11 +591,7 @@
 
   public boolean isConstant(String s) {
     try {
-<<<<<<< HEAD
       compiler().readFromString(s);
-=======
-      compiler().readFromString(s, world().program().is3D());
->>>>>>> 3ca40c35
       return true;
     }
     catch(CompilerException e) {
@@ -625,11 +600,7 @@
   }
 
   public boolean isValidIdentifier(String s) {
-<<<<<<< HEAD
     return compiler().isValidIdentifier(s);
-=======
-    return compiler().isValidIdentifier(s, world().program().is3D());
->>>>>>> 3ca40c35
   }
 
   public boolean isReporter(String s) {
@@ -638,11 +609,7 @@
 
   public Token[] tokenizeForColorization(String s) {
     return compiler().tokenizeForColorization
-<<<<<<< HEAD
       (s, getExtensionManager());
-=======
-      (s, getExtensionManager(), world().program().is3D());
->>>>>>> 3ca40c35
   }
 
   public Token getTokenAtPosition(String s, int pos) {
@@ -650,11 +617,7 @@
   }
 
   public java.util.Map<String, java.util.List<Object>> findProcedurePositions(String source) {
-<<<<<<< HEAD
     return compiler().findProcedurePositions(source);
-=======
-    return compiler().findProcedurePositions(source, world().program().is3D());
->>>>>>> 3ca40c35
   }
 
   public LogoException lastLogoException() {
@@ -668,7 +631,6 @@
   public abstract World world();
   public abstract CompilerInterface compiler();
   public abstract void clearOutput();
-  public abstract org.nlogo.api.AggregateManagerInterface aggregateManager();
   public abstract scala.collection.immutable.ListMap<String, Procedure> procedures();
   public abstract FileManager fileManager();
 

--- conflicted
+++ resolved
@@ -31,36 +31,7 @@
   }
 
   public final org.nlogo.nvm.JobManagerInterface jobManager;
-<<<<<<< HEAD
-  private final HubNetManagerFactory hubNetManagerFactory;
-  protected HubNetInterface hubNetManager;
   public final Evaluator evaluator;
-  protected final ExtensionManager extensionManager;
-
-  /**
-   * name of the currently loaded model. Will be null if this is a new
-   * (unsaved) model. To get a version for display to the user, see
-   * modelNameForDisplay(). This is NOT a full path name, however, it does
-   * end in ".nlogo".
-   */
-  protected String modelFileName;
-
-  /**
-   * path to the directory from which the current model was loaded. NetLogo
-   * uses this as the default path for file I/O, when reloading models,
-   * locating HubNet clients, etc. This is null if this is a new (unsaved)
-   * model.
-   */
-  private String modelDir;
-
-  /**
-   * type of the currently loaded model. Certain aspects of NetLogo's
-   * behavior depend on this, i.e. whether to force a save-as and so on.
-   */
-  private ModelType modelType;
-=======
-  protected final Evaluator evaluator;
->>>>>>> 705a7da3
 
   /// startup
 

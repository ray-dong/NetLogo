--- conflicted
+++ resolved
@@ -2,13 +2,8 @@
 
 package org.nlogo.workspace
 
-<<<<<<< HEAD
-import org.nlogo.agent.{Agent, World}
-import org.nlogo.nvm.CompilerInterface
-=======
-import org.nlogo.agent.{Agent, World, World3D}
+import org.nlogo.agent.{ Agent, World }
 import org.nlogo.nvm, nvm.CompilerInterface
->>>>>>> 08bf9209
 import org.nlogo.api
 
 /**
@@ -57,15 +52,7 @@
   override def requestDisplayUpdate(context: nvm.Context, force: Boolean) = unsupported
   override def breathe(context: nvm.Context): Unit = unsupported
   override def periodicUpdate(): Unit = unsupported
-<<<<<<< HEAD
-  override def addJobFromJobThread(job: org.nlogo.nvm.Job) = unsupported
-  override def compiler: CompilerInterface = unsupported
-=======
   override def addJobFromJobThread(job: nvm.Job) = unsupported
-  override def startLogging(properties: String) = unsupported
-  override def zipLogFiles(filename: String) = unsupported
-  override def deleteLogFiles(): Unit = unsupported
   override def compiler = unsupported
   override def parser = unsupported
->>>>>>> 08bf9209
 }
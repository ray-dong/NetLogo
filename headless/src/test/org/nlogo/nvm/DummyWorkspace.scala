--- conflicted
+++ resolved
@@ -12,14 +12,8 @@
   val world = new World
   override def procedures = CompilerInterface.NoProcedures
   override def procedures_=(procedures: CompilerInterface.ProceduresMap) = unsupported
-<<<<<<< HEAD
-  override def requestDisplayUpdate(force: Boolean) = unsupported
-  override def breathe() = unsupported
-=======
-  override def aggregateManager = unsupported
   override def requestDisplayUpdate(context: Context, force: Boolean) = unsupported
   override def breathe(context: Context) = unsupported
->>>>>>> a1f0e5e7
   override def joinForeverButtons(agent: Agent) = unsupported
   override def addJobFromJobThread(job: Job) = unsupported
   override def getExtensionManager = new DummyExtensionManager
@@ -41,10 +35,6 @@
   override def inspectAgent(agent: Agent, radius: Double) = unsupported
   override def inspectAgent(kind: api.AgentKind, agent: Agent, radius: Double) = unsupported
   override def getAndCreateDrawing() = unsupported
-<<<<<<< HEAD
-=======
-  override def getHubNetManager = unsupported
->>>>>>> a1f0e5e7
   override def waitForQueuedEvents() = unsupported
   override def outputObject(obj: AnyRef, owner: AnyRef, addNewline: Boolean, readable: Boolean,
                    destination: OutputDestination) = unsupported
@@ -73,18 +63,9 @@
   override def runCompiledReporter(owner: JobOwner, procedure: Procedure) = unsupported
   override def patchSize = unsupported
   override def changeTopology(wrapX: Boolean, wrapY: Boolean) = unsupported
-<<<<<<< HEAD
-  override def lastRunTimes() = unsupported
-  override def completedActivations() = unsupported
-  override def compiler() = unsupported
-=======
-  override def startLogging(properties: String) = unsupported
-  override def zipLogFiles(filename: String) = unsupported
-  override def deleteLogFiles() = unsupported
   override def lastRunTimes = unsupported
   override def completedActivations = unsupported
   override def compiler = unsupported
->>>>>>> a1f0e5e7
   override def open(modelPath: String) = unsupported
   override def openString(modelContents: String) = unsupported
   override def dispose() { }

// (C) Uri Wilensky. https://github.com/NetLogo/NetLogo

package org.nlogo.nvm

import org.nlogo.agent.{Agent, AgentSet, World}
import org.nlogo.api
import org.nlogo.api.{WorldDimensions, DummyCompilerServices, DummyExtensionManager, JobOwner,
                      CommandRunnable, ReporterRunnable, ImportErrorHandler, OutputDestination}

class DummyWorkspace extends DummyCompilerServices with Workspace {
  private def unsupported = throw new UnsupportedOperationException
  val world = new World
  override def procedures = CompilerInterface.NoProcedures
  override def procedures_=(procedures: CompilerInterface.ProceduresMap) = unsupported
<<<<<<< HEAD
  override def aggregateManager() = unsupported
  override def requestDisplayUpdate(context: Context, force: Boolean) = unsupported
  override def breathe(context: Context) = unsupported
=======
  override def aggregateManager = unsupported
  override def requestDisplayUpdate(force: Boolean) = unsupported
  override def breathe() = unsupported
>>>>>>> 705a7da3
  override def joinForeverButtons(agent: Agent) = unsupported
  override def addJobFromJobThread(job: Job) = unsupported
  override def getExtensionManager = new DummyExtensionManager
  override def waitFor(runnable: CommandRunnable) = unsupported
  override def waitForResult[T](runnable: ReporterRunnable[T]): T = unsupported
  override def importWorld(path: String) = unsupported
  override def importWorld(reader: java.io.Reader) = unsupported
  override def importDrawing(path: String) = unsupported
  override def clearDrawing() = unsupported
  override def exportDrawing(path: String, format: String) = unsupported
  override def exportView(path: String, format: String) = unsupported
  override def exportView = unsupported
  override def exportInterface(path: String) = unsupported
  override def exportWorld(path: String) = unsupported
  override def exportWorld(writer: java.io.PrintWriter) = unsupported
  override def exportOutput(path: String) = unsupported
  override def exportPlot(plotName: String, path: String) = unsupported
  override def exportAllPlots(path: String) = unsupported
  override def inspectAgent(agent: Agent, radius: Double) = unsupported
  override def inspectAgent(kind: api.AgentKind, agent: Agent, radius: Double) = unsupported
  override def getAndCreateDrawing() = unsupported
  override def getHubNetManager = unsupported
  override def waitForQueuedEvents() = unsupported
  override def outputObject(obj: AnyRef, owner: AnyRef, addNewline: Boolean, readable: Boolean,
                   destination: OutputDestination) = unsupported
  override def clearOutput() = unsupported
  override def clearAll() = unsupported
  override def compileForRun(source: String, context: Context, reporter: Boolean) = unsupported
  override def convertToNormal() = unsupported
  override def getModelPath = unsupported
  override def setModelPath(path: String) = unsupported
  override def getModelDir = unsupported
  override def getModelFileName = unsupported
  override def fileManager = unsupported
  override def plotManager = unsupported
  override def attachModelDir(filePath: String) = unsupported
  override def evaluateCommands(owner: JobOwner, source: String) = unsupported
  override def evaluateCommands(owner: JobOwner, source: String, waitForCompletion: Boolean) = unsupported
  override def evaluateCommands(owner: JobOwner, source: String, agent: Agent, waitForCompletion: Boolean) = unsupported
  override def evaluateCommands(owner: JobOwner, source: String, agents: AgentSet, waitForCompletion: Boolean) = unsupported
  override def evaluateReporter(owner: JobOwner, source: String) = unsupported
  override def evaluateReporter(owner: JobOwner, source: String, agent: Agent) = unsupported
  override def evaluateReporter(owner: JobOwner, source: String, agents: AgentSet) = unsupported
  override def compileCommands(source: String) = unsupported
  override def compileCommands(source: String, kind: api.AgentKind) = unsupported
  override def compileReporter(source: String) = unsupported
  override def runCompiledCommands(owner: JobOwner, procedure: Procedure) = unsupported
  override def runCompiledReporter(owner: JobOwner, procedure: Procedure) = unsupported
  override def patchSize = unsupported
  override def changeTopology(wrapX: Boolean, wrapY: Boolean) = unsupported
  override def startLogging(properties: String) = unsupported
  override def zipLogFiles(filename: String) = unsupported
  override def deleteLogFiles() = unsupported
  override def lastRunTimes = unsupported
  override def completedActivations = unsupported
  override def compiler = unsupported
  override def open(modelPath: String) = unsupported
  override def openString(modelContents: String) = unsupported
  override def dispose() { }
  override def lastLogoException = unsupported
  override def clearLastLogoException() = unsupported
  override def isHeadless = unsupported
  override def behaviorSpaceRunNumber = 0
  override def behaviorSpaceRunNumber(n: Int) = unsupported
  override def previewCommands = unsupported
  override def benchmark(minTime: Int, maxTime: Int) = unsupported

  // from ImporterUser
  override def setOutputAreaContents(text: String) = unsupported
  override def currentPlot(plot: String) = unsupported
  override def getPlot(plot: String) = unsupported
  override def isExtensionName(name: String) = unsupported
  override def importExtensionData(name: String, data: java.util.List[Array[String]], handler: ImportErrorHandler) = unsupported

  // from WorldResizer
  override def resizeView() = unsupported
  override def patchSize(patchSize: Double) = unsupported
  override def setDimensions(dim: WorldDimensions) = unsupported
  override def setDimensions(dim: WorldDimensions, patchSize: Double) = unsupported

  // from JobManagerOwner
  override def runtimeError(owner: JobOwner, context: Context, instruction: Instruction, ex: Exception) = unsupported
  override def ownerFinished(owner: JobOwner) = unsupported
  override def updateDisplay(haveWorldLockAlready: Boolean) = unsupported
  override def periodicUpdate() = unsupported

  // from RandomServices
  override def auxRNG = null
  override def mainRNG = null

  override def profilingEnabled = false
  override def profilingTracer = unsupported

  override def tick(c:Context, i:Instruction) = unsupported
  override def resetTicks(c:Context) = unsupported
  override def clearTicks = unsupported
  override def setupPlots(c:Context) = unsupported
  override def updatePlots(c:Context) = unsupported
}<|MERGE_RESOLUTION|>--- conflicted
+++ resolved
@@ -12,15 +12,9 @@
   val world = new World
   override def procedures = CompilerInterface.NoProcedures
   override def procedures_=(procedures: CompilerInterface.ProceduresMap) = unsupported
-<<<<<<< HEAD
-  override def aggregateManager() = unsupported
+  override def aggregateManager = unsupported
   override def requestDisplayUpdate(context: Context, force: Boolean) = unsupported
   override def breathe(context: Context) = unsupported
-=======
-  override def aggregateManager = unsupported
-  override def requestDisplayUpdate(force: Boolean) = unsupported
-  override def breathe() = unsupported
->>>>>>> 705a7da3
   override def joinForeverButtons(agent: Agent) = unsupported
   override def addJobFromJobThread(job: Job) = unsupported
   override def getExtensionManager = new DummyExtensionManager

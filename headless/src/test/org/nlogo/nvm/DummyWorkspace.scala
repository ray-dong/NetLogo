// (C) Uri Wilensky. https://github.com/NetLogo/NetLogo

package org.nlogo.nvm

import org.nlogo.agent.{Agent, AgentSet, World}
import org.nlogo.api
import org.nlogo.api.{WorldDimensions, DummyCompilerServices, DummyExtensionManager, JobOwner,
                      CommandRunnable, ReporterRunnable, ImportErrorHandler, OutputDestination}

class DummyWorkspace extends DummyCompilerServices with Workspace {
  private def unsupported = throw new UnsupportedOperationException
  val world = new World
  override def procedures = CompilerInterface.NoProcedures
  override def procedures_=(procedures: CompilerInterface.ProceduresMap) = unsupported
  override def requestDisplayUpdate(force: Boolean) = unsupported
  override def breathe() = unsupported
  override def joinForeverButtons(agent: Agent) = unsupported
  override def addJobFromJobThread(job: Job) = unsupported
  override def getExtensionManager() = new DummyExtensionManager
  override def waitFor(runnable: CommandRunnable) = unsupported
  override def waitForResult[T](runnable: ReporterRunnable[T]): T = unsupported
  override def importWorld(path: String) = unsupported
  override def importWorld(reader: java.io.Reader) = unsupported
  override def importDrawing(path: String) = unsupported
  override def clearDrawing() = unsupported
  override def exportDrawing(path: String, format: String) = unsupported
  override def exportView(path: String, format: String) = unsupported
  override def exportView() = unsupported
  override def exportInterface(path: String) = unsupported
  override def exportWorld(path: String) = unsupported
  override def exportWorld(writer: java.io.PrintWriter) = unsupported
  override def exportOutput(path: String) = unsupported
  override def exportPlot(plotName: String, path: String) = unsupported
  override def exportAllPlots(path: String) = unsupported
  override def inspectAgent(agent: Agent, radius: Double) = unsupported
  override def inspectAgent(kind: api.AgentKind, agent: Agent, radius: Double) = unsupported
  override def getAndCreateDrawing() = unsupported
  override def waitForQueuedEvents() = unsupported
  override def outputObject(obj: AnyRef, owner: AnyRef, addNewline: Boolean, readable: Boolean,
                   destination: OutputDestination) = unsupported
  override def clearOutput() = unsupported
  override def clearAll() = unsupported
  override def compileForRun(source: String, context: Context, reporter: Boolean) = unsupported
  override def convertToNormal() = unsupported
  override def getModelPath() = unsupported
  override def setModelPath(path: String) = unsupported
  override def getModelDir() = unsupported
  override def getModelFileName() = unsupported
  override def fileManager() = unsupported
  override def plotManager() = unsupported
  override def attachModelDir(filePath: String) = unsupported
  override def evaluateCommands(owner: JobOwner, source: String) = unsupported
  override def evaluateCommands(owner: JobOwner, source: String, waitForCompletion: Boolean) = unsupported
  override def evaluateCommands(owner: JobOwner, source: String, agent: Agent, waitForCompletion: Boolean) = unsupported
  override def evaluateCommands(owner: JobOwner, source: String, agents: AgentSet, waitForCompletion: Boolean) = unsupported
  override def evaluateReporter(owner: JobOwner, source: String) = unsupported
  override def evaluateReporter(owner: JobOwner, source: String, agent: Agent) = unsupported
  override def evaluateReporter(owner: JobOwner, source: String, agents: AgentSet) = unsupported
  override def compileCommands(source: String) = unsupported
  override def compileCommands(source: String, kind: api.AgentKind) = unsupported
  override def compileReporter(source: String) = unsupported
  override def runCompiledCommands(owner: JobOwner, procedure: Procedure) = unsupported
  override def runCompiledReporter(owner: JobOwner, procedure: Procedure) = unsupported
  override def patchSize() = unsupported
  override def changeTopology(wrapX: Boolean, wrapY: Boolean) = unsupported
<<<<<<< HEAD
  override def changeLanguage() = unsupported
=======
  override def startLogging(properties: String) = unsupported
  override def zipLogFiles(filename: String) = unsupported
  override def deleteLogFiles() = unsupported
  override def getIsApplet() = unsupported
>>>>>>> be43a871
  override def lastRunTimes() = unsupported
  override def completedActivations() = unsupported
  override def compiler() = unsupported
  override def open(modelPath: String) = unsupported
  override def openString(modelContents: String) = unsupported
  override def dispose() { }
  override def lastLogoException() = unsupported
  override def clearLastLogoException() = unsupported
  override def isHeadless() = unsupported
  override def behaviorSpaceRunNumber = 0
  override def behaviorSpaceRunNumber(n: Int) = unsupported
  override def previewCommands = unsupported
  override def benchmark(minTime: Int, maxTime: Int) = unsupported

  // from ImporterUser
  override def setOutputAreaContents(text: String) = unsupported
  override def currentPlot(plot: String) = unsupported
  override def getPlot(plot: String) = unsupported
  override def isExtensionName(name: String) = unsupported
  override def importExtensionData(name: String, data: java.util.List[Array[String]], handler: ImportErrorHandler) = unsupported

  // from WorldResizer
  override def resizeView() = unsupported
  override def patchSize(patchSize: Double) = unsupported
  override def setDimensions(dim: WorldDimensions) = unsupported
  override def setDimensions(dim: WorldDimensions, patchSize: Double) = unsupported

  // from JobManagerOwner
  override def runtimeError(owner: JobOwner, context: Context, instruction: Instruction, ex: Exception) = unsupported
  override def ownerFinished(owner: JobOwner) = unsupported
  override def updateDisplay(haveWorldLockAlready: Boolean) = unsupported
  override def periodicUpdate() = unsupported

  // from RandomServices
  override def auxRNG = null
  override def mainRNG = null

  override def profilingEnabled = false
  override def profilingTracer = unsupported

  override def tick(c:Context, i:Instruction) = unsupported
  override def resetTicks(c:Context) = unsupported
  override def clearTicks = unsupported
  override def setupPlots(c:Context) = unsupported
  override def updatePlots(c:Context) = unsupported
}<|MERGE_RESOLUTION|>--- conflicted
+++ resolved
@@ -63,14 +63,6 @@
   override def runCompiledReporter(owner: JobOwner, procedure: Procedure) = unsupported
   override def patchSize() = unsupported
   override def changeTopology(wrapX: Boolean, wrapY: Boolean) = unsupported
-<<<<<<< HEAD
-  override def changeLanguage() = unsupported
-=======
-  override def startLogging(properties: String) = unsupported
-  override def zipLogFiles(filename: String) = unsupported
-  override def deleteLogFiles() = unsupported
-  override def getIsApplet() = unsupported
->>>>>>> be43a871
   override def lastRunTimes() = unsupported
   override def completedActivations() = unsupported
   override def compiler() = unsupported

// (C) Uri Wilensky. https://github.com/NetLogo/NetLogo

package org.nlogo.plot

import org.scalatest.FunSuite
import org.nlogo.api.PlotPenInterface

trait SimplePlotTest extends FunSuite {

  def testPlot(name: String)(f: Plot => Unit) {
    test(name) {
      f(new Plot(name))
    }
  }
}

class PlotTests extends SimplePlotTest {

  test("Constructor") {
    val plot = new Plot("test")
<<<<<<< HEAD
    expect("test")(plot.name)
    expect(0)(plot.pens.size) // no pens
    assert(plot.defaultState.autoPlotOn)
    assert(plot.state.autoPlotOn)
=======
    expectResult("test")(plot.name)
    expectResult(0)(plot.pens.size) // no pens
    assert(plot.defaultAutoPlotOn)
    assert(plot.autoPlotOn)
>>>>>>> 2232992d
  }

  testPlot("ClearRemovesTemporaryPens") { plot =>
    plot.createPlotPen("permanent", false)
    plot.createPlotPen("temporary", true)
    expectResult(2)(plot.pens.size)
    plot.clear()
    expectResult(1)(plot.pens.size)
  }
  testPlot("ClearMisc") { plot =>
    plot.pens = Nil
    val pen1 = plot.createPlotPen("pen1", false)
    val pen2 = plot.createPlotPen("pen2", false)
    plot.currentPen=pen2
    pen1.plot(50)
    pen1.plot(100)
    pen2.plot(25)
    expectResult(2)(pen1.points.size)
    expectResult(1)(pen2.points.size)
    plot.clear()
    expectResult(0)(pen1.points.size)
    expectResult(0)(pen2.points.size)
    expectResult(pen1)(plot.currentPen.get)
  }
  testPlot("AutoPlotGrowMin") { plot =>
    val pen = plot.createPlotPen("test", false)
<<<<<<< HEAD
    plot.plot(pen, -0.0001, -0.0001)
    expect(-2.5)(plot.state.xMin)
    expect(-1.0)(plot.state.yMin)
    expect(10.0)(plot.state.xMax)
    expect(10.0)(plot.state.yMax)
  }
  testPlot("AutoPlotGrowMax") { plot =>
    val pen = plot.createPlotPen("test", false)
    expect(0.0)(plot.state.xMin)
    expect(0.0)(plot.state.yMin)
    expect(10.0)(plot.state.xMax)
    expect(10.0)(plot.state.yMax)
    plot.plot(pen, 10.0001, 10.0001)
    expect(12.5)(plot.state.xMax)
    expect(11.0)(plot.state.yMax)
  }
  testPlot("AutoPlotGrowExtraRoomForBar") { plot =>
    val pen = plot.createPlotPen("test", false)
    pen.state = pen.state.copy(
      mode = PlotPenInterface.BarMode,
      interval = 5.0)
    plot.plot(pen, 10.0001, 10.0001)
    expect(18.8)(plot.state.xMax)
    expect(11.0)(plot.state.yMax)
=======
    pen.plot(-0.0001, -0.0001)
    expectResult(-2.5)(plot.xMin)
    expectResult(-1.0)(plot.yMin)
    expectResult(10.0)(plot.xMax)
    expectResult(10.0)(plot.yMax)
  }
  testPlot("AutoPlotGrowMax") { plot =>
    val pen = plot.createPlotPen("test", false)
    expectResult(0.0)(plot.xMin)
    expectResult(0.0)(plot.yMin)
    expectResult(10.0)(plot.xMax)
    expectResult(10.0)(plot.yMax)
    pen.plot(10.0001, 10.0001)
    expectResult(12.5)(plot.xMax)
    expectResult(11.0)(plot.yMax)
  }
  testPlot("AutoPlotGrowExtraRoomForBar") { plot =>
    val pen = plot.createPlotPen("test", false)
    pen.mode = PlotPen.BAR_MODE
    pen.interval = 5.0
    pen.plot(10.0001, 10.0001)
    expectResult(18.8)(plot.xMax)
    expectResult(11.0)(plot.yMax)
  }
  testPlot("HistogramNumBars") { plot =>
    val pen = plot.createPlotPen("test", false)
    plot.setHistogramNumBars(pen, 5)
    expectResult(2.0)(pen.interval)
>>>>>>> 2232992d
  }
  /// histogram tests
  // we already have TestHistogram for basic histogram testing,
  // so these just need to test the extra histogram code in
  // Plot itself - ST 2/23/06
  testPlot("Histogram") { plot =>
    val pen = plot.createPlotPen("test", false)
    plot.beginHistogram(pen)
    // 0 1 4 9 16 25 36 49 64 81 100 121
    (0 to 11).map(i => (i * i) % 10).foreach(plot.nextHistogramValue(_))
    plot.endHistogram(pen)
    expectResult(6)(pen.points.size)
    expectResult(0.0)(pen.points(0).x)
    expectResult(1.0)(pen.points(1).x)
    expectResult(4.0)(pen.points(2).x)
    expectResult(5.0)(pen.points(3).x)
    expectResult(6.0)(pen.points(4).x)
    expectResult(9.0)(pen.points(5).x)
    expectResult(2.0)(pen.points(0).y)
    expectResult(3.0)(pen.points(1).y)
    expectResult(2.0)(pen.points(2).y)
    expectResult(1.0)(pen.points(3).y)
    expectResult(2.0)(pen.points(4).y)
    expectResult(2.0)(pen.points(5).y)
  }
  testPlot("HistogramGrowHeight") { plot =>
    plot.state = plot.state.copy(yMax = 5)
    val pen = plot.createPlotPen("test", false)
    plot.beginHistogram(pen)
    (0 until 5).foreach(_ => plot.nextHistogramValue(0))
    plot.endHistogram(pen)
<<<<<<< HEAD
    expect(5.0)(plot.state.yMax)
    plot.beginHistogram(pen)
    (0 until 10).foreach(_ => plot.nextHistogramValue(0))
    plot.endHistogram(pen)
    expect(10.0)(plot.state.yMax)
    plot.clear()
    plot.state = plot.state.copy(yMax = 5)
    plot.plot(pen, 0, 10)
    expect(11.0)(plot.state.yMax)
=======
    expectResult(5.0)(plot.yMax)
    plot.beginHistogram(pen)
    (0 until 10).foreach(_ => plot.nextHistogramValue(0))
    plot.endHistogram(pen)
    expectResult(10.0)(plot.yMax)
    plot.clear()
    plot.yMax=5
    pen.plot(0, 10)
    expectResult(11.0)(plot.yMax)
>>>>>>> 2232992d
  }
  testPlot("Iterator") { plot =>
    plot.pens = Nil
    val pen1 = plot.createPlotPen("pen1", false)
    plot.createPlotPen("pen2", false)
    plot.createPlotPen("pen3", false)
    expectResult(3)(plot.pens.size)
    expectResult(pen1)(plot.pens.head)
    // pens should come back in same order inserted
    expectResult(List("pen1", "pen2", "pen3"))(plot.pens.map(_.name))
  }
  testPlot("Get") { plot =>
    plot.pens = Nil
    val pen1 = plot.createPlotPen("PEN1", false)
    val pen2 = plot.createPlotPen("pen2", false)
    expectResult(2)(plot.pens.size)
    expectResult(pen1)(plot.getPen("pen1").get)
    expectResult(pen2)(plot.getPen("PEN2").get)
    expectResult(null)(plot.getPen("pen3").orNull)
    expectResult(pen1)(plot.pens.head)
  }
}<|MERGE_RESOLUTION|>--- conflicted
+++ resolved
@@ -18,17 +18,10 @@
 
   test("Constructor") {
     val plot = new Plot("test")
-<<<<<<< HEAD
-    expect("test")(plot.name)
-    expect(0)(plot.pens.size) // no pens
+    expectResult("test")(plot.name)
+    expectResult(0)(plot.pens.size) // no pens
     assert(plot.defaultState.autoPlotOn)
     assert(plot.state.autoPlotOn)
-=======
-    expectResult("test")(plot.name)
-    expectResult(0)(plot.pens.size) // no pens
-    assert(plot.defaultAutoPlotOn)
-    assert(plot.autoPlotOn)
->>>>>>> 2232992d
   }
 
   testPlot("ClearRemovesTemporaryPens") { plot =>
@@ -55,22 +48,21 @@
   }
   testPlot("AutoPlotGrowMin") { plot =>
     val pen = plot.createPlotPen("test", false)
-<<<<<<< HEAD
     plot.plot(pen, -0.0001, -0.0001)
-    expect(-2.5)(plot.state.xMin)
-    expect(-1.0)(plot.state.yMin)
-    expect(10.0)(plot.state.xMax)
-    expect(10.0)(plot.state.yMax)
+    expectResult(-2.5)(plot.state.xMin)
+    expectResult(-1.0)(plot.state.yMin)
+    expectResult(10.0)(plot.state.xMax)
+    expectResult(10.0)(plot.state.yMax)
   }
   testPlot("AutoPlotGrowMax") { plot =>
     val pen = plot.createPlotPen("test", false)
-    expect(0.0)(plot.state.xMin)
-    expect(0.0)(plot.state.yMin)
-    expect(10.0)(plot.state.xMax)
-    expect(10.0)(plot.state.yMax)
+    expectResult(0.0)(plot.state.xMin)
+    expectResult(0.0)(plot.state.yMin)
+    expectResult(10.0)(plot.state.xMax)
+    expectResult(10.0)(plot.state.yMax)
     plot.plot(pen, 10.0001, 10.0001)
-    expect(12.5)(plot.state.xMax)
-    expect(11.0)(plot.state.yMax)
+    expectResult(12.5)(plot.state.xMax)
+    expectResult(11.0)(plot.state.yMax)
   }
   testPlot("AutoPlotGrowExtraRoomForBar") { plot =>
     val pen = plot.createPlotPen("test", false)
@@ -78,38 +70,8 @@
       mode = PlotPenInterface.BarMode,
       interval = 5.0)
     plot.plot(pen, 10.0001, 10.0001)
-    expect(18.8)(plot.state.xMax)
-    expect(11.0)(plot.state.yMax)
-=======
-    pen.plot(-0.0001, -0.0001)
-    expectResult(-2.5)(plot.xMin)
-    expectResult(-1.0)(plot.yMin)
-    expectResult(10.0)(plot.xMax)
-    expectResult(10.0)(plot.yMax)
-  }
-  testPlot("AutoPlotGrowMax") { plot =>
-    val pen = plot.createPlotPen("test", false)
-    expectResult(0.0)(plot.xMin)
-    expectResult(0.0)(plot.yMin)
-    expectResult(10.0)(plot.xMax)
-    expectResult(10.0)(plot.yMax)
-    pen.plot(10.0001, 10.0001)
-    expectResult(12.5)(plot.xMax)
-    expectResult(11.0)(plot.yMax)
-  }
-  testPlot("AutoPlotGrowExtraRoomForBar") { plot =>
-    val pen = plot.createPlotPen("test", false)
-    pen.mode = PlotPen.BAR_MODE
-    pen.interval = 5.0
-    pen.plot(10.0001, 10.0001)
-    expectResult(18.8)(plot.xMax)
-    expectResult(11.0)(plot.yMax)
-  }
-  testPlot("HistogramNumBars") { plot =>
-    val pen = plot.createPlotPen("test", false)
-    plot.setHistogramNumBars(pen, 5)
-    expectResult(2.0)(pen.interval)
->>>>>>> 2232992d
+    expectResult(18.8)(plot.state.xMax)
+    expectResult(11.0)(plot.state.yMax)
   }
   /// histogram tests
   // we already have TestHistogram for basic histogram testing,
@@ -141,27 +103,15 @@
     plot.beginHistogram(pen)
     (0 until 5).foreach(_ => plot.nextHistogramValue(0))
     plot.endHistogram(pen)
-<<<<<<< HEAD
-    expect(5.0)(plot.state.yMax)
+    expectResult(5.0)(plot.state.yMax)
     plot.beginHistogram(pen)
     (0 until 10).foreach(_ => plot.nextHistogramValue(0))
     plot.endHistogram(pen)
-    expect(10.0)(plot.state.yMax)
+    expectResult(10.0)(plot.state.yMax)
     plot.clear()
     plot.state = plot.state.copy(yMax = 5)
     plot.plot(pen, 0, 10)
-    expect(11.0)(plot.state.yMax)
-=======
-    expectResult(5.0)(plot.yMax)
-    plot.beginHistogram(pen)
-    (0 until 10).foreach(_ => plot.nextHistogramValue(0))
-    plot.endHistogram(pen)
-    expectResult(10.0)(plot.yMax)
-    plot.clear()
-    plot.yMax=5
-    pen.plot(0, 10)
-    expectResult(11.0)(plot.yMax)
->>>>>>> 2232992d
+    expectResult(11.0)(plot.state.yMax)
   }
   testPlot("Iterator") { plot =>
     plot.pens = Nil

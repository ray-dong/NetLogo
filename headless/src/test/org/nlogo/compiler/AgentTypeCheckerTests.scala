--- conflicted
+++ resolved
@@ -9,20 +9,10 @@
 class AgentTypeCheckerTests extends FunSuite {
 
   /// first some helpers
-<<<<<<< HEAD
   def compile(source: String): Seq[ProcedureDefinition] = {
-    implicit val tokenizer = Compiler.Tokenizer2D
-    val program = Program.empty
     val results = new StructureParser(
-      tokenizer.tokenize(source), None, program,
-      nvm.CompilerInterface.NoProcedures,
-      new DummyExtensionManager)
-=======
-  def compile(source: String, is3D: Boolean): Seq[ProcedureDefinition] = {
-    val tokenizer = if (is3D) Compiler.Tokenizer3D else Compiler.Tokenizer2D
-    val results = new StructureParser(
-      tokenizer.tokenize(source), None, StructureParser.emptyResults(is3D))
->>>>>>> 37877680
+      Compiler.Tokenizer2D.tokenize(source), None,
+      StructureParser.emptyResults)
       .parse(false)
     val defs = new collection.mutable.ArrayBuffer[ProcedureDefinition]
     for (procedure <- results.procedures.values) {

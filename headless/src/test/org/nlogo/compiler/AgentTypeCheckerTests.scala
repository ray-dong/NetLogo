--- conflicted
+++ resolved
@@ -9,15 +9,9 @@
 class AgentTypeCheckerTests extends FunSuite {
 
   /// first some helpers
-<<<<<<< HEAD
-  private def compile(source: String): Seq[ProcedureDefinition] = {
+  def compile(source: String): Seq[ProcedureDefinition] = {
     implicit val tokenizer = Compiler.Tokenizer2D
     val program = Program.empty
-=======
-  def compile(source: String, is3D: Boolean): Seq[ProcedureDefinition] = {
-    implicit val tokenizer = if (is3D) Compiler.Tokenizer3D else Compiler.Tokenizer2D
-    val program = Program.empty(is3D)
->>>>>>> 15700ba6
     val results = new StructureParser(
       tokenizer.tokenize(source), None, program,
       nvm.CompilerInterface.NoProcedures,

// (C) Uri Wilensky. https://github.com/NetLogo/NetLogo

package org.nlogo.compiler

import org.scalatest.FunSuite
import org.nlogo.api.{ DummyExtensionManager, Program, Token, TokenType }
import org.nlogo.nvm

class IdentifierParserTests extends FunSuite {

  def compile(source: String): Iterator[Token] = {
    val wrappedSource = "to __test " + source + "\nend"
    val program = Program.empty().copy(interfaceGlobals = Seq("X"))
    val results = new StructureParser(
<<<<<<< HEAD
      tokenizer.tokenize(wrappedSource), None,
      program, nvm.CompilerInterface.NoProcedures,
      new DummyExtensionManager)
=======
      Compiler.Tokenizer2D.tokenizeAllowingRemovedPrims(wrappedSource), None,
      StructureParser.Results(program))
>>>>>>> 37877680
      .parse(false)
    expect(1)(results.procedures.size)
    val procedure = results.procedures.values.iterator.next()
    new LetScoper(procedure, results.tokens(procedure), results.program.usedNames).scan()
    new IdentifierParser(results.program, nvm.CompilerInterface.NoProcedures,
      results.procedures, new DummyExtensionManager)
      .process(results.tokens(procedure).iterator, procedure)
      .iterator.takeWhile(_.tpe != TokenType.EOF)
  }

  test("empty") {
    expect("")(compile("").mkString)
  }
  test("interface global") {
    expect("Token(X,REPORTER,_observervariable:0)")(
      compile("print x").drop(1).mkString)
  }
  test("let") {
    expect("Token(let,COMMAND,_let)" + "Token(Y,REPORTER,_letvariable(Y))" + "Token(5,CONSTANT,5.0)")(
      compile("let y 5").mkString)
  }

}<|MERGE_RESOLUTION|>--- conflicted
+++ resolved
@@ -12,14 +12,8 @@
     val wrappedSource = "to __test " + source + "\nend"
     val program = Program.empty().copy(interfaceGlobals = Seq("X"))
     val results = new StructureParser(
-<<<<<<< HEAD
-      tokenizer.tokenize(wrappedSource), None,
-      program, nvm.CompilerInterface.NoProcedures,
-      new DummyExtensionManager)
-=======
-      Compiler.Tokenizer2D.tokenizeAllowingRemovedPrims(wrappedSource), None,
+      Compiler.Tokenizer2D.tokenize(wrappedSource), None,
       StructureParser.Results(program))
->>>>>>> 37877680
       .parse(false)
     expect(1)(results.procedures.size)
     val procedure = results.procedures.values.iterator.next()

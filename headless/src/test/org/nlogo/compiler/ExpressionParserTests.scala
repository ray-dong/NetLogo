--- conflicted
+++ resolved
@@ -14,20 +14,10 @@
   /// helpers
   def compile(source: String): Seq[Statements] = {
     val wrappedSource = PREAMBLE + source + POSTAMBLE
-<<<<<<< HEAD
     val program = Program.empty
-    implicit val tokenizer = Compiler.Tokenizer2D
     val results = new StructureParser(
-      tokenizer.tokenize(wrappedSource), None,
-      program, nvm.CompilerInterface.NoProcedures,
-      new DummyExtensionManager)
-=======
-    val program = Program.empty(is3D)
-    val tokenizer = if (is3D) Compiler.Tokenizer3D else Compiler.Tokenizer2D
-    val results = new StructureParser(
-      tokenizer.tokenizeAllowingRemovedPrims(wrappedSource), None,
-      StructureParser.emptyResults())
->>>>>>> 37877680
+      Compiler.Tokenizer2D.tokenize(wrappedSource), None,
+      StructureParser.emptyResults)
       .parse(false)
     expect(1)(results.procedures.size)
     val procedure = results.procedures.values.iterator.next()

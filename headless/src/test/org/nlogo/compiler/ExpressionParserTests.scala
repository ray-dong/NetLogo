--- conflicted
+++ resolved
@@ -39,13 +39,7 @@
     }).mkString
   /// helper
   def testStartAndEnd(source: String, preorderDump: String) {
-<<<<<<< HEAD
-    expect(preorderDump)(statementsToString(compile(source), source))
-=======
-    expectResult(preorderDump)(statementsToString(compile(source, false), source))
-    expectResult(preorderDump)(
-      statementsToString(compile(source, true), source))
->>>>>>> 2232992d
+    expectResult(preorderDump)(statementsToString(compile(source), source))
   }
   // preorder traversal
   class PositionsCheckVisitor(source: String) extends DefaultAstVisitor {
@@ -69,35 +63,16 @@
   }
 
   def runTest(input: String, result: String) {
-<<<<<<< HEAD
-    expect(result)(compile(input).mkString)
-=======
-    expectResult(result)(compile(input, false).mkString)
-    expectResult(result)(compile(input, true).mkString)
-  }
-  def runTest(input: String, result2D: String, result3D: String) {
-    expectResult(result2D)(compile(input, false).mkString)
-    expectResult(result3D)(compile(input, true).mkString)
->>>>>>> 2232992d
+    expectResult(result)(compile(input).mkString)
   }
   def runFailure(input: String, message: String, start: Int, end: Int) {
     doFailure(input, message, start, end)
   }
-<<<<<<< HEAD
   def doFailure(input: String, message: String, start: Int, end: Int) {
     val e = intercept[CompilerException] { compile(input) }
-    expect(message)(e.getMessage)
-    expect(start + PREAMBLE.length())(e.startPos)
-    expect(end + PREAMBLE.length())(e.endPos)
-=======
-  def doFailure(input: String, message: String, start: Int, end: Int, is3D: Boolean) {
-    val e = intercept[CompilerException] {
-      compile(input, is3D)
-    }
     expectResult(message)(e.getMessage)
     expectResult(start + PREAMBLE.length())(e.startPos)
     expectResult(end + PREAMBLE.length())(e.endPos)
->>>>>>> 2232992d
   }
 
   /// now, the actual tests

--- conflicted
+++ resolved
@@ -10,22 +10,9 @@
 
 class TestLoadAndSave extends FunSuite {
   val loader = new ProtocolLoader(
-<<<<<<< HEAD
-    new DefaultCompilerServices(
-      Femto.scalaSingleton(classOf[CompilerInterface],
-        "org.nlogo.compiler.Compiler")))
-=======
     new DefaultParserServices(
       Femto.scalaSingleton(classOf[ParserInterface],
         "org.nlogo.parse.Parser")))
-  test("load and save") {
-    val protocols = loader.loadAll(new File("test/lab/protocols.xml"))
-    expectResult(org.nlogo.api.FileIO.file2String("test/lab/protocols.xml").replaceAll("\r\n", "\n"))(
-      "<?xml version=\"1.0\" encoding=\"us-ascii\"?>" + "\n" +
-      ProtocolLoader.DOCTYPE + "\n" +
-      ProtocolSaver.save(protocols))
-  }
->>>>>>> 6d85d92a
   test("bad XML 1") {
     val xml = org.nlogo.api.FileIO.file2String("test/lab/protocols.xml")
       .replaceFirst("^<\\?xml.*\\n", "")

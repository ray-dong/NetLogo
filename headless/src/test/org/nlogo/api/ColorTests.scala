// (C) Uri Wilensky. https://github.com/NetLogo/NetLogo

package org.nlogo.api

import org.scalatest.FunSuite

class ColorTests extends FunSuite {
  test("modulate") {
    expectResult(0)(Color.modulateDouble(0))
    expectResult(0)(Color.modulateDouble(140))
    expectResult(139)(Color.modulateDouble(-1))
    expectResult(139.9)(Color.modulateDouble(-0.1))
    expectResult(20)(Color.modulateDouble(1000))
    expectResult(120)(Color.modulateDouble(-1000))
    expectResult(139.9999999999999)(Color.modulateDouble(-0.000000000000001))
  }
  test("rgba") {
    val list = LogoList(0: java.lang.Double,
                        0: java.lang.Double,
                        0: java.lang.Double)
    expectResult((255 << 24))(Color.getARGBIntByRGBAList(list))
  }
<<<<<<< HEAD
=======
  test("translate") {
    val color7 = Color.getARGBbyPremodulatedColorNumber(7 * 10 + 5)
    // testing this line from color-translation.txt: 7 -16711738 -14967177
    expectResult(color7)(Color.translateSavedColor(-14967177))
    expectResult(color7)(Color.translateSavedColor(-16711738))
  }
>>>>>>> 2232992d
}<|MERGE_RESOLUTION|>--- conflicted
+++ resolved
@@ -20,13 +20,4 @@
                         0: java.lang.Double)
     expectResult((255 << 24))(Color.getARGBIntByRGBAList(list))
   }
-<<<<<<< HEAD
-=======
-  test("translate") {
-    val color7 = Color.getARGBbyPremodulatedColorNumber(7 * 10 + 5)
-    // testing this line from color-translation.txt: 7 -16711738 -14967177
-    expectResult(color7)(Color.translateSavedColor(-14967177))
-    expectResult(color7)(Color.translateSavedColor(-16711738))
-  }
->>>>>>> 2232992d
 }
// (C) Uri Wilensky. https://github.com/NetLogo/NetLogo

package org.nlogo.headless

import scala.util.DynamicVariable
import org.scalatest.FunSuite
import org.nlogo.api.{LogoException, Version}
import org.nlogo.api.ModelCreator

/**
 * A DSL for testing models.
 */
trait AbstractTestModels extends FunSuite with ModelCreator {

  /**
   * test a model created in code
   */
  def testModel(testName: String, model: Model)(f: => Unit) = {
    test(testName){ runModel(model){ f } }
  }

  def testModelCompileError(testName: String, model: Model)(f: Throwable => Unit) = {
    test(testName){
      val ex = intercept[Throwable]{
        runModel(model){}
      }
      f(ex)
    }
  }

  /**
   * test a model loaded from a file
   */
  def testModelFile(testName: String, path: String)(f: => Unit) = {
    test(testName){ runModelFromFile(path){ f } }
  }

  // use DynamicVariable to simplify calls to testModel - ST 3/4/10
  private val _workspace = new DynamicVariable[HeadlessWorkspace](null)
  def workspace = _workspace.value
  def world = _workspace.value.world

  // part of the DSL enabling reporter("someValue") -> expected
  def reporter(s: String) = Reported(workspace.report(s))
  case class Reported(a:Any){
    def ->(r:Any) = r match {
      case Reported(ra) => assert(a === ra)
      case _ => assert(a === r)
    }
    def get = a
  }

  // also part of the DSL, enabling command-line like syntax: observer>>"somecommand"
  object observer {
    def >>(s: String) = workspace.command(s)
  }

  def testError(f: => Unit, message:String){
    val e = intercept[LogoException]{f}
    assert(e.getMessage === message)
  }

  // runs the given model in a new workspace
  def runModel(model:Model)(f: => Unit) = {
    // very useful, do not just remove.
    //println(model.toString)
    // println(".")
    run(ws => ws.openFromSource(model.toString)){ f }
  }
  // lods the model from the given file, and runs it in a new workspace
  def runModelFromFile(path: String)(f: => Unit) = run(ws => ws.open(path)){ f }

  // run a model
  private def run(openModel: HeadlessWorkspace => Unit)(f: => Unit) {
<<<<<<< HEAD
    _workspace.withValue(HeadlessWorkspace.newInstance) {
      openModel(workspace)
      try f finally workspace.dispose()
=======
    if (!Version.is3D) {
      _workspace.withValue(HeadlessWorkspace.newInstance) {
        workspace.silent = true
        openModel(workspace)
        try f finally workspace.dispose()
      }
>>>>>>> 121f0db9
    }
  }

  def checkError(commands: String) {
    intercept[LogoException] {
      workspace.command(commands)
    }
    workspace.clearLastLogoException()
  }
}<|MERGE_RESOLUTION|>--- conflicted
+++ resolved
@@ -72,18 +72,10 @@
 
   // run a model
   private def run(openModel: HeadlessWorkspace => Unit)(f: => Unit) {
-<<<<<<< HEAD
     _workspace.withValue(HeadlessWorkspace.newInstance) {
+      workspace.silent = true
       openModel(workspace)
       try f finally workspace.dispose()
-=======
-    if (!Version.is3D) {
-      _workspace.withValue(HeadlessWorkspace.newInstance) {
-        workspace.silent = true
-        openModel(workspace)
-        try f finally workspace.dispose()
-      }
->>>>>>> 121f0db9
     }
   }
 

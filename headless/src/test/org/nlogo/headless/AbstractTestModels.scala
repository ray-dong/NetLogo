// (C) Uri Wilensky. https://github.com/NetLogo/NetLogo

package org.nlogo.headless

import scala.util.DynamicVariable
import org.scalatest.FunSuite
import org.nlogo.api.{LogoException, Version}
import org.nlogo.api.ModelCreator

/**
 * A DSL for testing models.
 */
trait AbstractTestModels extends FunSuite with ModelCreator {

  /**
   * test a model created in code
   */
  def testModel(testName: String, model: Model)(f: => Unit) = {
    test(testName){ runModel(model){ f } }
  }

  def testModelCompileError(testName: String, model: Model)(f: Throwable => Unit) = {
    test(testName){
      val ex = intercept[Throwable]{
        runModel(model){}
      }
      f(ex)
    }
  }

  /**
   * test a model loaded from a file
   */
  def testModelFile(testName: String, path: String)(f: => Unit) = {
    test(testName){ runModelFromFile(path){ f } }
  }

  // use DynamicVariable to simplify calls to testModel - ST 3/4/10
  private val _workspace = new DynamicVariable[HeadlessWorkspace](null)
  def workspace = _workspace.value
  def world = _workspace.value.world

  // part of the DSL enabling reporter("someValue") -> expected
  def reporter(s: String) = Reported(workspace.report(s))
  case class Reported(a:Any){
    def ->(r:Any) = r match {
      case Reported(ra) => assert(a === ra)
      case _ => assert(a === r)
    }
    def get = a
  }

  // also part of the DSL, enabling command-line like syntax: observer>>"somecommand"
  object observer {
    def >>(s: String) = workspace.command(s)
  }

  def testError(f: => Unit, message:String){
    val e = intercept[LogoException]{f}
    assert(e.getMessage === message)
  }

  // runs the given model in a new workspace
  def runModel(model:Model)(f: => Unit) = {
    // very useful, do not just remove.
    //println(model.toString)
    // println(".")
    run(ws => ws.openFromSource(model.toString)){ f }
  }
  // lods the model from the given file, and runs it in a new workspace
  def runModelFromFile(path: String)(f: => Unit) = run(ws => ws.open(path)){ f }

  // run a model
  private def run(openModel: HeadlessWorkspace => Unit)(f: => Unit) {
<<<<<<< HEAD
    _workspace.withValue(HeadlessWorkspace.newInstance) {
      workspace.silent = true
      openModel(workspace)
      try f finally workspace.dispose()
=======
    if (!Version.is3D) {
      _workspace.withValue(HeadlessWorkspace.newInstance) {
        try {
          workspace.silent = true
          openModel(workspace)
          f
        }
        finally workspace.dispose()
      }
>>>>>>> ca1bea6f
    }
  }

  def checkError(commands: String) {
    intercept[LogoException] {
      workspace.command(commands)
    }
    workspace.clearLastLogoException()
  }
}<|MERGE_RESOLUTION|>--- conflicted
+++ resolved
@@ -72,22 +72,13 @@
 
   // run a model
   private def run(openModel: HeadlessWorkspace => Unit)(f: => Unit) {
-<<<<<<< HEAD
     _workspace.withValue(HeadlessWorkspace.newInstance) {
-      workspace.silent = true
-      openModel(workspace)
-      try f finally workspace.dispose()
-=======
-    if (!Version.is3D) {
-      _workspace.withValue(HeadlessWorkspace.newInstance) {
-        try {
-          workspace.silent = true
-          openModel(workspace)
-          f
-        }
-        finally workspace.dispose()
+      try {
+        workspace.silent = true
+        openModel(workspace)
+        f
       }
->>>>>>> ca1bea6f
+      finally workspace.dispose()
     }
   }
 

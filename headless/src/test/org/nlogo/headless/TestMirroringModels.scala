// (C) Uri Wilensky. https://github.com/NetLogo/NetLogo

package org.nlogo.headless

import org.scalatest.FunSuite
import org.nlogo.{ api, mirror }
import org.nlogo.util.SlowTest
import mirror._
import Mirroring._
import Mirrorables._
import TestMirroring.withWorkspace
import org.nlogo.drawing.DrawingActionRunner

class TestMirroringModels extends FunSuite with SlowTest {

  // prevent annoying JAI message on Linux when using JAI extension
  // (old.nabble.com/get-rid-of-%22Could-not-find-mediaLib-accelerator-wrapper-classes%22-td11025745.html)
  System.setProperty("com.sun.media.jai.disableMediaLib", "true")

  def modelRenderingTest(path: String) {
    withWorkspace { (ws, mirrorables) =>
      val drawingActionBuffer = new api.ActionBuffer(ws.drawingActionBroker)

      ws.open(path)
      Checksummer.initModelForChecksumming(ws)

      val (m0, u0) = diffs(Map(), mirrorables())
      var state = Mirroring.merge(
        Map(),
        Serializer.fromBytes(
          Serializer.toBytes(u0)))
      // should I test that m0 and state are identical? maybe have a separate test for that
      val dummy = new FakeWorld(state)
      val renderer = dummy.newRenderer
      renderer.renderLabelsAsRectangles_=(true)

      val runner = new DrawingActionRunner(renderer.trailDrawer)
      drawingActionBuffer.grab().foreach(runner.run)

      val realChecksum =
        Checksummer.calculateGraphicsChecksum(ws.renderer, ws)
      val mirrorChecksum =
        Checksummer.calculateGraphicsChecksum(renderer, ws)

      def exportPNG(r: api.RendererInterface, suffix: String) = {
        new java.io.File("tmp").mkdir()
        val outputFile = new java.io.File(path).getName + "." + suffix + ".png"
        val outputPath = new java.io.File("tmp/" + outputFile)
        javax.imageio.ImageIO.write(r.exportView(ws), "png", outputPath)
      }

      if (mirrorChecksum != realChecksum) {
        exportPNG(ws.renderer, "original")
        exportPNG(renderer, "mirror")
      }

      expectResult(realChecksum) { mirrorChecksum }
    }
  }

<<<<<<< HEAD
  for (path <- TestChecksums.checksums.values.map(_.path))
    // exclude 1 model for now, failing & we don't know why yet
    if (!path.endsWith("Diffusion on a Directed Network.nlogo") &&
        // exclude features not existing on core branch
        !path.containsSlice("/GIS/") &&
        !path.containsSlice("/System Dynamics/") &&
        !path.containsSlice("Movie Example"))
      test("Mirroring: " + path) {
        modelRenderingTest(path)
      }

=======
  if (!api.Version.is3D) {
    val exclusions = Seq(
      "Diffusion on a Directed Network", // link shapes don't work properly
      "Link Breeds Example", // link shapes don't work properly
      "GIS General Examples", // the GIS ext. bypasses the trailDrawer
      "GIS Gradient Example")
    for {
      path <- TestChecksums.checksums.values.map(_.path)
      if !exclusions.exists(name => path.endsWith(name + ".nlogo"))
    } test("Mirroring: " + path) {
      modelRenderingTest(path)
    }
  }
>>>>>>> 36029b44
}<|MERGE_RESOLUTION|>--- conflicted
+++ resolved
@@ -58,31 +58,16 @@
     }
   }
 
-<<<<<<< HEAD
-  for (path <- TestChecksums.checksums.values.map(_.path))
-    // exclude 1 model for now, failing & we don't know why yet
-    if (!path.endsWith("Diffusion on a Directed Network.nlogo") &&
-        // exclude features not existing on core branch
-        !path.containsSlice("/GIS/") &&
-        !path.containsSlice("/System Dynamics/") &&
-        !path.containsSlice("Movie Example"))
-      test("Mirroring: " + path) {
-        modelRenderingTest(path)
-      }
+  val exclusions = Seq(
+    "Diffusion on a Directed Network", // link shapes don't work properly
+    "Link Breeds Example", // link shapes don't work properly
+    "GIS General Examples", // the GIS ext. bypasses the trailDrawer
+    "GIS Gradient Example")
+  for {
+    path <- TestChecksums.checksums.values.map(_.path)
+    if !exclusions.exists(name => path.endsWith(name + ".nlogo"))
+  } test("Mirroring: " + path) {
+    modelRenderingTest(path)
+  }
 
-=======
-  if (!api.Version.is3D) {
-    val exclusions = Seq(
-      "Diffusion on a Directed Network", // link shapes don't work properly
-      "Link Breeds Example", // link shapes don't work properly
-      "GIS General Examples", // the GIS ext. bypasses the trailDrawer
-      "GIS Gradient Example")
-    for {
-      path <- TestChecksums.checksums.values.map(_.path)
-      if !exclusions.exists(name => path.endsWith(name + ".nlogo"))
-    } test("Mirroring: " + path) {
-      modelRenderingTest(path)
-    }
-  }
->>>>>>> 36029b44
 }
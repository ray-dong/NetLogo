--- conflicted
+++ resolved
@@ -167,11 +167,7 @@
     testCommand("import-world \"" + filename + "\"")
     val importedColors = workspace.renderer.trailDrawer.colors
 
-<<<<<<< HEAD
-    expect(realColors.size)(importedColors.size)
-=======
-      expectResult(realColors.size)(importedColors.size)
->>>>>>> 2232992d
+    expectResult(realColors.size)(importedColors.size)
 
     // right now we can't test the pixels because they are not pixel for pixel the same, what we
     // import is exactly as was, however, when we copy it for one image to the drawing image the
@@ -209,38 +205,12 @@
     testReporter("[heading] of node 1", "0")
   }
 
-<<<<<<< HEAD
   test("testImportInvalidSize") {
     workspace.initForTesting(10)
     workspace.importerErrorHandler =
       new org.nlogo.agent.ImporterJ.ErrorHandler() {
         def showError(title: String, errorDetails: String, fatalError: Boolean): Boolean =
           {
-=======
-  if(!Version.is3D)
-    test("testImportInvalidSize") {
-      workspace.initForTesting(10)
-      workspace.importerErrorHandler =
-        new org.nlogo.agent.ImporterJ.ErrorHandler() {
-          def showError(title: String, errorDetails: String, fatalError: Boolean): Boolean =
-            {
-              assert(!fatalError)
-              expectResult("Error Importing Drawing")(title)
-              expectResult("Invalid data length, the drawing will not be imported")(
-                errorDetails)
-              true
-            }
-        }
-      testCommand("import-world \"test/import/invalid-drawing.csv\"")
-    }
-
-  if(!Version.is3D)
-    test("testImportDrawingIncompleteData") {
-      workspace.initForTesting(10)
-      workspace.importerErrorHandler =
-        new org.nlogo.agent.ImporterJ.ErrorHandler() {
-          def showError(title: String, errorDetails: String, fatalError: Boolean): Boolean = {
->>>>>>> 2232992d
             assert(!fatalError)
             expectResult("Error Importing Drawing")(title)
             expectResult("Invalid data length, the drawing will not be imported")(
@@ -257,8 +227,8 @@
       new org.nlogo.agent.ImporterJ.ErrorHandler() {
         def showError(title: String, errorDetails: String, fatalError: Boolean): Boolean = {
           assert(!fatalError)
-          expect("Error Importing Drawing")(title)
-          expect("Invalid data length, the drawing will not be imported")(
+          expectResult("Error Importing Drawing")(title)
+          expectResult("Invalid data length, the drawing will not be imported")(
             errorDetails)
           true
         }
@@ -301,8 +271,8 @@
       new org.nlogo.agent.ImporterJ.ErrorHandler() {
         def showError(title: String, errorDetails: String, fatalError: Boolean) = {
           assert(!fatalError)
-          expect("Error Importing Plots")(title)
-          expect("The plot \"plot 2\" does not exist.")(
+          expectResult("Error Importing Plots")(title)
+          expectResult("The plot \"plot 2\" does not exist.")(
             errorDetails)
           true
         }
@@ -318,9 +288,8 @@
                       fatalError: Boolean) =
           {
             assert(!fatalError)
-<<<<<<< HEAD
-            expect("Error Importing Plots")(title)
-            expect("The pen \"default 1\" does not exist.")(errorDetails)
+            expectResult("Error Importing Plots")(title)
+            expectResult("The pen \"default 1\" does not exist.")(errorDetails)
             true
           }}
     testCommand("import-world \"plot-simple.csv\"")
@@ -334,48 +303,9 @@
     testCommand("ca import-world \"../../" + filename + "\"")
     testCommand("export-world \"../../" + filename + "\"")
     val export2 = org.nlogo.api.FileIO.file2String(filename)
-    expect(dropLines(export1, 3))(
+    expectResult(dropLines(export1, 3))(
       dropLines(export2, 3))
   }
-=======
-            expectResult("Error Importing Plots")(title)
-            expectResult("The plot \"plot 2\" does not exist.")(
-              errorDetails)
-            true
-          }
-        }
-      testCommand("import-world \"test/import/plot-simple.csv\"")
-    }
-
-  if(!Version.is3D)
-    test("testNonExistentPen") {
-      workspace.open("test/import/plot-simple.nlogo")
-      workspace.importerErrorHandler =
-        new org.nlogo.agent.ImporterJ.ErrorHandler() {
-          def showError(title: String, errorDetails: String,
-                        fatalError: Boolean) =
-            {
-              assert(!fatalError)
-              expectResult("Error Importing Plots")(title)
-              expectResult("The pen \"default 1\" does not exist.")(errorDetails)
-              true
-            }}
-      testCommand("import-world \"plot-simple.csv\"")
-    }
-
-  if(!Version.is3D)
-    test("testCustomPenColor") {
-      val filename = getUniqueFilename()
-      workspace.open("test/import/plot-custom-color.nlogo")
-      testCommand("export-world \"../../" + filename + "\"")
-      val export1 = org.nlogo.api.FileIO.file2String(filename)
-      testCommand("ca import-world \"../../" + filename + "\"")
-      testCommand("export-world \"../../" + filename + "\"")
-      val export2 = org.nlogo.api.FileIO.file2String(filename)
-      expectResult(dropLines(export1, 3))(
-        dropLines(export2, 3))
-    }
->>>>>>> 2232992d
 
   test("testImportingTurtlesDying") {
     val filename = getUniqueFilename()
@@ -482,7 +412,6 @@
 
   /// other tests (that don't use roundTripHelper)
 
-<<<<<<< HEAD
   test("testTrailingCommas") {
     workspace.initForTesting(35, new org.nlogo.api.LocalFile(
       "test/import/trailing-commas.nlogo").readFile())
@@ -495,76 +424,11 @@
       new org.nlogo.agent.ImporterJ.ErrorHandler() {
         def showError(title: String, errorDetails: String, fatalError: Boolean) = {
             assert(fatalError)
-            expect("Fatal Error- Incorrect Structure For Import File")(title)
-            expect("The agents are in the wrong order in the import file. " +
+            expectResult("Fatal Error- Incorrect Structure For Import File")(title)
+            expectResult("The agents are in the wrong order in the import file. " +
               "The global variables should be first, followed by the turtles, " +
               "followed by the patches.  Found TURTLES but needed " +
               "GLOBALS\n\nThe import will now abort.")(errorDetails)
-=======
-  if(!Version.is3D)
-    test("testTrailingCommas") {
-      workspace.initForTesting(35, new org.nlogo.api.LocalFile(
-        "test/import/trailing-commas.nlogo").readFile())
-      testCommand("import-world \"test/import/trailing-commas.csv\"")
-    }
-
-  if(!Version.is3D)
-    test("ImportWrongOrder") {
-      workspace.initForTesting(10)
-      workspace.importerErrorHandler =
-        new org.nlogo.agent.ImporterJ.ErrorHandler() {
-          def showError(title: String, errorDetails: String, fatalError: Boolean) = {
-              assert(fatalError)
-              expectResult("Fatal Error- Incorrect Structure For Import File")(title)
-              expectResult("The agents are in the wrong order in the import file. " +
-                "The global variables should be first, followed by the turtles, " +
-                "followed by the patches.  Found TURTLES but needed " +
-                "GLOBALS\n\nThe import will now abort.")(errorDetails)
-              true
-            }}
-      testCommand("import-world \"test/import/wrong-order.csv\"")
-    }
-
-  if(!Version.is3D)
-    test("ImportSentinelName") {
-      workspace.initForTesting(10)
-      testCommand("import-world \"test/import/TURTLES.csv\"")
-    }
-
-  if(!Version.is3D)
-    test("ExtraFieldValue") {
-      workspace.initForTesting(35, new org.nlogo.api.LocalFile(
-        "test/import/trailing-commas.nlogo").readFile())
-      val errorNumber = Array(0)
-      workspace.importerErrorHandler =
-        new org.nlogo.agent.ImporterJ.ErrorHandler() {
-          def showError(title: String, errorDetails: String, fatalError: Boolean) = {
-            assert(!fatalError)
-            expectResult("Warning: Too Many Values For Agent")(title)
-            errorNumber(0) match {
-              case 0 =>
-                expectResult("Error Importing at Line 7: There are a total of "
-                  + "10 Global variables declared in this model "
-                  + "(including built-in variables).  The import-world "
-                  + "file has at least one agent in the GLOBALS section "
-                  + "with more than this number of values.\n\n"
-                  + "Action to be Taken: All the extra values will "
-                  + "be ignored for this section.")(
-                  errorDetails)
-              case 1 =>
-                expectResult("Error Importing at Line 54: There are a total of "
-                  + "5 Patch variables declared in this model "
-                  + "(including built-in variables).  The import-world "
-                  + "file has at least one agent in the PATCHES section "
-                  + "with more than this number of values.\n\n"
-                  + "Action to be Taken: All the extra values will "
-                  + "be ignored for this section.")(
-                  errorDetails)
-              case _ =>
-                fail()
-            }
-            errorNumber(0) += 1
->>>>>>> 2232992d
             true
           }}
     testCommand("import-world \"test/import/wrong-order.csv\"")
@@ -583,10 +447,10 @@
       new org.nlogo.agent.ImporterJ.ErrorHandler() {
         def showError(title: String, errorDetails: String, fatalError: Boolean) = {
           assert(!fatalError)
-          expect("Warning: Too Many Values For Agent")(title)
+          expectResult("Warning: Too Many Values For Agent")(title)
           errorNumber(0) match {
             case 0 =>
-              expect("Error Importing at Line 7: There are a total of "
+              expectResult("Error Importing at Line 7: There are a total of "
                 + "10 Global variables declared in this model "
                 + "(including built-in variables).  The import-world "
                 + "file has at least one agent in the GLOBALS section "
@@ -595,7 +459,7 @@
                 + "be ignored for this section.")(
                 errorDetails)
             case 1 =>
-              expect("Error Importing at Line 54: There are a total of "
+              expectResult("Error Importing at Line 54: There are a total of "
                 + "5 Patch variables declared in this model "
                 + "(including built-in variables).  The import-world "
                 + "file has at least one agent in the PATCHES section "
@@ -609,16 +473,10 @@
           errorNumber(0) += 1
           true
         }
-<<<<<<< HEAD
       }
     testCommand("import-world \"test/import/extra-values.csv\"")
-    expect(2)(errorNumber(0))
-  }
-=======
-      testCommand("import-world \"test/import/extra-values.csv\"")
-      expectResult(2)(errorNumber(0))
-    }
->>>>>>> 2232992d
+    expectResult(2)(errorNumber(0))
+  }
 
   // this is a focused test with a small number of turtles
   // designed to catch one particular known bug

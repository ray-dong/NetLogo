// (C) Uri Wilensky. https://github.com/NetLogo/NetLogo

package org.nlogo.headless

import org.nlogo.api.Version
import org.scalatest.FunSuite
import org.nlogo.util.SlowTest

class TestCompileBenchmarks extends FunSuite with SlowTest{

  private val names = Seq(
    "Ants", "Bureaucrats", "BZ", "CA1D", "Erosion", "Fire", "FireBig", "Flocking", "GasLabCirc",
    "GasLabNew", "GasLabOld", "GridWalk", "Heatbugs", "Ising", "Life", "PrefAttach",
    "Team", "Termites", "VirusNet", "Wealth", "Wolf", "ImportWorld")

  // this is here to help us remember that when the list of benchmarks changes, this file and the
  // contents of test/benchdumps both need updating too - ST 2/11/09
  test("names") {
    assert(names.mkString("\n") === ChecksumsAndPreviews.allBenchmarks.mkString("\n"))
  }

  if(Version.useGenerator) {
    for(name <- names)
      test(name) {
        val dump = {
          val workspace = HeadlessWorkspace.newInstance
          workspace.open("models/test/benchmarks/" + name + " Benchmark.nlogo")
          val result = workspace.report("__dump")
          workspace.dispose()
          result
        }
        val source =
          io.Source.fromFile("test/benchdumps/" + name + ".txt")
        assert(dump === source.getLines.mkString("","\n","\n"))
      }
  }
<<<<<<< HEAD
}

object BranchName {
  // the benchmarks dumps may be different on some branches, but since the benchmark models aren't
  // open source, they're in a separate repo.  so, in that separate repo, we have a "master"
  // directory with the dumps for the master branch here in the main repo, and for any branch here
  // which needs different dumps, there's a corresponding directory in the models repo.
  // A bit kludgy I guess, but it's OK. - ST 11/17/11
  val branch = "core"
=======
>>>>>>> 6d79728e
}<|MERGE_RESOLUTION|>--- conflicted
+++ resolved
@@ -34,16 +34,4 @@
         assert(dump === source.getLines.mkString("","\n","\n"))
       }
   }
-<<<<<<< HEAD
-}
-
-object BranchName {
-  // the benchmarks dumps may be different on some branches, but since the benchmark models aren't
-  // open source, they're in a separate repo.  so, in that separate repo, we have a "master"
-  // directory with the dumps for the master branch here in the main repo, and for any branch here
-  // which needs different dumps, there's a corresponding directory in the models repo.
-  // A bit kludgy I guess, but it's OK. - ST 11/17/11
-  val branch = "core"
-=======
->>>>>>> 6d79728e
 }
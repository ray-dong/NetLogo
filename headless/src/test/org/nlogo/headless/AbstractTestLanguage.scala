--- conflicted
+++ resolved
@@ -37,13 +37,8 @@
       import collection.JavaConverters._
       compiler.compileProgram(
         HeadlessWorkspace.TestDeclarations + source,
-<<<<<<< HEAD
         Program.empty,
-        workspace.getExtensionManager())
-=======
-        Program.empty(Version.is3D),
         workspace.getExtensionManager)
->>>>>>> a1f0e5e7
     }
     workspace.procedures = results.proceduresMap
     workspace.world.program(results.program)

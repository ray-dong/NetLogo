--- conflicted
+++ resolved
@@ -3,12 +3,6 @@
 package org.nlogo.headless
 
 import org.scalatest.FunSuite
-<<<<<<< HEAD
-import org.nlogo.api.{ LogoException, RendererInterface, Version }
-import org.nlogo.agent.World
-import org.nlogo.nvm.{ CompilerInterface, HaltException }
-=======
->>>>>>> 2232992d
 import org.nlogo.util.SlowTest
 import org.nlogo.{ api, agent, nvm }
 
@@ -16,58 +10,17 @@
   // This is ugly, but since we use PicoContainer to instantiate HeadlessWorkspace it's hard to
   // subclass.  Oh well, this is only test code. - ST 3/4/09
   var finalized = false
-<<<<<<< HEAD
-  class MyWorkspace(world: World, compiler: CompilerInterface, renderer: RendererInterface)
+  class MyWorkspace(world: agent.World, compiler: nvm.CompilerInterface,
+    renderer: api.RendererInterface)
   extends HeadlessWorkspace(world, compiler, renderer) {
-    override def finalize() { finalized = true; super.finalize() }
-=======
-  class MyWorkspace(world: agent.World, compiler: nvm.CompilerInterface,
-    renderer: api.RendererInterface, aggregateManager: api.AggregateManagerInterface)
-  extends HeadlessWorkspace(world, compiler, renderer, aggregateManager, null) {
     override def finalize() {
       finalized = true
       super.finalize()
     }
->>>>>>> 2232992d
   }
 }
 
 class TestHalt extends FunSuite with SlowTest {
-<<<<<<< HEAD
-  test("halt") {
-    import TestHalt._
-    finalized = false
-    var workspace =
-      HeadlessWorkspace.newInstance(classOf[MyWorkspace]).asInstanceOf[MyWorkspace]
-    workspace.initForTesting(0, 0, 0, 0, "globals [x]")
-    var ex: LogoException = null
-    val thread = new Thread("TestHalt.testHalt") {
-      override def run() {
-        try workspace.command("loop [ set x x + 1 ]")
-        catch { case e: LogoException => ex = e }
-      }
-    }
-    thread.start()
-    def loop() {
-      if (ex != null) throw ex
-      if (workspace.report("x").asInstanceOf[Double] < 10) {
-        Thread.sleep(5)
-        loop()
-      }
-    }
-    loop()
-    workspace.halt()
-    workspace.dispose()
-    workspace = null
-    thread.join()
-    if (ex != null)
-      assert(ex.isInstanceOf[HaltException])
-    System.gc()
-    for (i <- 1 to 50)
-      if (!finalized) { Thread.sleep(200); System.gc() }
-    assert(finalized)
-  }
-=======
 
   // I've had weird Heisenbug-type problems with the workspace not getting GC'ed if
   // it's a local variable rather than a top-level class member - ST 1/8/13
@@ -97,31 +50,29 @@
     }
   }
 
-  if (!api.Version.is3D)
-    test("halt 2") {
-      var ex: api.LogoException = null
-      val thread = new Thread("TestHalt.testHalt") {
-        override def run() {
-          try workspace.command("loop [ set x x + 1 ]")
-          catch { case e: api.LogoException => ex = e }
+  test("halt 2") {
+    var ex: api.LogoException = null
+    val thread = new Thread("TestHalt.testHalt") {
+      override def run() {
+        try workspace.command("loop [ set x x + 1 ]")
+        catch { case e: api.LogoException => ex = e }
+      }
+    }
+    withWorkspace {
+      workspace.initForTesting(0, 0, 0, 0, "globals [x]")
+      thread.start()
+      def loop() {
+        if (ex != null) throw ex
+        if (workspace.report("x").asInstanceOf[Double] < 10) {
+          Thread.sleep(5)
+          loop()
         }
       }
-      withWorkspace {
-        workspace.initForTesting(0, 0, 0, 0, "globals [x]")
-        thread.start()
-        def loop() {
-          if (ex != null) throw ex
-          if (workspace.report("x").asInstanceOf[Double] < 10) {
-            Thread.sleep(5)
-            loop()
-          }
-        }
-        loop()
-      }
-      thread.join()
-      if (ex != null)
-        assert(ex.isInstanceOf[nvm.HaltException])
+      loop()
     }
+    thread.join()
+    if (ex != null)
+      assert(ex.isInstanceOf[nvm.HaltException])
+  }
 
->>>>>>> 2232992d
 }
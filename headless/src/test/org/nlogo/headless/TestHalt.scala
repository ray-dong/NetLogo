--- conflicted
+++ resolved
@@ -3,11 +3,7 @@
 package org.nlogo.headless
 
 import org.scalatest.FunSuite
-<<<<<<< HEAD
-import org.nlogo.api.{ CompilerException, RendererInterface, Version }
-=======
-import org.nlogo.api.{ AggregateManagerInterface, LogoException, RendererInterface, Version }
->>>>>>> 15700ba6
+import org.nlogo.api.{ LogoException, RendererInterface, Version }
 import org.nlogo.agent.World
 import org.nlogo.nvm.{ CompilerInterface, HaltException }
 import org.nlogo.util.SlowTest
@@ -22,33 +18,17 @@
   }
 }
 class TestHalt extends FunSuite with SlowTest {
-<<<<<<< HEAD
   test("halt") {
     import TestHalt._
     finalized = false
     var workspace =
       HeadlessWorkspace.newInstance(classOf[MyWorkspace]).asInstanceOf[MyWorkspace]
     workspace.initForTesting(0, 0, 0, 0, "globals [x]")
-    var ex: CompilerException = null
+    var ex: LogoException = null
     val thread = new Thread("TestHalt.testHalt") {
       override def run() {
         try workspace.command("loop [ set x x + 1 ]")
-        catch { case e: CompilerException => ex = e }
-=======
-  if(!Version.is3D)
-    test("halt") {
-      import TestHalt._
-      finalized = false
-      var workspace =
-        HeadlessWorkspace.newInstance(classOf[MyWorkspace]).asInstanceOf[MyWorkspace]
-      workspace.initForTesting(0, 0, 0, 0, "globals [x]")
-      var ex: LogoException = null
-      val thread = new Thread("TestHalt.testHalt") {
-        override def run() {
-          try workspace.command("loop [ set x x + 1 ]")
-          catch { case e: LogoException => ex = e }
-        }
->>>>>>> 15700ba6
+        catch { case e: LogoException => ex = e }
       }
     }
     thread.start()

--- conflicted
+++ resolved
@@ -41,11 +41,4 @@
     expectResult("org.nlogo.prim._patch")(
       TokenMapper2D.getReporter("patch").getClass.getName)
   }
-<<<<<<< HEAD
-=======
-  test("patch3D") {
-    expectResult("org.nlogo.prim.threed._patch")(
-      TokenMapper3D.getReporter("patch").getClass.getName)
-  }
->>>>>>> 2232992d
 }
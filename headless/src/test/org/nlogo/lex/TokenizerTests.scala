--- conflicted
+++ resolved
@@ -162,13 +162,6 @@
       tokenize("random-or-random-float").head.tpe)
     expectResult(TokenType.IDENT)(
       tokenize("histogram-from").head.tpe)
-<<<<<<< HEAD
-=======
-    expectResult(TokenType.REPORTER)(
-      tokenizer.tokenizeAllowingRemovedPrims("random-or-random-float").head.tpe)
-    expectResult(TokenType.COMMAND)(
-      tokenizer.tokenizeAllowingRemovedPrims("histogram-from").head.tpe)
->>>>>>> 2232992d
   }
   test("Empty1") {
     val tokens = tokenize("")

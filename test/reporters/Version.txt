Version_2D
<<<<<<< HEAD
  substring netlogo-version 0 3 => "5.3"

Version_3D
  substring netlogo-version 0 6 => "3D 5.3"
=======
  substring netlogo-version 0 3 => "6.0"

Version_3D
  substring netlogo-version 0 6 => "3D 6.0"
>>>>>>> 19ec6bc6
<|MERGE_RESOLUTION|>--- conflicted
+++ resolved
@@ -1,12 +1,5 @@
 Version_2D
-<<<<<<< HEAD
-  substring netlogo-version 0 3 => "5.3"
-
-Version_3D
-  substring netlogo-version 0 6 => "3D 5.3"
-=======
   substring netlogo-version 0 3 => "6.0"
 
 Version_3D
-  substring netlogo-version 0 6 => "3D 6.0"
->>>>>>> 19ec6bc6
+  substring netlogo-version 0 6 => "3D 6.0"
globals [OOO OOI OIO OII IOO IOI IIO III FOREGROUND BACKGROUND RULE DENSITY AUTO-CONTINUE? ROW OLD-RULE RULES-SHOWN? GONE? RESULT]
interfaceGlobals [OOO OOI OIO OII IOO IOI IIO III foreground background rule density auto-continue?]
turtles-own [WHO COLOR HEADING XCOR YCOR SHAPE LABEL LABEL-COLOR BREED HIDDEN? SIZE PEN-SIZE PEN-MODE]
patches-own [PXCOR PYCOR PCOLOR PLABEL PLABEL-COLOR ON?]
links-own [END1 END2 COLOR LABEL LABEL-COLOR HIDDEN? BREED THICKNESS SHAPE TIE-MODE]
breeds 
link-breeds 

procedure STARTUP:[]{OTPL}:
[0]_asm_procedurestartup_setobservervariable_0 "set rules-shown? false" Object => void
      _constboolean:false => Boolean
          TRYCATCHBLOCK L0 L1 L2 org/nlogo/api/AgentException
         L3
          ALOAD 0
          GETFIELD org/nlogo/prim/_asm_procedurestartup_setobservervariable_0.kept2_value : Ljava/lang/Boolean;
         L4
          ASTORE 2
         L0
          ALOAD 0
          GETFIELD org/nlogo/prim/_asm_procedurestartup_setobservervariable_0.world : Lorg/nlogo/agent/World;
          INVOKEVIRTUAL org/nlogo/agent/World.observer ()Lorg/nlogo/agent/Observer;
          BIPUSH 15
          ALOAD 2
          INVOKEVIRTUAL org/nlogo/agent/Observer.setVariable (ILjava/lang/Object;)V
         L1
          ALOAD 1
          ICONST_1
          PUTFIELD org/nlogo/nvm/Context.ip : I
          GOTO L5
         L2
          ASTORE 3
          NEW org/nlogo/nvm/EngineException
          DUP
          ALOAD 1
          ALOAD 0
          ALOAD 3
          INVOKEVIRTUAL org/nlogo/api/AgentException.getMessage ()Ljava/lang/String;
          INVOKESPECIAL org/nlogo/nvm/EngineException.<init> (Lorg/nlogo/nvm/Context;Lorg/nlogo/nvm/Instruction;Ljava/lang/String;)V
          ATHROW
         L5
          RETURN
[1]_asm_procedurestartup_setobservervariable_1 "set gone? false" Object => void
      _constboolean:false => Boolean
          TRYCATCHBLOCK L0 L1 L2 org/nlogo/api/AgentException
         L3
          ALOAD 0
          GETFIELD org/nlogo/prim/_asm_procedurestartup_setobservervariable_1.kept2_value : Ljava/lang/Boolean;
         L4
          ASTORE 2
         L0
          ALOAD 0
          GETFIELD org/nlogo/prim/_asm_procedurestartup_setobservervariable_1.world : Lorg/nlogo/agent/World;
          INVOKEVIRTUAL org/nlogo/agent/World.observer ()Lorg/nlogo/agent/Observer;
          BIPUSH 16
          ALOAD 2
          INVOKEVIRTUAL org/nlogo/agent/Observer.setVariable (ILjava/lang/Object;)V
         L1
          ALOAD 1
          ICONST_2
          PUTFIELD org/nlogo/nvm/Context.ip : I
          GOTO L5
         L2
          ASTORE 3
          NEW org/nlogo/nvm/EngineException
          DUP
          ALOAD 1
          ALOAD 0
          ALOAD 3
          INVOKEVIRTUAL org/nlogo/api/AgentException.getMessage ()Ljava/lang/String;
          INVOKESPECIAL org/nlogo/nvm/EngineException.<init> (Lorg/nlogo/nvm/Context;Lorg/nlogo/nvm/Instruction;Ljava/lang/String;)V
          ATHROW
         L5
          RETURN
[2]_asm_procedurestartup_setobservervariable_2 "set old-rule rule" Object => void
      _observervariable:RULE => Object
          TRYCATCHBLOCK L0 L1 L2 org/nlogo/api/AgentException
         L3
          ALOAD 0
          GETFIELD org/nlogo/prim/_asm_procedurestartup_setobservervariable_2.world : Lorg/nlogo/agent/World;
          INVOKEVIRTUAL org/nlogo/agent/World.observer ()Lorg/nlogo/agent/Observer;
          BIPUSH 10
          INVOKEVIRTUAL org/nlogo/agent/Observer.getVariable (I)Ljava/lang/Object;
         L4
          ASTORE 2
         L0
          ALOAD 0
          GETFIELD org/nlogo/prim/_asm_procedurestartup_setobservervariable_2.world : Lorg/nlogo/agent/World;
          INVOKEVIRTUAL org/nlogo/agent/World.observer ()Lorg/nlogo/agent/Observer;
          BIPUSH 14
          ALOAD 2
          INVOKEVIRTUAL org/nlogo/agent/Observer.setVariable (ILjava/lang/Object;)V
         L1
          ALOAD 1
          ICONST_3
          PUTFIELD org/nlogo/nvm/Context.ip : I
          GOTO L5
         L2
          ASTORE 3
          NEW org/nlogo/nvm/EngineException
          DUP
          ALOAD 1
          ALOAD 0
          ALOAD 3
          INVOKEVIRTUAL org/nlogo/api/AgentException.getMessage ()Ljava/lang/String;
          INVOKESPECIAL org/nlogo/nvm/EngineException.<init> (Lorg/nlogo/nvm/Context;Lorg/nlogo/nvm/Instruction;Ljava/lang/String;)V
          ATHROW
         L5
          RETURN
[3]_asm_procedurestartup_return_3 "" => void
         L0
          ALOAD 1
          INVOKEVIRTUAL org/nlogo/nvm/Context.returnFromProcedure ()V
          ALOAD 1
          ICONST_0
          PUTFIELD org/nlogo/nvm/Context.stopping : Z
         L1
          RETURN

procedure BENCHMARK:[_repeatlocal:0]{O---}:
[0]_asm_procedurebenchmark_randomseed_0 "random-seed 4378" double => void
      _constdouble:4378.0 => double
         L0
          LDC 4378.0
         L1
          DSTORE 2
          DLOAD 2
          D2L
          LSTORE 4
          LLOAD 4
          LDC -2147483648
          LCMP
          IFLT L2
          LLOAD 4
          LDC 2147483647
          LCMP
          IFLE L3
         L2
          NEW org/nlogo/nvm/EngineException
          DUP
          ALOAD 1
          ALOAD 0
          NEW scala/collection/mutable/StringBuilder
          DUP
          INVOKESPECIAL scala/collection/mutable/StringBuilder.<init> ()V
          GETSTATIC org/nlogo/api/Dump$.MODULE$ : Lorg/nlogo/api/Dump$;
          DLOAD 2
          INVOKEVIRTUAL org/nlogo/api/Dump$.number (D)Ljava/lang/String;
          INVOKEVIRTUAL scala/collection/mutable/StringBuilder.append (Ljava/lang/Object;)Lscala/collection/mutable/StringBuilder;
          LDC " is not in the allowable range for random seeds (-2147483648 to 2147483647)"
          INVOKEVIRTUAL scala/collection/mutable/StringBuilder.append (Ljava/lang/Object;)Lscala/collection/mutable/StringBuilder;
          INVOKEVIRTUAL scala/collection/mutable/StringBuilder.toString ()Ljava/lang/String;
          INVOKESPECIAL org/nlogo/nvm/EngineException.<init> (Lorg/nlogo/nvm/Context;Lorg/nlogo/nvm/Instruction;Ljava/lang/String;)V
          ATHROW
         L3
          ALOAD 1
          GETFIELD org/nlogo/nvm/Context.job : Lorg/nlogo/nvm/Job;
          GETFIELD org/nlogo/nvm/Job.random : Lorg/nlogo/util/MersenneTwisterFast;
          LLOAD 4
          L2I
          I2L
          INVOKEVIRTUAL org/nlogo/util/MersenneTwisterFast.setSeed (J)V
          ALOAD 1
          ICONST_1
          PUTFIELD org/nlogo/nvm/Context.ip : I
         L4
          RETURN
[1]_asm_procedurebenchmark_call_1 "setup-random"
         L0
          NEW org/nlogo/nvm/Activation
          DUP
          ALOAD 0
          GETFIELD org/nlogo/prim/_asm_procedurebenchmark_call_1.kept1_procedure : Lorg/nlogo/nvm/Procedure;
          ALOAD 1
          GETFIELD org/nlogo/nvm/Context.activation : Lorg/nlogo/nvm/Activation;
          ICONST_2
          INVOKESPECIAL org/nlogo/nvm/Activation.<init> (Lorg/nlogo/nvm/Procedure;Lorg/nlogo/nvm/Activation;I)V
          ALOAD 1
          SWAP
          PUTFIELD org/nlogo/nvm/Context.activation : Lorg/nlogo/nvm/Activation;
          ALOAD 1
          ICONST_0
          PUTFIELD org/nlogo/nvm/Context.ip : I
         L1
          RETURN
[2]_resettimer
[3]_asm_procedurebenchmark_repeatlocal_2 "" double => void
      _mult double,double => double
        _constdouble:10.0 => double
        _worldheight => double
         L0
          LDC 10.0
         L1
          ALOAD 0
          GETFIELD org/nlogo/prim/_asm_procedurebenchmark_repeatlocal_2.world : Lorg/nlogo/agent/World;
          INVOKEVIRTUAL org/nlogo/agent/World.worldHeight ()I
          I2D
         L2
          DSTORE 4
          DSTORE 2
          DLOAD 2
          DLOAD 4
          DMUL
         L3
          DSTORE 2
          ALOAD 1
          GETFIELD org/nlogo/nvm/Context.activation : Lorg/nlogo/nvm/Activation;
          INVOKEVIRTUAL org/nlogo/nvm/Activation.args ()[Ljava/lang/Object;
          ICONST_0
          NEW org/nlogo/nvm/MutableLong
          DUP
          ALOAD 0
          DLOAD 2
          INVOKEVIRTUAL org/nlogo/prim/_asm_procedurebenchmark_repeatlocal_2.validLong (D)J
          INVOKESPECIAL org/nlogo/nvm/MutableLong.<init> (J)V
          AASTORE
          ALOAD 1
          ICONST_5
          PUTFIELD org/nlogo/nvm/Context.ip : I
         L4
          RETURN
[4]_asm_procedurebenchmark_call_3 "go"
         L0
          NEW org/nlogo/nvm/Activation
          DUP
          ALOAD 0
          GETFIELD org/nlogo/prim/_asm_procedurebenchmark_call_3.kept1_procedure : Lorg/nlogo/nvm/Procedure;
          ALOAD 1
          GETFIELD org/nlogo/nvm/Context.activation : Lorg/nlogo/nvm/Activation;
          ICONST_5
          INVOKESPECIAL org/nlogo/nvm/Activation.<init> (Lorg/nlogo/nvm/Procedure;Lorg/nlogo/nvm/Activation;I)V
          ALOAD 1
          SWAP
          PUTFIELD org/nlogo/nvm/Context.activation : Lorg/nlogo/nvm/Activation;
          ALOAD 1
          ICONST_0
          PUTFIELD org/nlogo/nvm/Context.ip : I
         L1
          RETURN
[5]_asm_procedurebenchmark_repeatlocalinternal_4 "" => void
         L0
          ALOAD 1
          GETFIELD org/nlogo/nvm/Context.activation : Lorg/nlogo/nvm/Activation;
          INVOKEVIRTUAL org/nlogo/nvm/Activation.args ()[Ljava/lang/Object;
          ICONST_0
          AALOAD
          CHECKCAST org/nlogo/nvm/MutableLong
          ASTORE 2
          ALOAD 2
          INVOKEVIRTUAL org/nlogo/nvm/MutableLong.value ()J
          LCONST_0
          LCMP
          IFGT L1
          ALOAD 1
          BIPUSH 6
          PUTFIELD org/nlogo/nvm/Context.ip : I
          GOTO L2
         L1
          ALOAD 2
          ALOAD 2
          INVOKEVIRTUAL org/nlogo/nvm/MutableLong.value ()J
          LCONST_1
          LSUB
          INVOKEVIRTUAL org/nlogo/nvm/MutableLong.value_$eq (J)V
          ALOAD 1
          ICONST_4
          PUTFIELD org/nlogo/nvm/Context.ip : I
         L2
          RETURN
[6]_asm_procedurebenchmark_setobservervariable_5 "set result timer" Object => void
      _timer => double
          TRYCATCHBLOCK L0 L1 L2 org/nlogo/api/AgentException
         L3
          ALOAD 0
          GETFIELD org/nlogo/prim/_asm_procedurebenchmark_setobservervariable_5.world : Lorg/nlogo/agent/World;
          INVOKEVIRTUAL org/nlogo/agent/World.timer ()Lorg/nlogo/api/Timer;
          INVOKEVIRTUAL org/nlogo/api/Timer.read ()D
         L4
          DSTORE 2
          NEW java/lang/Double
          DUP
          DLOAD 2
          INVOKESPECIAL java/lang/Double.<init> (D)V
          ASTORE 2
         L0
          ALOAD 0
          GETFIELD org/nlogo/prim/_asm_procedurebenchmark_setobservervariable_5.world : Lorg/nlogo/agent/World;
          INVOKEVIRTUAL org/nlogo/agent/World.observer ()Lorg/nlogo/agent/Observer;
          BIPUSH 17
          ALOAD 2
          INVOKEVIRTUAL org/nlogo/agent/Observer.setVariable (ILjava/lang/Object;)V
         L1
          ALOAD 1
          BIPUSH 7
          PUTFIELD org/nlogo/nvm/Context.ip : I
          GOTO L5
         L2
          ASTORE 3
          NEW org/nlogo/nvm/EngineException
          DUP
          ALOAD 1
          ALOAD 0
          ALOAD 3
          INVOKEVIRTUAL org/nlogo/api/AgentException.getMessage ()Ljava/lang/String;
          INVOKESPECIAL org/nlogo/nvm/EngineException.<init> (Lorg/nlogo/nvm/Context;Lorg/nlogo/nvm/Instruction;Ljava/lang/String;)V
          ATHROW
         L5
          RETURN
[7]_asm_procedurebenchmark_return_6 "" => void
         L0
          ALOAD 1
          INVOKEVIRTUAL org/nlogo/nvm/Context.returnFromProcedure ()V
          ALOAD 1
          ICONST_0
          PUTFIELD org/nlogo/nvm/Context.stopping : Z
         L1
          RETURN

procedure SETUP-GENERAL:[]{O---}:
[0]_clearpatches
[1]_clearturtles
[2]_asm_proceduresetupgeneral_setobservervariable_0 "set row max-pycor" Object => void
      _maxpycor => Double
          TRYCATCHBLOCK L0 L1 L2 org/nlogo/api/AgentException
         L3
          ALOAD 0
          GETFIELD org/nlogo/prim/_asm_proceduresetupgeneral_setobservervariable_0.world : Lorg/nlogo/agent/World;
          INVOKEVIRTUAL org/nlogo/agent/World.maxPycorBoxed ()Ljava/lang/Double;
         L4
          ASTORE 2
         L0
          ALOAD 0
          GETFIELD org/nlogo/prim/_asm_proceduresetupgeneral_setobservervariable_0.world : Lorg/nlogo/agent/World;
          INVOKEVIRTUAL org/nlogo/agent/World.observer ()Lorg/nlogo/agent/Observer;
          BIPUSH 13
          ALOAD 2
          INVOKEVIRTUAL org/nlogo/agent/Observer.setVariable (ILjava/lang/Object;)V
         L1
          ALOAD 1
          ICONST_3
          PUTFIELD org/nlogo/nvm/Context.ip : I
          GOTO L5
         L2
          ASTORE 3
          NEW org/nlogo/nvm/EngineException
          DUP
          ALOAD 1
          ALOAD 0
          ALOAD 3
          INVOKEVIRTUAL org/nlogo/api/AgentException.getMessage ()Ljava/lang/String;
          INVOKESPECIAL org/nlogo/nvm/EngineException.<init> (Lorg/nlogo/nvm/Context;Lorg/nlogo/nvm/Instruction;Ljava/lang/String;)V
          ATHROW
         L5
          RETURN
[3]_asm_proceduresetupgeneral_call_1 "refresh-rules"
         L0
          NEW org/nlogo/nvm/Activation
          DUP
          ALOAD 0
          GETFIELD org/nlogo/prim/_asm_proceduresetupgeneral_call_1.kept1_procedure : Lorg/nlogo/nvm/Procedure;
          ALOAD 1
          GETFIELD org/nlogo/nvm/Context.activation : Lorg/nlogo/nvm/Activation;
          ICONST_4
          INVOKESPECIAL org/nlogo/nvm/Activation.<init> (Lorg/nlogo/nvm/Procedure;Lorg/nlogo/nvm/Activation;I)V
          ALOAD 1
          SWAP
          PUTFIELD org/nlogo/nvm/Context.activation : Lorg/nlogo/nvm/Activation;
          ALOAD 1
          ICONST_0
          PUTFIELD org/nlogo/nvm/Context.ip : I
         L1
          RETURN
[4]_asm_proceduresetupgeneral_setobservervariable_2 "set gone? false" Object => void
      _constboolean:false => Boolean
          TRYCATCHBLOCK L0 L1 L2 org/nlogo/api/AgentException
         L3
          ALOAD 0
          GETFIELD org/nlogo/prim/_asm_proceduresetupgeneral_setobservervariable_2.kept2_value : Ljava/lang/Boolean;
         L4
          ASTORE 2
         L0
          ALOAD 0
          GETFIELD org/nlogo/prim/_asm_proceduresetupgeneral_setobservervariable_2.world : Lorg/nlogo/agent/World;
          INVOKEVIRTUAL org/nlogo/agent/World.observer ()Lorg/nlogo/agent/Observer;
          BIPUSH 16
          ALOAD 2
          INVOKEVIRTUAL org/nlogo/agent/Observer.setVariable (ILjava/lang/Object;)V
         L1
          ALOAD 1
          ICONST_5
          PUTFIELD org/nlogo/nvm/Context.ip : I
          GOTO L5
         L2
          ASTORE 3
          NEW org/nlogo/nvm/EngineException
          DUP
          ALOAD 1
          ALOAD 0
          ALOAD 3
          INVOKEVIRTUAL org/nlogo/api/AgentException.getMessage ()Ljava/lang/String;
          INVOKESPECIAL org/nlogo/nvm/EngineException.<init> (Lorg/nlogo/nvm/Context;Lorg/nlogo/nvm/Instruction;Ljava/lang/String;)V
          ATHROW
         L5
          RETURN
[5]_asm_proceduresetupgeneral_setobservervariable_3 "set rules-shown? false" Object => void
      _constboolean:false => Boolean
          TRYCATCHBLOCK L0 L1 L2 org/nlogo/api/AgentException
         L3
          ALOAD 0
          GETFIELD org/nlogo/prim/_asm_proceduresetupgeneral_setobservervariable_3.kept2_value : Ljava/lang/Boolean;
         L4
          ASTORE 2
         L0
          ALOAD 0
          GETFIELD org/nlogo/prim/_asm_proceduresetupgeneral_setobservervariable_3.world : Lorg/nlogo/agent/World;
          INVOKEVIRTUAL org/nlogo/agent/World.observer ()Lorg/nlogo/agent/Observer;
          BIPUSH 15
          ALOAD 2
          INVOKEVIRTUAL org/nlogo/agent/Observer.setVariable (ILjava/lang/Object;)V
         L1
          ALOAD 1
          BIPUSH 6
          PUTFIELD org/nlogo/nvm/Context.ip : I
          GOTO L5
         L2
          ASTORE 3
          NEW org/nlogo/nvm/EngineException
          DUP
          ALOAD 1
          ALOAD 0
          ALOAD 3
          INVOKEVIRTUAL org/nlogo/api/AgentException.getMessage ()Ljava/lang/String;
          INVOKESPECIAL org/nlogo/nvm/EngineException.<init> (Lorg/nlogo/nvm/Context;Lorg/nlogo/nvm/Instruction;Ljava/lang/String;)V
          ATHROW
         L5
          RETURN
[6]_asm_proceduresetupgeneral_return_4 "" => void
         L0
          ALOAD 1
          INVOKEVIRTUAL org/nlogo/nvm/Context.returnFromProcedure ()V
          ALOAD 1
          ICONST_0
          PUTFIELD org/nlogo/nvm/Context.stopping : Z
         L1
          RETURN

procedure SINGLE-CELL:[]{O---}:
[0]_asm_proceduresinglecell_call_0 "setup-general"
         L0
          NEW org/nlogo/nvm/Activation
          DUP
          ALOAD 0
          GETFIELD org/nlogo/prim/_asm_proceduresinglecell_call_0.kept1_procedure : Lorg/nlogo/nvm/Procedure;
          ALOAD 1
          GETFIELD org/nlogo/nvm/Context.activation : Lorg/nlogo/nvm/Activation;
          ICONST_1
          INVOKESPECIAL org/nlogo/nvm/Activation.<init> (Lorg/nlogo/nvm/Procedure;Lorg/nlogo/nvm/Activation;I)V
          ALOAD 1
          SWAP
          PUTFIELD org/nlogo/nvm/Context.activation : Lorg/nlogo/nvm/Activation;
          ALOAD 1
          ICONST_0
          PUTFIELD org/nlogo/nvm/Context.ip : I
         L1
          RETURN
[1]_asm_proceduresinglecell_ask_1 "ask patches with [pycor = row" Object => void
      _patchrow
        _asm_proceduresinglecell_observervariable_2 "row" => Object
             L0
              ALOAD 0
              GETFIELD org/nlogo/prim/_asm_proceduresinglecell_observervariable_2.world : Lorg/nlogo/agent/World;
              INVOKEVIRTUAL org/nlogo/agent/World.observer ()Lorg/nlogo/agent/Observer;
              BIPUSH 13
              INVOKEVIRTUAL org/nlogo/agent/Observer.getVariable (I)Ljava/lang/Object;
             L1
              ARETURN
          ALOAD 0
          GETFIELD org/nlogo/prim/_asm_proceduresinglecell_ask_1.keptinstr2 : Lorg/nlogo/prim/_patchrow;
          ALOAD 1
          INVOKEVIRTUAL org/nlogo/prim/_patchrow.report (Lorg/nlogo/nvm/Context;)Ljava/lang/Object;
         L0
          ASTORE 2
          ALOAD 2
          ASTORE 4
          ALOAD 4
          INSTANCEOF org/nlogo/agent/AgentSet
          IFEQ L1
          ALOAD 4
          CHECKCAST org/nlogo/agent/AgentSet
          ASTORE 5
          ALOAD 1
          GETFIELD org/nlogo/nvm/Context.agent : Lorg/nlogo/agent/Agent;
          INSTANCEOF org/nlogo/agent/Observer
          IFNE L2
          ALOAD 5
          ALOAD 0
          GETFIELD org/nlogo/prim/_asm_proceduresinglecell_ask_1.world : Lorg/nlogo/agent/World;
          INVOKEVIRTUAL org/nlogo/agent/World.turtles ()Lorg/nlogo/agent/AgentSet;
          IF_ACMPNE L3
          NEW org/nlogo/nvm/EngineException
          DUP
          ALOAD 1
          ALOAD 0
          GETSTATIC org/nlogo/api/I18N$.MODULE$ : Lorg/nlogo/api/I18N$;
          INVOKEVIRTUAL org/nlogo/api/I18N$.errors ()Lorg/nlogo/api/I18N$BundleKind;
          LDC "org.nlogo.prim.$common.onlyObserverCanAskAllTurtles"
          INVOKEVIRTUAL org/nlogo/api/I18N$BundleKind.get (Ljava/lang/String;)Ljava/lang/String;
          INVOKESPECIAL org/nlogo/nvm/EngineException.<init> (Lorg/nlogo/nvm/Context;Lorg/nlogo/nvm/Instruction;Ljava/lang/String;)V
          ATHROW
         L3
          ALOAD 5
          ALOAD 0
          GETFIELD org/nlogo/prim/_asm_proceduresinglecell_ask_1.world : Lorg/nlogo/agent/World;
          INVOKEVIRTUAL org/nlogo/agent/World.patches ()Lorg/nlogo/agent/AgentSet;
          IF_ACMPNE L2
          NEW org/nlogo/nvm/EngineException
          DUP
          ALOAD 1
          ALOAD 0
          GETSTATIC org/nlogo/api/I18N$.MODULE$ : Lorg/nlogo/api/I18N$;
          INVOKEVIRTUAL org/nlogo/api/I18N$.errors ()Lorg/nlogo/api/I18N$BundleKind;
          LDC "org.nlogo.prim.$common.onlyObserverCanAskAllPatches"
          INVOKEVIRTUAL org/nlogo/api/I18N$BundleKind.get (Ljava/lang/String;)Ljava/lang/String;
          INVOKESPECIAL org/nlogo/nvm/EngineException.<init> (Lorg/nlogo/nvm/Context;Lorg/nlogo/nvm/Instruction;Ljava/lang/String;)V
          ATHROW
         L2
          ALOAD 5
          ASTORE 6
          GOTO L4
         L1
          ALOAD 4
          INSTANCEOF org/nlogo/agent/Agent
          IFEQ L5
          ALOAD 4
          CHECKCAST org/nlogo/agent/Agent
          ASTORE 7
          ALOAD 7
          INVOKEVIRTUAL org/nlogo/agent/Agent.id ()J
          LDC -1
          LCMP
          IFNE L6
          NEW org/nlogo/nvm/EngineException
          DUP
          ALOAD 1
          ALOAD 0
          GETSTATIC org/nlogo/api/I18N$.MODULE$ : Lorg/nlogo/api/I18N$;
          INVOKEVIRTUAL org/nlogo/api/I18N$.errors ()Lorg/nlogo/api/I18N$BundleKind;
          LDC "org.nlogo.$common.thatAgentIsDead"
          GETSTATIC scala/Predef$.MODULE$ : Lscala/Predef$;
          ICONST_1
          ANEWARRAY java/lang/Object
          DUP
          ICONST_0
          ALOAD 7
          INVOKEVIRTUAL org/nlogo/agent/Agent.classDisplayName ()Ljava/lang/String;
          AASTORE
          INVOKEVIRTUAL scala/Predef$.wrapRefArray ([Ljava/lang/Object;)Lscala/collection/mutable/WrappedArray;
          INVOKEVIRTUAL org/nlogo/api/I18N$BundleKind.getN (Ljava/lang/String;Lscala/collection/Seq;)Ljava/lang/String;
          INVOKESPECIAL org/nlogo/nvm/EngineException.<init> (Lorg/nlogo/nvm/Context;Lorg/nlogo/nvm/Instruction;Ljava/lang/String;)V
          ATHROW
         L6
          GETSTATIC org/nlogo/agent/AgentSet$.MODULE$ : Lorg/nlogo/agent/AgentSet$;
          ALOAD 7
          INVOKEVIRTUAL org/nlogo/agent/AgentSet$.fromAgent (Lorg/nlogo/agent/Agent;)Lorg/nlogo/agent/AgentSet;
          ASTORE 6
         L4
          ALOAD 6
          ASTORE 3
          ALOAD 1
          ALOAD 3
          ICONST_2
          INVOKEVIRTUAL org/nlogo/nvm/Context.runExclusiveJob (Lorg/nlogo/agent/AgentSet;I)V
          ALOAD 1
          ICONST_5
          PUTFIELD org/nlogo/nvm/Context.ip : I
          GOTO L7
         L5
          NEW org/nlogo/nvm/ArgumentTypeException
          DUP
          ALOAD 1
          ALOAD 0
          ICONST_0
          GETSTATIC org/nlogo/api/Syntax$.MODULE$ : Lorg/nlogo/api/Syntax$;
          INVOKEVIRTUAL org/nlogo/api/Syntax$.AgentsetType ()I
          GETSTATIC org/nlogo/api/Syntax$.MODULE$ : Lorg/nlogo/api/Syntax$;
          INVOKEVIRTUAL org/nlogo/api/Syntax$.AgentType ()I
          IOR
          ALOAD 2
          INVOKESPECIAL org/nlogo/nvm/ArgumentTypeException.<init> (Lorg/nlogo/nvm/Context;Lorg/nlogo/nvm/Instruction;IILjava/lang/Object;)V
          ATHROW
         L7
          RETURN
[2]_asm_proceduresinglecell_setpatchvariable_3 "set on? false" Object => void
      _constboolean:false => Boolean
          TRYCATCHBLOCK L0 L1 L2 org/nlogo/api/AgentException
         L3
          ALOAD 0
          GETFIELD org/nlogo/prim/_asm_proceduresinglecell_setpatchvariable_3.kept2_value : Ljava/lang/Boolean;
         L4
          ASTORE 2
         L0
          ALOAD 1
          GETFIELD org/nlogo/nvm/Context.agent : Lorg/nlogo/agent/Agent;
          ICONST_5
          ALOAD 2
          INVOKEVIRTUAL org/nlogo/agent/Agent.setPatchVariable (ILjava/lang/Object;)V
         L1
          ALOAD 1
          ICONST_3
          PUTFIELD org/nlogo/nvm/Context.ip : I
          GOTO L5
         L2
          ASTORE 3
          NEW org/nlogo/nvm/EngineException
          DUP
          ALOAD 1
          ALOAD 0
          ALOAD 3
          INVOKEVIRTUAL org/nlogo/api/AgentException.getMessage ()Ljava/lang/String;
          INVOKESPECIAL org/nlogo/nvm/EngineException.<init> (Lorg/nlogo/nvm/Context;Lorg/nlogo/nvm/Instruction;Ljava/lang/String;)V
          ATHROW
         L5
          RETURN
[3]_asm_proceduresinglecell_setpatchvariable_4 "set pcolor background" Object => void
      _observervariable:BACKGROUND => Object
          TRYCATCHBLOCK L0 L1 L2 org/nlogo/api/AgentException
         L3
          ALOAD 0
          GETFIELD org/nlogo/prim/_asm_proceduresinglecell_setpatchvariable_4.world : Lorg/nlogo/agent/World;
          INVOKEVIRTUAL org/nlogo/agent/World.observer ()Lorg/nlogo/agent/Observer;
          BIPUSH 9
          INVOKEVIRTUAL org/nlogo/agent/Observer.getVariable (I)Ljava/lang/Object;
         L4
          ASTORE 2
         L0
          ALOAD 1
          GETFIELD org/nlogo/nvm/Context.agent : Lorg/nlogo/agent/Agent;
          ICONST_2
          ALOAD 2
          INVOKEVIRTUAL org/nlogo/agent/Agent.setPatchVariable (ILjava/lang/Object;)V
         L1
          ALOAD 1
          ICONST_4
          PUTFIELD org/nlogo/nvm/Context.ip : I
          GOTO L5
         L2
          ASTORE 3
          NEW org/nlogo/nvm/EngineException
          DUP
          ALOAD 1
          ALOAD 0
          ALOAD 3
          INVOKEVIRTUAL org/nlogo/api/AgentException.getMessage ()Ljava/lang/String;
          INVOKESPECIAL org/nlogo/nvm/EngineException.<init> (Lorg/nlogo/nvm/Context;Lorg/nlogo/nvm/Instruction;Ljava/lang/String;)V
          ATHROW
         L5
          RETURN
[4]_asm_proceduresinglecell_done_5 "" => void
         L0
          ALOAD 1
          ICONST_1
          PUTFIELD org/nlogo/nvm/Context.finished : Z
         L1
          RETURN
[5]_asm_proceduresinglecell_ask_6 "ask patch 0 row" Object => void
      _patch
        _asm_proceduresinglecell_constdouble_7 "0" => Double
             L0
              ALOAD 0
              GETFIELD org/nlogo/prim/_asm_proceduresinglecell_constdouble_7.kept1_value : Ljava/lang/Double;
             L1
              ARETURN
        _asm_proceduresinglecell_observervariable_8 "row" => Object
             L0
              ALOAD 0
              GETFIELD org/nlogo/prim/_asm_proceduresinglecell_observervariable_8.world : Lorg/nlogo/agent/World;
              INVOKEVIRTUAL org/nlogo/agent/World.observer ()Lorg/nlogo/agent/Observer;
              BIPUSH 13
              INVOKEVIRTUAL org/nlogo/agent/Observer.getVariable (I)Ljava/lang/Object;
             L1
              ARETURN
          ALOAD 0
          GETFIELD org/nlogo/prim/_asm_proceduresinglecell_ask_6.keptinstr2 : Lorg/nlogo/prim/_patch;
          ALOAD 1
          INVOKEVIRTUAL org/nlogo/prim/_patch.report (Lorg/nlogo/nvm/Context;)Ljava/lang/Object;
         L0
          ASTORE 2
          ALOAD 2
          ASTORE 4
          ALOAD 4
          INSTANCEOF org/nlogo/agent/AgentSet
          IFEQ L1
          ALOAD 4
          CHECKCAST org/nlogo/agent/AgentSet
          ASTORE 5
          ALOAD 1
          GETFIELD org/nlogo/nvm/Context.agent : Lorg/nlogo/agent/Agent;
          INSTANCEOF org/nlogo/agent/Observer
          IFNE L2
          ALOAD 5
          ALOAD 0
          GETFIELD org/nlogo/prim/_asm_proceduresinglecell_ask_6.world : Lorg/nlogo/agent/World;
          INVOKEVIRTUAL org/nlogo/agent/World.turtles ()Lorg/nlogo/agent/AgentSet;
          IF_ACMPNE L3
          NEW org/nlogo/nvm/EngineException
          DUP
          ALOAD 1
          ALOAD 0
          GETSTATIC org/nlogo/api/I18N$.MODULE$ : Lorg/nlogo/api/I18N$;
          INVOKEVIRTUAL org/nlogo/api/I18N$.errors ()Lorg/nlogo/api/I18N$BundleKind;
          LDC "org.nlogo.prim.$common.onlyObserverCanAskAllTurtles"
          INVOKEVIRTUAL org/nlogo/api/I18N$BundleKind.get (Ljava/lang/String;)Ljava/lang/String;
          INVOKESPECIAL org/nlogo/nvm/EngineException.<init> (Lorg/nlogo/nvm/Context;Lorg/nlogo/nvm/Instruction;Ljava/lang/String;)V
          ATHROW
         L3
          ALOAD 5
          ALOAD 0
          GETFIELD org/nlogo/prim/_asm_proceduresinglecell_ask_6.world : Lorg/nlogo/agent/World;
          INVOKEVIRTUAL org/nlogo/agent/World.patches ()Lorg/nlogo/agent/AgentSet;
          IF_ACMPNE L2
          NEW org/nlogo/nvm/EngineException
          DUP
          ALOAD 1
          ALOAD 0
          GETSTATIC org/nlogo/api/I18N$.MODULE$ : Lorg/nlogo/api/I18N$;
          INVOKEVIRTUAL org/nlogo/api/I18N$.errors ()Lorg/nlogo/api/I18N$BundleKind;
          LDC "org.nlogo.prim.$common.onlyObserverCanAskAllPatches"
          INVOKEVIRTUAL org/nlogo/api/I18N$BundleKind.get (Ljava/lang/String;)Ljava/lang/String;
          INVOKESPECIAL org/nlogo/nvm/EngineException.<init> (Lorg/nlogo/nvm/Context;Lorg/nlogo/nvm/Instruction;Ljava/lang/String;)V
          ATHROW
         L2
          ALOAD 5
          ASTORE 6
          GOTO L4
         L1
          ALOAD 4
          INSTANCEOF org/nlogo/agent/Agent
          IFEQ L5
          ALOAD 4
          CHECKCAST org/nlogo/agent/Agent
          ASTORE 7
          ALOAD 7
          INVOKEVIRTUAL org/nlogo/agent/Agent.id ()J
          LDC -1
          LCMP
          IFNE L6
          NEW org/nlogo/nvm/EngineException
          DUP
          ALOAD 1
          ALOAD 0
          GETSTATIC org/nlogo/api/I18N$.MODULE$ : Lorg/nlogo/api/I18N$;
          INVOKEVIRTUAL org/nlogo/api/I18N$.errors ()Lorg/nlogo/api/I18N$BundleKind;
          LDC "org.nlogo.$common.thatAgentIsDead"
          GETSTATIC scala/Predef$.MODULE$ : Lscala/Predef$;
          ICONST_1
          ANEWARRAY java/lang/Object
          DUP
          ICONST_0
          ALOAD 7
          INVOKEVIRTUAL org/nlogo/agent/Agent.classDisplayName ()Ljava/lang/String;
          AASTORE
          INVOKEVIRTUAL scala/Predef$.wrapRefArray ([Ljava/lang/Object;)Lscala/collection/mutable/WrappedArray;
          INVOKEVIRTUAL org/nlogo/api/I18N$BundleKind.getN (Ljava/lang/String;Lscala/collection/Seq;)Ljava/lang/String;
          INVOKESPECIAL org/nlogo/nvm/EngineException.<init> (Lorg/nlogo/nvm/Context;Lorg/nlogo/nvm/Instruction;Ljava/lang/String;)V
          ATHROW
         L6
          GETSTATIC org/nlogo/agent/AgentSet$.MODULE$ : Lorg/nlogo/agent/AgentSet$;
          ALOAD 7
          INVOKEVIRTUAL org/nlogo/agent/AgentSet$.fromAgent (Lorg/nlogo/agent/Agent;)Lorg/nlogo/agent/AgentSet;
          ASTORE 6
         L4
          ALOAD 6
          ASTORE 3
          ALOAD 1
          ALOAD 3
          BIPUSH 6
          INVOKEVIRTUAL org/nlogo/nvm/Context.runExclusiveJob (Lorg/nlogo/agent/AgentSet;I)V
          ALOAD 1
          BIPUSH 9
          PUTFIELD org/nlogo/nvm/Context.ip : I
          GOTO L7
         L5
          NEW org/nlogo/nvm/ArgumentTypeException
          DUP
          ALOAD 1
          ALOAD 0
          ICONST_0
          GETSTATIC org/nlogo/api/Syntax$.MODULE$ : Lorg/nlogo/api/Syntax$;
          INVOKEVIRTUAL org/nlogo/api/Syntax$.AgentsetType ()I
          GETSTATIC org/nlogo/api/Syntax$.MODULE$ : Lorg/nlogo/api/Syntax$;
          INVOKEVIRTUAL org/nlogo/api/Syntax$.AgentType ()I
          IOR
          ALOAD 2
          INVOKESPECIAL org/nlogo/nvm/ArgumentTypeException.<init> (Lorg/nlogo/nvm/Context;Lorg/nlogo/nvm/Instruction;IILjava/lang/Object;)V
          ATHROW
         L7
          RETURN
[6]_asm_proceduresinglecell_setpatchvariable_9 "set pcolor foreground" Object => void
      _observervariable:FOREGROUND => Object
          TRYCATCHBLOCK L0 L1 L2 org/nlogo/api/AgentException
         L3
          ALOAD 0
          GETFIELD org/nlogo/prim/_asm_proceduresinglecell_setpatchvariable_9.world : Lorg/nlogo/agent/World;
          INVOKEVIRTUAL org/nlogo/agent/World.observer ()Lorg/nlogo/agent/Observer;
          BIPUSH 8
          INVOKEVIRTUAL org/nlogo/agent/Observer.getVariable (I)Ljava/lang/Object;
         L4
          ASTORE 2
         L0
          ALOAD 1
          GETFIELD org/nlogo/nvm/Context.agent : Lorg/nlogo/agent/Agent;
          ICONST_2
          ALOAD 2
          INVOKEVIRTUAL org/nlogo/agent/Agent.setPatchVariable (ILjava/lang/Object;)V
         L1
          ALOAD 1
          BIPUSH 7
          PUTFIELD org/nlogo/nvm/Context.ip : I
          GOTO L5
         L2
          ASTORE 3
          NEW org/nlogo/nvm/EngineException
          DUP
          ALOAD 1
          ALOAD 0
          ALOAD 3
          INVOKEVIRTUAL org/nlogo/api/AgentException.getMessage ()Ljava/lang/String;
          INVOKESPECIAL org/nlogo/nvm/EngineException.<init> (Lorg/nlogo/nvm/Context;Lorg/nlogo/nvm/Instruction;Ljava/lang/String;)V
          ATHROW
         L5
          RETURN
[7]_asm_proceduresinglecell_setpatchvariable_10 "set on? true" Object => void
      _constboolean:true => Boolean
          TRYCATCHBLOCK L0 L1 L2 org/nlogo/api/AgentException
         L3
          ALOAD 0
          GETFIELD org/nlogo/prim/_asm_proceduresinglecell_setpatchvariable_10.kept2_value : Ljava/lang/Boolean;
         L4
          ASTORE 2
         L0
          ALOAD 1
          GETFIELD org/nlogo/nvm/Context.agent : Lorg/nlogo/agent/Agent;
          ICONST_5
          ALOAD 2
          INVOKEVIRTUAL org/nlogo/agent/Agent.setPatchVariable (ILjava/lang/Object;)V
         L1
          ALOAD 1
          BIPUSH 8
          PUTFIELD org/nlogo/nvm/Context.ip : I
          GOTO L5
         L2
          ASTORE 3
          NEW org/nlogo/nvm/EngineException
          DUP
          ALOAD 1
          ALOAD 0
          ALOAD 3
          INVOKEVIRTUAL org/nlogo/api/AgentException.getMessage ()Ljava/lang/String;
          INVOKESPECIAL org/nlogo/nvm/EngineException.<init> (Lorg/nlogo/nvm/Context;Lorg/nlogo/nvm/Instruction;Ljava/lang/String;)V
          ATHROW
         L5
          RETURN
[8]_asm_proceduresinglecell_done_11 "" => void
         L0
          ALOAD 1
          ICONST_1
          PUTFIELD org/nlogo/nvm/Context.finished : Z
         L1
          RETURN
[9]_resetticks
[10]_asm_proceduresinglecell_return_12 "" => void
         L0
          ALOAD 1
          INVOKEVIRTUAL org/nlogo/nvm/Context.returnFromProcedure ()V
          ALOAD 1
          ICONST_0
          PUTFIELD org/nlogo/nvm/Context.stopping : Z
         L1
          RETURN

procedure SETUP-RANDOM:[]{O---}:
[0]_asm_proceduresetuprandom_call_0 "setup-general"
         L0
          NEW org/nlogo/nvm/Activation
          DUP
          ALOAD 0
          GETFIELD org/nlogo/prim/_asm_proceduresetuprandom_call_0.kept1_procedure : Lorg/nlogo/nvm/Procedure;
          ALOAD 1
          GETFIELD org/nlogo/nvm/Context.activation : Lorg/nlogo/nvm/Activation;
          ICONST_1
          INVOKESPECIAL org/nlogo/nvm/Activation.<init> (Lorg/nlogo/nvm/Procedure;Lorg/nlogo/nvm/Activation;I)V
          ALOAD 1
          SWAP
          PUTFIELD org/nlogo/nvm/Context.activation : Lorg/nlogo/nvm/Activation;
          ALOAD 1
          ICONST_0
          PUTFIELD org/nlogo/nvm/Context.ip : I
         L1
          RETURN
[1]_asm_proceduresetuprandom_ask_1 "ask patches with [pycor = row" Object => void
      _patchrow
        _asm_proceduresetuprandom_observervariable_2 "row" => Object
             L0
              ALOAD 0
              GETFIELD org/nlogo/prim/_asm_proceduresetuprandom_observervariable_2.world : Lorg/nlogo/agent/World;
              INVOKEVIRTUAL org/nlogo/agent/World.observer ()Lorg/nlogo/agent/Observer;
              BIPUSH 13
              INVOKEVIRTUAL org/nlogo/agent/Observer.getVariable (I)Ljava/lang/Object;
             L1
              ARETURN
          ALOAD 0
          GETFIELD org/nlogo/prim/_asm_proceduresetuprandom_ask_1.keptinstr2 : Lorg/nlogo/prim/_patchrow;
          ALOAD 1
          INVOKEVIRTUAL org/nlogo/prim/_patchrow.report (Lorg/nlogo/nvm/Context;)Ljava/lang/Object;
         L0
          ASTORE 2
          ALOAD 2
          ASTORE 4
          ALOAD 4
          INSTANCEOF org/nlogo/agent/AgentSet
          IFEQ L1
          ALOAD 4
          CHECKCAST org/nlogo/agent/AgentSet
          ASTORE 5
          ALOAD 1
          GETFIELD org/nlogo/nvm/Context.agent : Lorg/nlogo/agent/Agent;
          INSTANCEOF org/nlogo/agent/Observer
          IFNE L2
          ALOAD 5
          ALOAD 0
          GETFIELD org/nlogo/prim/_asm_proceduresetuprandom_ask_1.world : Lorg/nlogo/agent/World;
          INVOKEVIRTUAL org/nlogo/agent/World.turtles ()Lorg/nlogo/agent/AgentSet;
          IF_ACMPNE L3
          NEW org/nlogo/nvm/EngineException
          DUP
          ALOAD 1
          ALOAD 0
          GETSTATIC org/nlogo/api/I18N$.MODULE$ : Lorg/nlogo/api/I18N$;
          INVOKEVIRTUAL org/nlogo/api/I18N$.errors ()Lorg/nlogo/api/I18N$BundleKind;
          LDC "org.nlogo.prim.$common.onlyObserverCanAskAllTurtles"
          INVOKEVIRTUAL org/nlogo/api/I18N$BundleKind.get (Ljava/lang/String;)Ljava/lang/String;
          INVOKESPECIAL org/nlogo/nvm/EngineException.<init> (Lorg/nlogo/nvm/Context;Lorg/nlogo/nvm/Instruction;Ljava/lang/String;)V
          ATHROW
         L3
          ALOAD 5
          ALOAD 0
          GETFIELD org/nlogo/prim/_asm_proceduresetuprandom_ask_1.world : Lorg/nlogo/agent/World;
          INVOKEVIRTUAL org/nlogo/agent/World.patches ()Lorg/nlogo/agent/AgentSet;
          IF_ACMPNE L2
          NEW org/nlogo/nvm/EngineException
          DUP
          ALOAD 1
          ALOAD 0
          GETSTATIC org/nlogo/api/I18N$.MODULE$ : Lorg/nlogo/api/I18N$;
          INVOKEVIRTUAL org/nlogo/api/I18N$.errors ()Lorg/nlogo/api/I18N$BundleKind;
          LDC "org.nlogo.prim.$common.onlyObserverCanAskAllPatches"
          INVOKEVIRTUAL org/nlogo/api/I18N$BundleKind.get (Ljava/lang/String;)Ljava/lang/String;
          INVOKESPECIAL org/nlogo/nvm/EngineException.<init> (Lorg/nlogo/nvm/Context;Lorg/nlogo/nvm/Instruction;Ljava/lang/String;)V
          ATHROW
         L2
          ALOAD 5
          ASTORE 6
          GOTO L4
         L1
          ALOAD 4
          INSTANCEOF org/nlogo/agent/Agent
          IFEQ L5
          ALOAD 4
          CHECKCAST org/nlogo/agent/Agent
          ASTORE 7
          ALOAD 7
          INVOKEVIRTUAL org/nlogo/agent/Agent.id ()J
          LDC -1
          LCMP
          IFNE L6
          NEW org/nlogo/nvm/EngineException
          DUP
          ALOAD 1
          ALOAD 0
          GETSTATIC org/nlogo/api/I18N$.MODULE$ : Lorg/nlogo/api/I18N$;
          INVOKEVIRTUAL org/nlogo/api/I18N$.errors ()Lorg/nlogo/api/I18N$BundleKind;
          LDC "org.nlogo.$common.thatAgentIsDead"
          GETSTATIC scala/Predef$.MODULE$ : Lscala/Predef$;
          ICONST_1
          ANEWARRAY java/lang/Object
          DUP
          ICONST_0
          ALOAD 7
          INVOKEVIRTUAL org/nlogo/agent/Agent.classDisplayName ()Ljava/lang/String;
          AASTORE
          INVOKEVIRTUAL scala/Predef$.wrapRefArray ([Ljava/lang/Object;)Lscala/collection/mutable/WrappedArray;
          INVOKEVIRTUAL org/nlogo/api/I18N$BundleKind.getN (Ljava/lang/String;Lscala/collection/Seq;)Ljava/lang/String;
          INVOKESPECIAL org/nlogo/nvm/EngineException.<init> (Lorg/nlogo/nvm/Context;Lorg/nlogo/nvm/Instruction;Ljava/lang/String;)V
          ATHROW
         L6
          GETSTATIC org/nlogo/agent/AgentSet$.MODULE$ : Lorg/nlogo/agent/AgentSet$;
          ALOAD 7
          INVOKEVIRTUAL org/nlogo/agent/AgentSet$.fromAgent (Lorg/nlogo/agent/Agent;)Lorg/nlogo/agent/AgentSet;
          ASTORE 6
         L4
          ALOAD 6
          ASTORE 3
          ALOAD 1
          ALOAD 3
          ICONST_2
          INVOKEVIRTUAL org/nlogo/nvm/Context.runExclusiveJob (Lorg/nlogo/agent/AgentSet;I)V
          ALOAD 1
          ICONST_5
          PUTFIELD org/nlogo/nvm/Context.ip : I
          GOTO L7
         L5
          NEW org/nlogo/nvm/ArgumentTypeException
          DUP
          ALOAD 1
          ALOAD 0
          ICONST_0
          GETSTATIC org/nlogo/api/Syntax$.MODULE$ : Lorg/nlogo/api/Syntax$;
          INVOKEVIRTUAL org/nlogo/api/Syntax$.AgentsetType ()I
          GETSTATIC org/nlogo/api/Syntax$.MODULE$ : Lorg/nlogo/api/Syntax$;
          INVOKEVIRTUAL org/nlogo/api/Syntax$.AgentType ()I
          IOR
          ALOAD 2
          INVOKESPECIAL org/nlogo/nvm/ArgumentTypeException.<init> (Lorg/nlogo/nvm/Context;Lorg/nlogo/nvm/Instruction;IILjava/lang/Object;)V
          ATHROW
         L7
          RETURN
[2]_asm_proceduresetuprandom_setpatchvariable_3 "set on? ((random 100) < density" Object => void
      _lessthan double,Object => boolean
        _randomconst:100 => double
        _observervariable:DENSITY => Object
          TRYCATCHBLOCK L0 L1 L2 org/nlogo/api/AgentException
         L3
          ALOAD 1
          GETFIELD org/nlogo/nvm/Context.job : Lorg/nlogo/nvm/Job;
          GETFIELD org/nlogo/nvm/Job.random : Lorg/nlogo/util/MersenneTwisterFast;
          LDC 100
          INVOKEVIRTUAL org/nlogo/util/MersenneTwisterFast.nextLong (J)J
          L2D
         L4
          ALOAD 0
          GETFIELD org/nlogo/prim/_asm_proceduresetuprandom_setpatchvariable_3.world : Lorg/nlogo/agent/World;
          INVOKEVIRTUAL org/nlogo/agent/World.observer ()Lorg/nlogo/agent/Observer;
          BIPUSH 11
          INVOKEVIRTUAL org/nlogo/agent/Observer.getVariable (I)Ljava/lang/Object;
         L5
          ASTORE 4
          DSTORE 2
          ALOAD 4
          ASTORE 5
          ALOAD 5
          INSTANCEOF java/lang/Double
          IFEQ L6
          ALOAD 5
          CHECKCAST java/lang/Double
          ASTORE 6
          DLOAD 2
          ALOAD 6
          INVOKEVIRTUAL java/lang/Double.doubleValue ()D
          DCMPG
          IFGE L7
          ICONST_1
          GOTO L8
         L7
          ICONST_0
         L8
          ISTORE 7
          ILOAD 7
          GOTO L9
         L6
          NEW org/nlogo/nvm/EngineException
          DUP
          ALOAD 1
          ALOAD 0
          GETSTATIC org/nlogo/api/I18N$.MODULE$ : Lorg/nlogo/api/I18N$;
          INVOKEVIRTUAL org/nlogo/api/I18N$.errors ()Lorg/nlogo/api/I18N$BundleKind;
          LDC "org.nlogo.prim._lessthan.cantUseLessthanOnDifferentArgs"
          GETSTATIC scala/Predef$.MODULE$ : Lscala/Predef$;
          ICONST_2
          ANEWARRAY java/lang/Object
          DUP
          ICONST_0
          GETSTATIC org/nlogo/api/TypeNames$.MODULE$ : Lorg/nlogo/api/TypeNames$;
          DLOAD 2
          INVOKESTATIC scala/runtime/BoxesRunTime.boxToDouble (D)Ljava/lang/Double;
          INVOKEVIRTUAL org/nlogo/api/TypeNames$.aName (Ljava/lang/Object;)Ljava/lang/String;
          AASTORE
          DUP
          ICONST_1
          GETSTATIC org/nlogo/api/TypeNames$.MODULE$ : Lorg/nlogo/api/TypeNames$;
          ALOAD 4
          INVOKEVIRTUAL org/nlogo/api/TypeNames$.aName (Ljava/lang/Object;)Ljava/lang/String;
          AASTORE
          INVOKEVIRTUAL scala/Predef$.wrapRefArray ([Ljava/lang/Object;)Lscala/collection/mutable/WrappedArray;
          INVOKEVIRTUAL org/nlogo/api/I18N$BundleKind.getN (Ljava/lang/String;Lscala/collection/Seq;)Ljava/lang/String;
          INVOKESPECIAL org/nlogo/nvm/EngineException.<init> (Lorg/nlogo/nvm/Context;Lorg/nlogo/nvm/Instruction;Ljava/lang/String;)V
          ATHROW
         L9
          IFEQ L10
          GETSTATIC java/lang/Boolean.TRUE : Ljava/lang/Boolean;
          GOTO L11
         L10
          GETSTATIC java/lang/Boolean.FALSE : Ljava/lang/Boolean;
         L11
          ASTORE 2
         L0
          ALOAD 1
          GETFIELD org/nlogo/nvm/Context.agent : Lorg/nlogo/agent/Agent;
          ICONST_5
          ALOAD 2
          INVOKEVIRTUAL org/nlogo/agent/Agent.setPatchVariable (ILjava/lang/Object;)V
         L1
          ALOAD 1
          ICONST_3
          PUTFIELD org/nlogo/nvm/Context.ip : I
          GOTO L12
         L2
          ASTORE 3
          NEW org/nlogo/nvm/EngineException
          DUP
          ALOAD 1
          ALOAD 0
          ALOAD 3
          INVOKEVIRTUAL org/nlogo/api/AgentException.getMessage ()Ljava/lang/String;
          INVOKESPECIAL org/nlogo/nvm/EngineException.<init> (Lorg/nlogo/nvm/Context;Lorg/nlogo/nvm/Instruction;Ljava/lang/String;)V
          ATHROW
         L12
          RETURN
[3]_asm_proceduresetuprandom_call_4 "color-patch"
         L0
          NEW org/nlogo/nvm/Activation
          DUP
          ALOAD 0
          GETFIELD org/nlogo/prim/_asm_proceduresetuprandom_call_4.kept1_procedure : Lorg/nlogo/nvm/Procedure;
          ALOAD 1
          GETFIELD org/nlogo/nvm/Context.activation : Lorg/nlogo/nvm/Activation;
          ICONST_4
          INVOKESPECIAL org/nlogo/nvm/Activation.<init> (Lorg/nlogo/nvm/Procedure;Lorg/nlogo/nvm/Activation;I)V
          ALOAD 1
          SWAP
          PUTFIELD org/nlogo/nvm/Context.activation : Lorg/nlogo/nvm/Activation;
          ALOAD 1
          ICONST_0
          PUTFIELD org/nlogo/nvm/Context.ip : I
         L1
          RETURN
[4]_asm_proceduresetuprandom_done_5 "" => void
         L0
          ALOAD 1
          ICONST_1
          PUTFIELD org/nlogo/nvm/Context.finished : Z
         L1
          RETURN
[5]_resetticks
[6]_asm_proceduresetuprandom_return_6 "" => void
         L0
          ALOAD 1
          INVOKEVIRTUAL org/nlogo/nvm/Context.returnFromProcedure ()V
          ALOAD 1
          ICONST_0
          PUTFIELD org/nlogo/nvm/Context.stopping : Z
         L1
          RETURN

procedure SETUP-CONTINUE:[ON?-LIST]{O---}:
[0]_asm_proceduresetupcontinue_setprocedurevariable_0 "" Object => void
      _constlist:[] => LogoList
         L0
          ALOAD 0
          GETFIELD org/nlogo/prim/_asm_proceduresetupcontinue_setprocedurevariable_0.kept2_value : Lorg/nlogo/api/LogoList;
         L1
          ASTORE 2
          ALOAD 1
          GETFIELD org/nlogo/nvm/Context.activation : Lorg/nlogo/nvm/Activation;
          INVOKEVIRTUAL org/nlogo/nvm/Activation.args ()[Ljava/lang/Object;
          ICONST_0
          ALOAD 2
          AASTORE
          ALOAD 1
          ICONST_1
          PUTFIELD org/nlogo/nvm/Context.ip : I
         L2
          RETURN
[1]_asm_proceduresetupcontinue_if_1 "if not gone?" boolean => void
      _not boolean => boolean
        _observervariable:GONE? => Object
          TRYCATCHBLOCK L0 L1 L1 java/lang/ClassCastException
         L2
          ALOAD 0
          GETFIELD org/nlogo/prim/_asm_proceduresetupcontinue_if_1.world : Lorg/nlogo/agent/World;
          INVOKEVIRTUAL org/nlogo/agent/World.observer ()Lorg/nlogo/agent/Observer;
          BIPUSH 16
          INVOKEVIRTUAL org/nlogo/agent/Observer.getVariable (I)Ljava/lang/Object;
         L3
          ASTORE 2
         L0
          ALOAD 2
          CHECKCAST java/lang/Boolean
          INVOKEVIRTUAL java/lang/Boolean.booleanValue ()Z
          GOTO L4
         L1
          POP
          NEW org/nlogo/nvm/ArgumentTypeException
          DUP
          ALOAD 1
          ALOAD 0
          BIPUSH 0
          LDC 2
          ALOAD 2
          INVOKESPECIAL org/nlogo/nvm/ArgumentTypeException.<init> (Lorg/nlogo/nvm/Context;Lorg/nlogo/nvm/Instruction;IILjava/lang/Object;)V
          ATHROW
         L4
          ISTORE 2
          ILOAD 2
          IFEQ L5
          ICONST_0
          GOTO L6
         L5
          ICONST_1
         L6
          ISTORE 2
          ALOAD 1
          ILOAD 2
          IFEQ L7
          ICONST_2
          GOTO L8
         L7
          ICONST_3
         L8
          PUTFIELD org/nlogo/nvm/Context.ip : I
         L9
          RETURN
[2]_asm_proceduresetupcontinue_stop_2 "stop" => void
         L0
          ALOAD 1
          INVOKEVIRTUAL org/nlogo/nvm/Context.atTopActivation ()Z
          IFNE L1
          ALOAD 1
          ICONST_1
          PUTFIELD org/nlogo/nvm/Context.finished : Z
          GOTO L2
         L1
          ALOAD 1
          GETFIELD org/nlogo/nvm/Context.activation : Lorg/nlogo/nvm/Activation;
          INVOKEVIRTUAL org/nlogo/nvm/Activation.procedure ()Lorg/nlogo/nvm/Procedure;
          INVOKEVIRTUAL org/nlogo/nvm/Procedure.isReporter ()Z
          IFNE L3
          ALOAD 1
          GETFIELD org/nlogo/nvm/Context.activation : Lorg/nlogo/nvm/Activation;
          INVOKEVIRTUAL org/nlogo/nvm/Activation.procedure ()Lorg/nlogo/nvm/Procedure;
          INVOKEVIRTUAL org/nlogo/nvm/Procedure.isTask ()Z
          IFEQ L4
          ALOAD 1
          GETFIELD org/nlogo/nvm/Context.activation : Lorg/nlogo/nvm/Activation;
          INVOKEVIRTUAL org/nlogo/nvm/Activation.procedure ()Lorg/nlogo/nvm/Procedure;
          INVOKEVIRTUAL org/nlogo/nvm/Procedure.parent ()Lorg/nlogo/nvm/Procedure;
          INVOKEVIRTUAL org/nlogo/nvm/Procedure.isReporter ()Z
          IFEQ L4
         L3
          NEW org/nlogo/nvm/EngineException
          DUP
          ALOAD 1
          ALOAD 0
          INVOKESTATIC org/nlogo/api/I18N.errorsJ ()Lorg/nlogo/api/I18NJava;
          LDC "org.nlogo.prim.etc._stop.notAllowedInsideToReport"
          ICONST_1
          ANEWARRAY java/lang/Object
          DUP
          ICONST_0
          LDC "STOP"
          AASTORE
          INVOKEINTERFACE org/nlogo/api/I18NJava.getN (Ljava/lang/String;[Ljava/lang/Object;)Ljava/lang/String;
          INVOKESPECIAL org/nlogo/nvm/EngineException.<init> (Lorg/nlogo/nvm/Context;Lorg/nlogo/nvm/Instruction;Ljava/lang/String;)V
          ATHROW
         L4
          ALOAD 1
          INVOKEVIRTUAL org/nlogo/nvm/Context.stop ()V
         L2
          RETURN
[3]_asm_proceduresetupcontinue_setprocedurevariable_3 "set on?-list map [[on?] of ?] sort patches with [pycor = row" Object => void
      _map
        _reportertask
          _asm_proceduresetupcontinue_patchvariableof_4 "of ?" Object => Object
            _letvariable(null) => Object
                TRYCATCHBLOCK L0 L1 L1 org/nlogo/api/AgentException
                TRYCATCHBLOCK L2 L3 L1 org/nlogo/api/AgentException
               L4
                ALOAD 1
                ALOAD 0
                GETFIELD org/nlogo/prim/_asm_proceduresetupcontinue_patchvariableof_4.kept2__let : Lorg/nlogo/api/Let;
                INVOKEVIRTUAL org/nlogo/nvm/Context.getLet (Lorg/nlogo/api/Let;)Ljava/lang/Object;
               L5
                ASTORE 2
               L2
                ALOAD 2
                ASTORE 4
                ALOAD 4
                INSTANCEOF org/nlogo/agent/Agent
                IFEQ L6
                ALOAD 4
                CHECKCAST org/nlogo/agent/Agent
                ASTORE 5
                ALOAD 5
                INVOKEVIRTUAL org/nlogo/agent/Agent.id ()J
                LDC -1
                LCMP
                IFNE L7
                NEW org/nlogo/nvm/EngineException
                DUP
                ALOAD 1
                ALOAD 0
                GETSTATIC org/nlogo/api/I18N$.MODULE$ : Lorg/nlogo/api/I18N$;
                INVOKEVIRTUAL org/nlogo/api/I18N$.errors ()Lorg/nlogo/api/I18N$BundleKind;
                LDC "org.nlogo.$common.thatAgentIsDead"
                GETSTATIC scala/Predef$.MODULE$ : Lscala/Predef$;
                ICONST_1
                ANEWARRAY java/lang/Object
                DUP
                ICONST_0
                ALOAD 5
                INVOKEVIRTUAL org/nlogo/agent/Agent.classDisplayName ()Ljava/lang/String;
                AASTORE
                INVOKEVIRTUAL scala/Predef$.wrapRefArray ([Ljava/lang/Object;)Lscala/collection/mutable/WrappedArray;
                INVOKEVIRTUAL org/nlogo/api/I18N$BundleKind.getN (Ljava/lang/String;Lscala/collection/Seq;)Ljava/lang/String;
                INVOKESPECIAL org/nlogo/nvm/EngineException.<init> (Lorg/nlogo/nvm/Context;Lorg/nlogo/nvm/Instruction;Ljava/lang/String;)V
                ATHROW
               L7
                ALOAD 5
                ICONST_5
                INVOKEVIRTUAL org/nlogo/agent/Agent.getPatchVariable (I)Ljava/lang/Object;
                ASTORE 6
                GOTO L8
               L6
                ALOAD 4
                INSTANCEOF org/nlogo/agent/AgentSet
                IFEQ L0
                ALOAD 4
                CHECKCAST org/nlogo/agent/AgentSet
                ASTORE 7
                NEW org/nlogo/api/LogoListBuilder
                DUP
                INVOKESPECIAL org/nlogo/api/LogoListBuilder.<init> ()V
                ASTORE 8
                ALOAD 7
                ALOAD 1
                GETFIELD org/nlogo/nvm/Context.job : Lorg/nlogo/nvm/Job;
                GETFIELD org/nlogo/nvm/Job.random : Lorg/nlogo/util/MersenneTwisterFast;
                INVOKEVIRTUAL org/nlogo/agent/AgentSet.shufflerator (Lorg/nlogo/util/MersenneTwisterFast;)Lorg/nlogo/agent/AgentIterator;
                ASTORE 9
               L9
                ALOAD 9
                INVOKEINTERFACE org/nlogo/agent/AgentIterator.hasNext ()Z
                IFEQ L10
                ALOAD 8
                ALOAD 9
                INVOKEINTERFACE org/nlogo/agent/AgentIterator.next ()Lorg/nlogo/agent/Agent;
                ICONST_5
                INVOKEVIRTUAL org/nlogo/agent/Agent.getPatchVariable (I)Ljava/lang/Object;
                INVOKEVIRTUAL org/nlogo/api/LogoListBuilder.add (Ljava/lang/Object;)V
                GOTO L9
               L10
                ALOAD 8
                INVOKEVIRTUAL org/nlogo/api/LogoListBuilder.toLogoList ()Lorg/nlogo/api/LogoList;
                ASTORE 6
               L8
                ALOAD 6
               L3
                GOTO L11
               L0
                NEW org/nlogo/nvm/ArgumentTypeException
                DUP
                ALOAD 1
                ALOAD 0
                ICONST_0
                GETSTATIC org/nlogo/api/Syntax$.MODULE$ : Lorg/nlogo/api/Syntax$;
                INVOKEVIRTUAL org/nlogo/api/Syntax$.TurtleType ()I
                GETSTATIC org/nlogo/api/Syntax$.MODULE$ : Lorg/nlogo/api/Syntax$;
                INVOKEVIRTUAL org/nlogo/api/Syntax$.PatchType ()I
                IOR
                GETSTATIC org/nlogo/api/Syntax$.MODULE$ : Lorg/nlogo/api/Syntax$;
                INVOKEVIRTUAL org/nlogo/api/Syntax$.TurtlesetType ()I
                IOR
                GETSTATIC org/nlogo/api/Syntax$.MODULE$ : Lorg/nlogo/api/Syntax$;
                INVOKEVIRTUAL org/nlogo/api/Syntax$.PatchsetType ()I
                IOR
                ALOAD 4
                INVOKESPECIAL org/nlogo/nvm/ArgumentTypeException.<init> (Lorg/nlogo/nvm/Context;Lorg/nlogo/nvm/Instruction;IILjava/lang/Object;)V
                ATHROW
               L1
                ASTORE 3
                NEW org/nlogo/nvm/EngineException
                DUP
                ALOAD 1
                ALOAD 0
                ALOAD 3
                INVOKEVIRTUAL org/nlogo/api/AgentException.getMessage ()Ljava/lang/String;
                INVOKESPECIAL org/nlogo/nvm/EngineException.<init> (Lorg/nlogo/nvm/Context;Lorg/nlogo/nvm/Instruction;Ljava/lang/String;)V
                ATHROW
               L11
                ARETURN
        _asm_proceduresetupcontinue_sort_5 "sort patches with [pycor = row" Object => Object
          _patchrow
            _asm_proceduresetupcontinue_observervariable_6 "row" => Object
                 L0
                  ALOAD 0
                  GETFIELD org/nlogo/prim/_asm_proceduresetupcontinue_observervariable_6.world : Lorg/nlogo/agent/World;
                  INVOKEVIRTUAL org/nlogo/agent/World.observer ()Lorg/nlogo/agent/Observer;
                  BIPUSH 13
                  INVOKEVIRTUAL org/nlogo/agent/Observer.getVariable (I)Ljava/lang/Object;
                 L1
                  ARETURN
              ALOAD 0
              GETFIELD org/nlogo/prim/_asm_proceduresetupcontinue_sort_5.keptinstr2 : Lorg/nlogo/prim/_patchrow;
              ALOAD 1
              INVOKEVIRTUAL org/nlogo/prim/_patchrow.report (Lorg/nlogo/nvm/Context;)Ljava/lang/Object;
             L0
              ASTORE 2
              ALOAD 2
              INSTANCEOF org/nlogo/agent/AgentSet
              IFEQ L1
              ALOAD 2
              CHECKCAST org/nlogo/agent/AgentSet
              INVOKEVIRTUAL org/nlogo/agent/AgentSet.toLogoList ()Lorg/nlogo/api/LogoList;
              GOTO L2
             L1
              ALOAD 2
              INSTANCEOF org/nlogo/api/LogoList
              IFEQ L3
              ALOAD 2
              CHECKCAST org/nlogo/api/LogoList
              ASTORE 3
              NEW java/util/ArrayList
              DUP
              INVOKESPECIAL java/util/ArrayList.<init> ()V
              ASTORE 4
              NEW java/util/ArrayList
              DUP
              INVOKESPECIAL java/util/ArrayList.<init> ()V
              ASTORE 5
              NEW java/util/ArrayList
              DUP
              INVOKESPECIAL java/util/ArrayList.<init> ()V
              ASTORE 6
              ALOAD 3
              INVOKEVIRTUAL org/nlogo/api/LogoList.iterator ()Ljava/util/Iterator;
              ASTORE 7
             L4
              ALOAD 7
              INVOKEINTERFACE java/util/Iterator.hasNext ()Z
              IFEQ L5
              ALOAD 7
              INVOKEINTERFACE java/util/Iterator.next ()Ljava/lang/Object;
              ASTORE 8
              ALOAD 8
              INSTANCEOF java/lang/Double
              IFEQ L6
              ALOAD 4
              ALOAD 8
              CHECKCAST java/lang/Double
              INVOKEVIRTUAL java/util/ArrayList.add (Ljava/lang/Object;)Z
              POP
              GOTO L7
             L6
              ALOAD 8
              INSTANCEOF java/lang/String
              IFEQ L8
              ALOAD 5
              ALOAD 8
              CHECKCAST java/lang/String
              INVOKEVIRTUAL java/util/ArrayList.add (Ljava/lang/Object;)Z
              POP
              GOTO L7
             L8
              ALOAD 8
              INSTANCEOF org/nlogo/agent/Agent
              IFEQ L7
              ALOAD 6
              ALOAD 8
              CHECKCAST org/nlogo/agent/Agent
              INVOKEVIRTUAL java/util/ArrayList.add (Ljava/lang/Object;)Z
              POP
             L7
              GOTO L4
             L5
              ALOAD 4
              INVOKEVIRTUAL java/util/ArrayList.isEmpty ()Z
              IFNE L9
              ALOAD 4
              INVOKESTATIC java/util/Collections.sort (Ljava/util/List;)V
              ALOAD 4
              INVOKESTATIC org/nlogo/api/LogoList.fromJava (Ljava/lang/Iterable;)Lorg/nlogo/api/LogoList;
              GOTO L2
             L9
              ALOAD 5
              INVOKEVIRTUAL java/util/ArrayList.isEmpty ()Z
              IFNE L10
              ALOAD 5
              INVOKESTATIC java/util/Collections.sort (Ljava/util/List;)V
              ALOAD 5
              INVOKESTATIC org/nlogo/api/LogoList.fromJava (Ljava/lang/Iterable;)Lorg/nlogo/api/LogoList;
              GOTO L2
             L10
              ALOAD 6
              INVOKESTATIC java/util/Collections.sort (Ljava/util/List;)V
              ALOAD 6
              INVOKESTATIC org/nlogo/api/LogoList.fromJava (Ljava/lang/Iterable;)Lorg/nlogo/api/LogoList;
              GOTO L2
             L3
              NEW org/nlogo/nvm/ArgumentTypeException
              DUP
              ALOAD 1
              ALOAD 0
              ICONST_0
              INVOKESTATIC org/nlogo/api/Syntax.ListType ()I
              INVOKESTATIC org/nlogo/api/Syntax.AgentsetType ()I
              IOR
              ALOAD 2
              INVOKESPECIAL org/nlogo/nvm/ArgumentTypeException.<init> (Lorg/nlogo/nvm/Context;Lorg/nlogo/nvm/Instruction;IILjava/lang/Object;)V
              ATHROW
             L2
              ARETURN
          ALOAD 0
          GETFIELD org/nlogo/prim/_asm_proceduresetupcontinue_setprocedurevariable_3.keptinstr2 : Lorg/nlogo/prim/etc/_map;
          ALOAD 1
          INVOKEVIRTUAL org/nlogo/prim/etc/_map.report (Lorg/nlogo/nvm/Context;)Ljava/lang/Object;
         L0
          ASTORE 2
          ALOAD 1
          GETFIELD org/nlogo/nvm/Context.activation : Lorg/nlogo/nvm/Activation;
          INVOKEVIRTUAL org/nlogo/nvm/Activation.args ()[Ljava/lang/Object;
          ICONST_0
          ALOAD 2
          AASTORE
          ALOAD 1
          ICONST_4
          PUTFIELD org/nlogo/nvm/Context.ip : I
         L1
          RETURN
[4]_asm_proceduresetupcontinue_call_7 "setup-general"
         L0
          NEW org/nlogo/nvm/Activation
          DUP
          ALOAD 0
          GETFIELD org/nlogo/prim/_asm_proceduresetupcontinue_call_7.kept1_procedure : Lorg/nlogo/nvm/Procedure;
          ALOAD 1
          GETFIELD org/nlogo/nvm/Context.activation : Lorg/nlogo/nvm/Activation;
          ICONST_5
          INVOKESPECIAL org/nlogo/nvm/Activation.<init> (Lorg/nlogo/nvm/Procedure;Lorg/nlogo/nvm/Activation;I)V
          ALOAD 1
          SWAP
          PUTFIELD org/nlogo/nvm/Context.activation : Lorg/nlogo/nvm/Activation;
          ALOAD 1
          ICONST_0
          PUTFIELD org/nlogo/nvm/Context.ip : I
         L1
          RETURN
[5]_asm_proceduresetupcontinue_ask_8 "ask patches with [ pycor = row" Object => void
      _patchrow
        _asm_proceduresetupcontinue_observervariable_9 "row" => Object
             L0
              ALOAD 0
              GETFIELD org/nlogo/prim/_asm_proceduresetupcontinue_observervariable_9.world : Lorg/nlogo/agent/World;
              INVOKEVIRTUAL org/nlogo/agent/World.observer ()Lorg/nlogo/agent/Observer;
              BIPUSH 13
              INVOKEVIRTUAL org/nlogo/agent/Observer.getVariable (I)Ljava/lang/Object;
             L1
              ARETURN
          ALOAD 0
          GETFIELD org/nlogo/prim/_asm_proceduresetupcontinue_ask_8.keptinstr2 : Lorg/nlogo/prim/_patchrow;
          ALOAD 1
          INVOKEVIRTUAL org/nlogo/prim/_patchrow.report (Lorg/nlogo/nvm/Context;)Ljava/lang/Object;
         L0
          ASTORE 2
          ALOAD 2
          ASTORE 4
          ALOAD 4
          INSTANCEOF org/nlogo/agent/AgentSet
          IFEQ L1
          ALOAD 4
          CHECKCAST org/nlogo/agent/AgentSet
          ASTORE 5
          ALOAD 1
          GETFIELD org/nlogo/nvm/Context.agent : Lorg/nlogo/agent/Agent;
          INSTANCEOF org/nlogo/agent/Observer
          IFNE L2
          ALOAD 5
          ALOAD 0
          GETFIELD org/nlogo/prim/_asm_proceduresetupcontinue_ask_8.world : Lorg/nlogo/agent/World;
          INVOKEVIRTUAL org/nlogo/agent/World.turtles ()Lorg/nlogo/agent/AgentSet;
          IF_ACMPNE L3
          NEW org/nlogo/nvm/EngineException
          DUP
          ALOAD 1
          ALOAD 0
          GETSTATIC org/nlogo/api/I18N$.MODULE$ : Lorg/nlogo/api/I18N$;
          INVOKEVIRTUAL org/nlogo/api/I18N$.errors ()Lorg/nlogo/api/I18N$BundleKind;
          LDC "org.nlogo.prim.$common.onlyObserverCanAskAllTurtles"
          INVOKEVIRTUAL org/nlogo/api/I18N$BundleKind.get (Ljava/lang/String;)Ljava/lang/String;
          INVOKESPECIAL org/nlogo/nvm/EngineException.<init> (Lorg/nlogo/nvm/Context;Lorg/nlogo/nvm/Instruction;Ljava/lang/String;)V
          ATHROW
         L3
          ALOAD 5
          ALOAD 0
          GETFIELD org/nlogo/prim/_asm_proceduresetupcontinue_ask_8.world : Lorg/nlogo/agent/World;
          INVOKEVIRTUAL org/nlogo/agent/World.patches ()Lorg/nlogo/agent/AgentSet;
          IF_ACMPNE L2
          NEW org/nlogo/nvm/EngineException
          DUP
          ALOAD 1
          ALOAD 0
          GETSTATIC org/nlogo/api/I18N$.MODULE$ : Lorg/nlogo/api/I18N$;
          INVOKEVIRTUAL org/nlogo/api/I18N$.errors ()Lorg/nlogo/api/I18N$BundleKind;
          LDC "org.nlogo.prim.$common.onlyObserverCanAskAllPatches"
          INVOKEVIRTUAL org/nlogo/api/I18N$BundleKind.get (Ljava/lang/String;)Ljava/lang/String;
          INVOKESPECIAL org/nlogo/nvm/EngineException.<init> (Lorg/nlogo/nvm/Context;Lorg/nlogo/nvm/Instruction;Ljava/lang/String;)V
          ATHROW
         L2
          ALOAD 5
          ASTORE 6
          GOTO L4
         L1
          ALOAD 4
          INSTANCEOF org/nlogo/agent/Agent
          IFEQ L5
          ALOAD 4
          CHECKCAST org/nlogo/agent/Agent
          ASTORE 7
          ALOAD 7
          INVOKEVIRTUAL org/nlogo/agent/Agent.id ()J
          LDC -1
          LCMP
          IFNE L6
          NEW org/nlogo/nvm/EngineException
          DUP
          ALOAD 1
          ALOAD 0
          GETSTATIC org/nlogo/api/I18N$.MODULE$ : Lorg/nlogo/api/I18N$;
          INVOKEVIRTUAL org/nlogo/api/I18N$.errors ()Lorg/nlogo/api/I18N$BundleKind;
          LDC "org.nlogo.$common.thatAgentIsDead"
          GETSTATIC scala/Predef$.MODULE$ : Lscala/Predef$;
          ICONST_1
          ANEWARRAY java/lang/Object
          DUP
          ICONST_0
          ALOAD 7
          INVOKEVIRTUAL org/nlogo/agent/Agent.classDisplayName ()Ljava/lang/String;
          AASTORE
          INVOKEVIRTUAL scala/Predef$.wrapRefArray ([Ljava/lang/Object;)Lscala/collection/mutable/WrappedArray;
          INVOKEVIRTUAL org/nlogo/api/I18N$BundleKind.getN (Ljava/lang/String;Lscala/collection/Seq;)Ljava/lang/String;
          INVOKESPECIAL org/nlogo/nvm/EngineException.<init> (Lorg/nlogo/nvm/Context;Lorg/nlogo/nvm/Instruction;Ljava/lang/String;)V
          ATHROW
         L6
          GETSTATIC org/nlogo/agent/AgentSet$.MODULE$ : Lorg/nlogo/agent/AgentSet$;
          ALOAD 7
          INVOKEVIRTUAL org/nlogo/agent/AgentSet$.fromAgent (Lorg/nlogo/agent/Agent;)Lorg/nlogo/agent/AgentSet;
          ASTORE 6
         L4
          ALOAD 6
          ASTORE 3
          ALOAD 1
          ALOAD 3
          BIPUSH 6
          INVOKEVIRTUAL org/nlogo/nvm/Context.runExclusiveJob (Lorg/nlogo/agent/AgentSet;I)V
          ALOAD 1
          BIPUSH 9
          PUTFIELD org/nlogo/nvm/Context.ip : I
          GOTO L7
         L5
          NEW org/nlogo/nvm/ArgumentTypeException
          DUP
          ALOAD 1
          ALOAD 0
          ICONST_0
          GETSTATIC org/nlogo/api/Syntax$.MODULE$ : Lorg/nlogo/api/Syntax$;
          INVOKEVIRTUAL org/nlogo/api/Syntax$.AgentsetType ()I
          GETSTATIC org/nlogo/api/Syntax$.MODULE$ : Lorg/nlogo/api/Syntax$;
          INVOKEVIRTUAL org/nlogo/api/Syntax$.AgentType ()I
          IOR
          ALOAD 2
          INVOKESPECIAL org/nlogo/nvm/ArgumentTypeException.<init> (Lorg/nlogo/nvm/Context;Lorg/nlogo/nvm/Instruction;IILjava/lang/Object;)V
          ATHROW
         L7
          RETURN
[6]_asm_proceduresetupcontinue_setpatchvariable_10 "set on? item (pxcor + max-pxcor) on?-list" Object => void
      _item
        _asm_proceduresetupcontinue_plus_11 "pxcor + max-pxcor" double,double => double
          _patchvariabledouble:PXCOR => double
          _maxpxcor => double
             L0
              ALOAD 1
              GETFIELD org/nlogo/nvm/Context.agent : Lorg/nlogo/agent/Agent;
              ASTORE 3
              ALOAD 3
              INSTANCEOF org/nlogo/agent/Turtle
              IFEQ L1
              ALOAD 3
              CHECKCAST org/nlogo/agent/Turtle
              ASTORE 4
              ALOAD 4
              INVOKEVIRTUAL org/nlogo/agent/Turtle.getPatchHere ()Lorg/nlogo/agent/Patch;
              ASTORE 5
              GOTO L2
             L1
              ALOAD 3
              INSTANCEOF org/nlogo/agent/Patch
              IFEQ L3
              ALOAD 3
              CHECKCAST org/nlogo/agent/Patch
              ASTORE 6
              ALOAD 6
              ASTORE 5
             L2
              ALOAD 5
              ASTORE 2
              ALOAD 2
              ICONST_0
              INVOKEVIRTUAL org/nlogo/agent/Patch.getPatchVariableDouble (I)D
              GOTO L4
             L3
              NEW scala/MatchError
              DUP
              ALOAD 3
              INVOKESPECIAL scala/MatchError.<init> (Ljava/lang/Object;)V
              ATHROW
             L4
              ALOAD 0
              GETFIELD org/nlogo/prim/_asm_proceduresetupcontinue_plus_11.world : Lorg/nlogo/agent/World;
              INVOKEVIRTUAL org/nlogo/agent/World.maxPxcor ()I
              I2D
             L5
              DSTORE 4
              DSTORE 2
              DLOAD 2
              DLOAD 4
              DADD
             L6
              DSTORE 2
              NEW java/lang/Double
              DUP
              DLOAD 2
              INVOKESPECIAL java/lang/Double.<init> (D)V
              ARETURN
        _asm_proceduresetupcontinue_procedurevariable_12 "on?-list" => Object
             L0
              ALOAD 1
              GETFIELD org/nlogo/nvm/Context.activation : Lorg/nlogo/nvm/Activation;
              INVOKEVIRTUAL org/nlogo/nvm/Activation.args ()[Ljava/lang/Object;
              ICONST_0
              AALOAD
             L1
              ARETURN
          TRYCATCHBLOCK L0 L1 L2 org/nlogo/api/AgentException
          ALOAD 0
          GETFIELD org/nlogo/prim/_asm_proceduresetupcontinue_setpatchvariable_10.keptinstr2 : Lorg/nlogo/prim/etc/_item;
          ALOAD 1
          INVOKEVIRTUAL org/nlogo/prim/etc/_item.report (Lorg/nlogo/nvm/Context;)Ljava/lang/Object;
         L3
          ASTORE 2
         L0
          ALOAD 1
          GETFIELD org/nlogo/nvm/Context.agent : Lorg/nlogo/agent/Agent;
          ICONST_5
          ALOAD 2
          INVOKEVIRTUAL org/nlogo/agent/Agent.setPatchVariable (ILjava/lang/Object;)V
         L1
          ALOAD 1
          BIPUSH 7
          PUTFIELD org/nlogo/nvm/Context.ip : I
          GOTO L4
         L2
          ASTORE 3
          NEW org/nlogo/nvm/EngineException
          DUP
          ALOAD 1
          ALOAD 0
          ALOAD 3
          INVOKEVIRTUAL org/nlogo/api/AgentException.getMessage ()Ljava/lang/String;
          INVOKESPECIAL org/nlogo/nvm/EngineException.<init> (Lorg/nlogo/nvm/Context;Lorg/nlogo/nvm/Instruction;Ljava/lang/String;)V
          ATHROW
         L4
          RETURN
[7]_asm_proceduresetupcontinue_call_13 "color-patch"
         L0
          NEW org/nlogo/nvm/Activation
          DUP
          ALOAD 0
          GETFIELD org/nlogo/prim/_asm_proceduresetupcontinue_call_13.kept1_procedure : Lorg/nlogo/nvm/Procedure;
          ALOAD 1
          GETFIELD org/nlogo/nvm/Context.activation : Lorg/nlogo/nvm/Activation;
          BIPUSH 8
          INVOKESPECIAL org/nlogo/nvm/Activation.<init> (Lorg/nlogo/nvm/Procedure;Lorg/nlogo/nvm/Activation;I)V
          ALOAD 1
          SWAP
          PUTFIELD org/nlogo/nvm/Context.activation : Lorg/nlogo/nvm/Activation;
          ALOAD 1
          ICONST_0
          PUTFIELD org/nlogo/nvm/Context.ip : I
         L1
          RETURN
[8]_asm_proceduresetupcontinue_done_14 "" => void
         L0
          ALOAD 1
          ICONST_1
          PUTFIELD org/nlogo/nvm/Context.finished : Z
         L1
          RETURN
[9]_asm_proceduresetupcontinue_setobservervariable_15 "set gone? true" Object => void
      _constboolean:true => Boolean
          TRYCATCHBLOCK L0 L1 L2 org/nlogo/api/AgentException
         L3
          ALOAD 0
          GETFIELD org/nlogo/prim/_asm_proceduresetupcontinue_setobservervariable_15.kept2_value : Ljava/lang/Boolean;
         L4
          ASTORE 2
         L0
          ALOAD 0
          GETFIELD org/nlogo/prim/_asm_proceduresetupcontinue_setobservervariable_15.world : Lorg/nlogo/agent/World;
          INVOKEVIRTUAL org/nlogo/agent/World.observer ()Lorg/nlogo/agent/Observer;
          BIPUSH 16
          ALOAD 2
          INVOKEVIRTUAL org/nlogo/agent/Observer.setVariable (ILjava/lang/Object;)V
         L1
          ALOAD 1
          BIPUSH 10
          PUTFIELD org/nlogo/nvm/Context.ip : I
          GOTO L5
         L2
          ASTORE 3
          NEW org/nlogo/nvm/EngineException
          DUP
          ALOAD 1
          ALOAD 0
          ALOAD 3
          INVOKEVIRTUAL org/nlogo/api/AgentException.getMessage ()Ljava/lang/String;
          INVOKESPECIAL org/nlogo/nvm/EngineException.<init> (Lorg/nlogo/nvm/Context;Lorg/nlogo/nvm/Instruction;Ljava/lang/String;)V
          ATHROW
         L5
          RETURN
[10]_asm_proceduresetupcontinue_return_16 "" => void
         L0
          ALOAD 1
          INVOKEVIRTUAL org/nlogo/nvm/Context.returnFromProcedure ()V
          ALOAD 1
          ICONST_0
          PUTFIELD org/nlogo/nvm/Context.stopping : Z
         L1
          RETURN

procedure GO:[]{O---}:
[0]_asm_procedurego_if_0 "if (rules-shown?" boolean => void
      _observervariable:RULES-SHOWN? => Object
          TRYCATCHBLOCK L0 L1 L1 java/lang/ClassCastException
         L2
          ALOAD 0
          GETFIELD org/nlogo/prim/_asm_procedurego_if_0.world : Lorg/nlogo/agent/World;
          INVOKEVIRTUAL org/nlogo/agent/World.observer ()Lorg/nlogo/agent/Observer;
          BIPUSH 15
          INVOKEVIRTUAL org/nlogo/agent/Observer.getVariable (I)Ljava/lang/Object;
         L3
          ASTORE 2
         L0
          ALOAD 2
          CHECKCAST java/lang/Boolean
          INVOKEVIRTUAL java/lang/Boolean.booleanValue ()Z
          GOTO L4
         L1
          POP
          NEW org/nlogo/nvm/ArgumentTypeException
          DUP
          ALOAD 1
          ALOAD 0
          BIPUSH 0
          LDC 2
          ALOAD 2
          INVOKESPECIAL org/nlogo/nvm/ArgumentTypeException.<init> (Lorg/nlogo/nvm/Context;Lorg/nlogo/nvm/Instruction;IILjava/lang/Object;)V
          ATHROW
         L4
          ISTORE 2
          ALOAD 1
          ILOAD 2
          IFEQ L5
          ICONST_1
          GOTO L6
         L5
          ICONST_2
         L6
          PUTFIELD org/nlogo/nvm/Context.ip : I
         L7
          RETURN
[1]_asm_procedurego_stop_1 "stop" => void
         L0
          ALOAD 1
          INVOKEVIRTUAL org/nlogo/nvm/Context.atTopActivation ()Z
          IFNE L1
          ALOAD 1
          ICONST_1
          PUTFIELD org/nlogo/nvm/Context.finished : Z
          GOTO L2
         L1
          ALOAD 1
          GETFIELD org/nlogo/nvm/Context.activation : Lorg/nlogo/nvm/Activation;
          INVOKEVIRTUAL org/nlogo/nvm/Activation.procedure ()Lorg/nlogo/nvm/Procedure;
          INVOKEVIRTUAL org/nlogo/nvm/Procedure.isReporter ()Z
          IFNE L3
          ALOAD 1
          GETFIELD org/nlogo/nvm/Context.activation : Lorg/nlogo/nvm/Activation;
          INVOKEVIRTUAL org/nlogo/nvm/Activation.procedure ()Lorg/nlogo/nvm/Procedure;
          INVOKEVIRTUAL org/nlogo/nvm/Procedure.isTask ()Z
          IFEQ L4
          ALOAD 1
          GETFIELD org/nlogo/nvm/Context.activation : Lorg/nlogo/nvm/Activation;
          INVOKEVIRTUAL org/nlogo/nvm/Activation.procedure ()Lorg/nlogo/nvm/Procedure;
          INVOKEVIRTUAL org/nlogo/nvm/Procedure.parent ()Lorg/nlogo/nvm/Procedure;
          INVOKEVIRTUAL org/nlogo/nvm/Procedure.isReporter ()Z
          IFEQ L4
         L3
          NEW org/nlogo/nvm/EngineException
          DUP
          ALOAD 1
          ALOAD 0
          INVOKESTATIC org/nlogo/api/I18N.errorsJ ()Lorg/nlogo/api/I18NJava;
          LDC "org.nlogo.prim.etc._stop.notAllowedInsideToReport"
          ICONST_1
          ANEWARRAY java/lang/Object
          DUP
          ICONST_0
          LDC "STOP"
          AASTORE
          INVOKEINTERFACE org/nlogo/api/I18NJava.getN (Ljava/lang/String;[Ljava/lang/Object;)Ljava/lang/String;
          INVOKESPECIAL org/nlogo/nvm/EngineException.<init> (Lorg/nlogo/nvm/Context;Lorg/nlogo/nvm/Instruction;Ljava/lang/String;)V
          ATHROW
         L4
          ALOAD 1
          INVOKEVIRTUAL org/nlogo/nvm/Context.stop ()V
         L2
          RETURN
[2]_asm_procedurego_if_2 "if (row = min-pycor" boolean => void
      _equal Object,double => boolean
        _observervariable:ROW => Object
        _minpycor => double
         L0
          ALOAD 0
          GETFIELD org/nlogo/prim/_asm_procedurego_if_2.world : Lorg/nlogo/agent/World;
          INVOKEVIRTUAL org/nlogo/agent/World.observer ()Lorg/nlogo/agent/Observer;
          BIPUSH 13
          INVOKEVIRTUAL org/nlogo/agent/Observer.getVariable (I)Ljava/lang/Object;
         L1
          ALOAD 0
          GETFIELD org/nlogo/prim/_asm_procedurego_if_2.world : Lorg/nlogo/agent/World;
          INVOKEVIRTUAL org/nlogo/agent/World.minPycor ()I
          I2D
         L2
          DSTORE 3
          ASTORE 2
          ALOAD 2
          ASTORE 5
          ALOAD 5
          INSTANCEOF java/lang/Double
          IFEQ L3
          ALOAD 5
          CHECKCAST java/lang/Double
          ASTORE 6
          DLOAD 3
          ALOAD 6
          INVOKEVIRTUAL java/lang/Double.doubleValue ()D
          DCMPL
          IFNE L4
          ICONST_1
          GOTO L5
         L4
          ICONST_0
         L5
          ISTORE 7
          GOTO L6
         L3
          ICONST_0
          ISTORE 7
         L6
          ILOAD 7
         L7
          ISTORE 2
          ALOAD 1
          ILOAD 2
          IFEQ L8
          ICONST_3
          GOTO L9
         L8
          BIPUSH 8
         L9
          PUTFIELD org/nlogo/nvm/Context.ip : I
         L10
          RETURN
[3]_asm_procedurego_ifelse_3 "ifelse auto-continue?" boolean => void
      _observervariable:AUTO-CONTINUE? => Object
          TRYCATCHBLOCK L0 L1 L1 java/lang/ClassCastException
         L2
          ALOAD 0
          GETFIELD org/nlogo/prim/_asm_procedurego_ifelse_3.world : Lorg/nlogo/agent/World;
          INVOKEVIRTUAL org/nlogo/agent/World.observer ()Lorg/nlogo/agent/Observer;
          BIPUSH 12
          INVOKEVIRTUAL org/nlogo/agent/Observer.getVariable (I)Ljava/lang/Object;
         L3
          ASTORE 2
         L0
          ALOAD 2
          CHECKCAST java/lang/Boolean
          INVOKEVIRTUAL java/lang/Boolean.booleanValue ()Z
          GOTO L4
         L1
          POP
          NEW org/nlogo/nvm/ArgumentTypeException
          DUP
          ALOAD 1
          ALOAD 0
          BIPUSH 0
          LDC 2
          ALOAD 2
          INVOKESPECIAL org/nlogo/nvm/ArgumentTypeException.<init> (Lorg/nlogo/nvm/Context;Lorg/nlogo/nvm/Instruction;IILjava/lang/Object;)V
          ATHROW
         L4
          ISTORE 2
          ALOAD 1
          ILOAD 2
          IFEQ L5
          ICONST_4
          GOTO L6
         L5
          BIPUSH 7
         L6
          PUTFIELD org/nlogo/nvm/Context.ip : I
         L7
          RETURN
[4]_display
[5]_asm_procedurego_call_4 "setup-continue"
         L0
          NEW org/nlogo/nvm/Activation
          DUP
          ALOAD 0
          GETFIELD org/nlogo/prim/_asm_procedurego_call_4.kept1_procedure : Lorg/nlogo/nvm/Procedure;
          ALOAD 1
          GETFIELD org/nlogo/nvm/Context.activation : Lorg/nlogo/nvm/Activation;
          BIPUSH 6
          INVOKESPECIAL org/nlogo/nvm/Activation.<init> (Lorg/nlogo/nvm/Procedure;Lorg/nlogo/nvm/Activation;I)V
          ALOAD 1
          SWAP
          PUTFIELD org/nlogo/nvm/Context.activation : Lorg/nlogo/nvm/Activation;
          ALOAD 1
          ICONST_0
          PUTFIELD org/nlogo/nvm/Context.ip : I
         L1
          RETURN
[6]_asm_procedurego_goto_5 "" => void
         L0
          ALOAD 1
          BIPUSH 8
          PUTFIELD org/nlogo/nvm/Context.ip : I
         L1
          RETURN
[7]_asm_procedurego_stop_6 "stop" => void
         L0
          ALOAD 1
          INVOKEVIRTUAL org/nlogo/nvm/Context.atTopActivation ()Z
          IFNE L1
          ALOAD 1
          ICONST_1
          PUTFIELD org/nlogo/nvm/Context.finished : Z
          GOTO L2
         L1
          ALOAD 1
          GETFIELD org/nlogo/nvm/Context.activation : Lorg/nlogo/nvm/Activation;
          INVOKEVIRTUAL org/nlogo/nvm/Activation.procedure ()Lorg/nlogo/nvm/Procedure;
          INVOKEVIRTUAL org/nlogo/nvm/Procedure.isReporter ()Z
          IFNE L3
          ALOAD 1
          GETFIELD org/nlogo/nvm/Context.activation : Lorg/nlogo/nvm/Activation;
          INVOKEVIRTUAL org/nlogo/nvm/Activation.procedure ()Lorg/nlogo/nvm/Procedure;
          INVOKEVIRTUAL org/nlogo/nvm/Procedure.isTask ()Z
          IFEQ L4
          ALOAD 1
          GETFIELD org/nlogo/nvm/Context.activation : Lorg/nlogo/nvm/Activation;
          INVOKEVIRTUAL org/nlogo/nvm/Activation.procedure ()Lorg/nlogo/nvm/Procedure;
          INVOKEVIRTUAL org/nlogo/nvm/Procedure.parent ()Lorg/nlogo/nvm/Procedure;
          INVOKEVIRTUAL org/nlogo/nvm/Procedure.isReporter ()Z
          IFEQ L4
         L3
          NEW org/nlogo/nvm/EngineException
          DUP
          ALOAD 1
          ALOAD 0
          INVOKESTATIC org/nlogo/api/I18N.errorsJ ()Lorg/nlogo/api/I18NJava;
          LDC "org.nlogo.prim.etc._stop.notAllowedInsideToReport"
          ICONST_1
          ANEWARRAY java/lang/Object
          DUP
          ICONST_0
          LDC "STOP"
          AASTORE
          INVOKEINTERFACE org/nlogo/api/I18NJava.getN (Ljava/lang/String;[Ljava/lang/Object;)Ljava/lang/String;
          INVOKESPECIAL org/nlogo/nvm/EngineException.<init> (Lorg/nlogo/nvm/Context;Lorg/nlogo/nvm/Instruction;Ljava/lang/String;)V
          ATHROW
         L4
          ALOAD 1
          INVOKEVIRTUAL org/nlogo/nvm/Context.stop ()V
         L2
          RETURN
[8]_asm_procedurego_ask_7 "ask patches with [ pycor = row" Object => void
      _patchrow
        _asm_procedurego_observervariable_8 "row" => Object
             L0
              ALOAD 0
              GETFIELD org/nlogo/prim/_asm_procedurego_observervariable_8.world : Lorg/nlogo/agent/World;
              INVOKEVIRTUAL org/nlogo/agent/World.observer ()Lorg/nlogo/agent/Observer;
              BIPUSH 13
              INVOKEVIRTUAL org/nlogo/agent/Observer.getVariable (I)Ljava/lang/Object;
             L1
              ARETURN
          ALOAD 0
          GETFIELD org/nlogo/prim/_asm_procedurego_ask_7.keptinstr2 : Lorg/nlogo/prim/_patchrow;
          ALOAD 1
          INVOKEVIRTUAL org/nlogo/prim/_patchrow.report (Lorg/nlogo/nvm/Context;)Ljava/lang/Object;
         L0
          ASTORE 2
          ALOAD 2
          ASTORE 4
          ALOAD 4
          INSTANCEOF org/nlogo/agent/AgentSet
          IFEQ L1
          ALOAD 4
          CHECKCAST org/nlogo/agent/AgentSet
          ASTORE 5
          ALOAD 1
          GETFIELD org/nlogo/nvm/Context.agent : Lorg/nlogo/agent/Agent;
          INSTANCEOF org/nlogo/agent/Observer
          IFNE L2
          ALOAD 5
          ALOAD 0
          GETFIELD org/nlogo/prim/_asm_procedurego_ask_7.world : Lorg/nlogo/agent/World;
          INVOKEVIRTUAL org/nlogo/agent/World.turtles ()Lorg/nlogo/agent/AgentSet;
          IF_ACMPNE L3
          NEW org/nlogo/nvm/EngineException
          DUP
          ALOAD 1
          ALOAD 0
          GETSTATIC org/nlogo/api/I18N$.MODULE$ : Lorg/nlogo/api/I18N$;
          INVOKEVIRTUAL org/nlogo/api/I18N$.errors ()Lorg/nlogo/api/I18N$BundleKind;
          LDC "org.nlogo.prim.$common.onlyObserverCanAskAllTurtles"
          INVOKEVIRTUAL org/nlogo/api/I18N$BundleKind.get (Ljava/lang/String;)Ljava/lang/String;
          INVOKESPECIAL org/nlogo/nvm/EngineException.<init> (Lorg/nlogo/nvm/Context;Lorg/nlogo/nvm/Instruction;Ljava/lang/String;)V
          ATHROW
         L3
          ALOAD 5
          ALOAD 0
          GETFIELD org/nlogo/prim/_asm_procedurego_ask_7.world : Lorg/nlogo/agent/World;
          INVOKEVIRTUAL org/nlogo/agent/World.patches ()Lorg/nlogo/agent/AgentSet;
          IF_ACMPNE L2
          NEW org/nlogo/nvm/EngineException
          DUP
          ALOAD 1
          ALOAD 0
          GETSTATIC org/nlogo/api/I18N$.MODULE$ : Lorg/nlogo/api/I18N$;
          INVOKEVIRTUAL org/nlogo/api/I18N$.errors ()Lorg/nlogo/api/I18N$BundleKind;
          LDC "org.nlogo.prim.$common.onlyObserverCanAskAllPatches"
          INVOKEVIRTUAL org/nlogo/api/I18N$BundleKind.get (Ljava/lang/String;)Ljava/lang/String;
          INVOKESPECIAL org/nlogo/nvm/EngineException.<init> (Lorg/nlogo/nvm/Context;Lorg/nlogo/nvm/Instruction;Ljava/lang/String;)V
          ATHROW
         L2
          ALOAD 5
          ASTORE 6
          GOTO L4
         L1
          ALOAD 4
          INSTANCEOF org/nlogo/agent/Agent
          IFEQ L5
          ALOAD 4
          CHECKCAST org/nlogo/agent/Agent
          ASTORE 7
          ALOAD 7
          INVOKEVIRTUAL org/nlogo/agent/Agent.id ()J
          LDC -1
          LCMP
          IFNE L6
          NEW org/nlogo/nvm/EngineException
          DUP
          ALOAD 1
          ALOAD 0
          GETSTATIC org/nlogo/api/I18N$.MODULE$ : Lorg/nlogo/api/I18N$;
          INVOKEVIRTUAL org/nlogo/api/I18N$.errors ()Lorg/nlogo/api/I18N$BundleKind;
          LDC "org.nlogo.$common.thatAgentIsDead"
          GETSTATIC scala/Predef$.MODULE$ : Lscala/Predef$;
          ICONST_1
          ANEWARRAY java/lang/Object
          DUP
          ICONST_0
          ALOAD 7
          INVOKEVIRTUAL org/nlogo/agent/Agent.classDisplayName ()Ljava/lang/String;
          AASTORE
          INVOKEVIRTUAL scala/Predef$.wrapRefArray ([Ljava/lang/Object;)Lscala/collection/mutable/WrappedArray;
          INVOKEVIRTUAL org/nlogo/api/I18N$BundleKind.getN (Ljava/lang/String;Lscala/collection/Seq;)Ljava/lang/String;
          INVOKESPECIAL org/nlogo/nvm/EngineException.<init> (Lorg/nlogo/nvm/Context;Lorg/nlogo/nvm/Instruction;Ljava/lang/String;)V
          ATHROW
         L6
          GETSTATIC org/nlogo/agent/AgentSet$.MODULE$ : Lorg/nlogo/agent/AgentSet$;
          ALOAD 7
          INVOKEVIRTUAL org/nlogo/agent/AgentSet$.fromAgent (Lorg/nlogo/agent/Agent;)Lorg/nlogo/agent/AgentSet;
          ASTORE 6
         L4
          ALOAD 6
          ASTORE 3
          ALOAD 1
          ALOAD 3
          BIPUSH 9
          INVOKEVIRTUAL org/nlogo/nvm/Context.runExclusiveJob (Lorg/nlogo/agent/AgentSet;I)V
          ALOAD 1
          BIPUSH 11
          PUTFIELD org/nlogo/nvm/Context.ip : I
          GOTO L7
         L5
          NEW org/nlogo/nvm/ArgumentTypeException
          DUP
          ALOAD 1
          ALOAD 0
          ICONST_0
          GETSTATIC org/nlogo/api/Syntax$.MODULE$ : Lorg/nlogo/api/Syntax$;
          INVOKEVIRTUAL org/nlogo/api/Syntax$.AgentsetType ()I
          GETSTATIC org/nlogo/api/Syntax$.MODULE$ : Lorg/nlogo/api/Syntax$;
          INVOKEVIRTUAL org/nlogo/api/Syntax$.AgentType ()I
          IOR
          ALOAD 2
          INVOKESPECIAL org/nlogo/nvm/ArgumentTypeException.<init> (Lorg/nlogo/nvm/Context;Lorg/nlogo/nvm/Instruction;IILjava/lang/Object;)V
          ATHROW
         L7
          RETURN
[9]_asm_procedurego_call_9 "do-rule"
         L0
          NEW org/nlogo/nvm/Activation
          DUP
          ALOAD 0
          GETFIELD org/nlogo/prim/_asm_procedurego_call_9.kept1_procedure : Lorg/nlogo/nvm/Procedure;
          ALOAD 1
          GETFIELD org/nlogo/nvm/Context.activation : Lorg/nlogo/nvm/Activation;
          BIPUSH 10
          INVOKESPECIAL org/nlogo/nvm/Activation.<init> (Lorg/nlogo/nvm/Procedure;Lorg/nlogo/nvm/Activation;I)V
          ALOAD 1
          SWAP
          PUTFIELD org/nlogo/nvm/Context.activation : Lorg/nlogo/nvm/Activation;
          ALOAD 1
          ICONST_0
          PUTFIELD org/nlogo/nvm/Context.ip : I
         L1
          RETURN
[10]_asm_procedurego_done_10 "" => void
         L0
          ALOAD 1
          ICONST_1
          PUTFIELD org/nlogo/nvm/Context.finished : Z
         L1
          RETURN
[11]_asm_procedurego_setobservervariable_11 "set row (row - 1" Object => void
      _minus double,double => double
        _observervariable:ROW => Object
        _constdouble:1.0 => double
          TRYCATCHBLOCK L0 L1 L1 java/lang/ClassCastException
          TRYCATCHBLOCK L2 L3 L4 org/nlogo/api/AgentException
         L5
          ALOAD 0
          GETFIELD org/nlogo/prim/_asm_procedurego_setobservervariable_11.world : Lorg/nlogo/agent/World;
          INVOKEVIRTUAL org/nlogo/agent/World.observer ()Lorg/nlogo/agent/Observer;
          BIPUSH 13
          INVOKEVIRTUAL org/nlogo/agent/Observer.getVariable (I)Ljava/lang/Object;
         L6
          ASTORE 2
         L0
          ALOAD 2
          CHECKCAST java/lang/Double
          INVOKEVIRTUAL java/lang/Double.doubleValue ()D
          GOTO L7
         L1
          POP
          NEW org/nlogo/nvm/ArgumentTypeException
          DUP
          ALOAD 1
          ALOAD 0
          BIPUSH 0
          LDC 1
          ALOAD 2
          INVOKESPECIAL org/nlogo/nvm/ArgumentTypeException.<init> (Lorg/nlogo/nvm/Context;Lorg/nlogo/nvm/Instruction;IILjava/lang/Object;)V
          ATHROW
         L7
          DCONST_1
         L8
          DSTORE 4
          DSTORE 2
          DLOAD 2
          DLOAD 4
          DSUB
         L9
          DSTORE 2
          NEW java/lang/Double
          DUP
          DLOAD 2
          INVOKESPECIAL java/lang/Double.<init> (D)V
          ASTORE 2
         L2
          ALOAD 0
          GETFIELD org/nlogo/prim/_asm_procedurego_setobservervariable_11.world : Lorg/nlogo/agent/World;
          INVOKEVIRTUAL org/nlogo/agent/World.observer ()Lorg/nlogo/agent/Observer;
          BIPUSH 13
          ALOAD 2
          INVOKEVIRTUAL org/nlogo/agent/Observer.setVariable (ILjava/lang/Object;)V
         L3
          ALOAD 1
          BIPUSH 12
          PUTFIELD org/nlogo/nvm/Context.ip : I
          GOTO L10
         L4
          ASTORE 3
          NEW org/nlogo/nvm/EngineException
          DUP
          ALOAD 1
          ALOAD 0
          ALOAD 3
          INVOKEVIRTUAL org/nlogo/api/AgentException.getMessage ()Ljava/lang/String;
          INVOKESPECIAL org/nlogo/nvm/EngineException.<init> (Lorg/nlogo/nvm/Context;Lorg/nlogo/nvm/Instruction;Ljava/lang/String;)V
          ATHROW
         L10
          RETURN
[12]_asm_procedurego_ask_12 "ask patches with [ pycor = row" Object => void
      _patchrow
        _asm_procedurego_observervariable_13 "row" => Object
             L0
              ALOAD 0
              GETFIELD org/nlogo/prim/_asm_procedurego_observervariable_13.world : Lorg/nlogo/agent/World;
              INVOKEVIRTUAL org/nlogo/agent/World.observer ()Lorg/nlogo/agent/Observer;
              BIPUSH 13
              INVOKEVIRTUAL org/nlogo/agent/Observer.getVariable (I)Ljava/lang/Object;
             L1
              ARETURN
          ALOAD 0
          GETFIELD org/nlogo/prim/_asm_procedurego_ask_12.keptinstr2 : Lorg/nlogo/prim/_patchrow;
          ALOAD 1
          INVOKEVIRTUAL org/nlogo/prim/_patchrow.report (Lorg/nlogo/nvm/Context;)Ljava/lang/Object;
         L0
          ASTORE 2
          ALOAD 2
          ASTORE 4
          ALOAD 4
          INSTANCEOF org/nlogo/agent/AgentSet
          IFEQ L1
          ALOAD 4
          CHECKCAST org/nlogo/agent/AgentSet
          ASTORE 5
          ALOAD 1
          GETFIELD org/nlogo/nvm/Context.agent : Lorg/nlogo/agent/Agent;
          INSTANCEOF org/nlogo/agent/Observer
          IFNE L2
          ALOAD 5
          ALOAD 0
          GETFIELD org/nlogo/prim/_asm_procedurego_ask_12.world : Lorg/nlogo/agent/World;
          INVOKEVIRTUAL org/nlogo/agent/World.turtles ()Lorg/nlogo/agent/AgentSet;
          IF_ACMPNE L3
          NEW org/nlogo/nvm/EngineException
          DUP
          ALOAD 1
          ALOAD 0
          GETSTATIC org/nlogo/api/I18N$.MODULE$ : Lorg/nlogo/api/I18N$;
          INVOKEVIRTUAL org/nlogo/api/I18N$.errors ()Lorg/nlogo/api/I18N$BundleKind;
          LDC "org.nlogo.prim.$common.onlyObserverCanAskAllTurtles"
          INVOKEVIRTUAL org/nlogo/api/I18N$BundleKind.get (Ljava/lang/String;)Ljava/lang/String;
          INVOKESPECIAL org/nlogo/nvm/EngineException.<init> (Lorg/nlogo/nvm/Context;Lorg/nlogo/nvm/Instruction;Ljava/lang/String;)V
          ATHROW
         L3
          ALOAD 5
          ALOAD 0
          GETFIELD org/nlogo/prim/_asm_procedurego_ask_12.world : Lorg/nlogo/agent/World;
          INVOKEVIRTUAL org/nlogo/agent/World.patches ()Lorg/nlogo/agent/AgentSet;
          IF_ACMPNE L2
          NEW org/nlogo/nvm/EngineException
          DUP
          ALOAD 1
          ALOAD 0
          GETSTATIC org/nlogo/api/I18N$.MODULE$ : Lorg/nlogo/api/I18N$;
          INVOKEVIRTUAL org/nlogo/api/I18N$.errors ()Lorg/nlogo/api/I18N$BundleKind;
          LDC "org.nlogo.prim.$common.onlyObserverCanAskAllPatches"
          INVOKEVIRTUAL org/nlogo/api/I18N$BundleKind.get (Ljava/lang/String;)Ljava/lang/String;
          INVOKESPECIAL org/nlogo/nvm/EngineException.<init> (Lorg/nlogo/nvm/Context;Lorg/nlogo/nvm/Instruction;Ljava/lang/String;)V
          ATHROW
         L2
          ALOAD 5
          ASTORE 6
          GOTO L4
         L1
          ALOAD 4
          INSTANCEOF org/nlogo/agent/Agent
          IFEQ L5
          ALOAD 4
          CHECKCAST org/nlogo/agent/Agent
          ASTORE 7
          ALOAD 7
          INVOKEVIRTUAL org/nlogo/agent/Agent.id ()J
          LDC -1
          LCMP
          IFNE L6
          NEW org/nlogo/nvm/EngineException
          DUP
          ALOAD 1
          ALOAD 0
          GETSTATIC org/nlogo/api/I18N$.MODULE$ : Lorg/nlogo/api/I18N$;
          INVOKEVIRTUAL org/nlogo/api/I18N$.errors ()Lorg/nlogo/api/I18N$BundleKind;
          LDC "org.nlogo.$common.thatAgentIsDead"
          GETSTATIC scala/Predef$.MODULE$ : Lscala/Predef$;
          ICONST_1
          ANEWARRAY java/lang/Object
          DUP
          ICONST_0
          ALOAD 7
          INVOKEVIRTUAL org/nlogo/agent/Agent.classDisplayName ()Ljava/lang/String;
          AASTORE
          INVOKEVIRTUAL scala/Predef$.wrapRefArray ([Ljava/lang/Object;)Lscala/collection/mutable/WrappedArray;
          INVOKEVIRTUAL org/nlogo/api/I18N$BundleKind.getN (Ljava/lang/String;Lscala/collection/Seq;)Ljava/lang/String;
          INVOKESPECIAL org/nlogo/nvm/EngineException.<init> (Lorg/nlogo/nvm/Context;Lorg/nlogo/nvm/Instruction;Ljava/lang/String;)V
          ATHROW
         L6
          GETSTATIC org/nlogo/agent/AgentSet$.MODULE$ : Lorg/nlogo/agent/AgentSet$;
          ALOAD 7
          INVOKEVIRTUAL org/nlogo/agent/AgentSet$.fromAgent (Lorg/nlogo/agent/Agent;)Lorg/nlogo/agent/AgentSet;
          ASTORE 6
         L4
          ALOAD 6
          ASTORE 3
          ALOAD 1
          ALOAD 3
          BIPUSH 13
          INVOKEVIRTUAL org/nlogo/nvm/Context.runExclusiveJob (Lorg/nlogo/agent/AgentSet;I)V
          ALOAD 1
          BIPUSH 15
          PUTFIELD org/nlogo/nvm/Context.ip : I
          GOTO L7
         L5
          NEW org/nlogo/nvm/ArgumentTypeException
          DUP
          ALOAD 1
          ALOAD 0
          ICONST_0
          GETSTATIC org/nlogo/api/Syntax$.MODULE$ : Lorg/nlogo/api/Syntax$;
          INVOKEVIRTUAL org/nlogo/api/Syntax$.AgentsetType ()I
          GETSTATIC org/nlogo/api/Syntax$.MODULE$ : Lorg/nlogo/api/Syntax$;
          INVOKEVIRTUAL org/nlogo/api/Syntax$.AgentType ()I
          IOR
          ALOAD 2
          INVOKESPECIAL org/nlogo/nvm/ArgumentTypeException.<init> (Lorg/nlogo/nvm/Context;Lorg/nlogo/nvm/Instruction;IILjava/lang/Object;)V
          ATHROW
         L7
          RETURN
[13]_asm_procedurego_call_14 "color-patch"
         L0
          NEW org/nlogo/nvm/Activation
          DUP
          ALOAD 0
          GETFIELD org/nlogo/prim/_asm_procedurego_call_14.kept1_procedure : Lorg/nlogo/nvm/Procedure;
          ALOAD 1
          GETFIELD org/nlogo/nvm/Context.activation : Lorg/nlogo/nvm/Activation;
          BIPUSH 14
          INVOKESPECIAL org/nlogo/nvm/Activation.<init> (Lorg/nlogo/nvm/Procedure;Lorg/nlogo/nvm/Activation;I)V
          ALOAD 1
          SWAP
          PUTFIELD org/nlogo/nvm/Context.activation : Lorg/nlogo/nvm/Activation;
          ALOAD 1
          ICONST_0
          PUTFIELD org/nlogo/nvm/Context.ip : I
         L1
          RETURN
[14]_asm_procedurego_done_15 "" => void
         L0
          ALOAD 1
          ICONST_1
          PUTFIELD org/nlogo/nvm/Context.finished : Z
         L1
          RETURN
[15]_asm_procedurego_setobservervariable_16 "set gone? true" Object => void
      _constboolean:true => Boolean
          TRYCATCHBLOCK L0 L1 L2 org/nlogo/api/AgentException
         L3
          ALOAD 0
          GETFIELD org/nlogo/prim/_asm_procedurego_setobservervariable_16.kept2_value : Ljava/lang/Boolean;
         L4
          ASTORE 2
         L0
          ALOAD 0
          GETFIELD org/nlogo/prim/_asm_procedurego_setobservervariable_16.world : Lorg/nlogo/agent/World;
          INVOKEVIRTUAL org/nlogo/agent/World.observer ()Lorg/nlogo/agent/Observer;
          BIPUSH 16
          ALOAD 2
          INVOKEVIRTUAL org/nlogo/agent/Observer.setVariable (ILjava/lang/Object;)V
         L1
          ALOAD 1
          BIPUSH 16
          PUTFIELD org/nlogo/nvm/Context.ip : I
          GOTO L5
         L2
          ASTORE 3
          NEW org/nlogo/nvm/EngineException
          DUP
          ALOAD 1
          ALOAD 0
          ALOAD 3
          INVOKEVIRTUAL org/nlogo/api/AgentException.getMessage ()Ljava/lang/String;
          INVOKESPECIAL org/nlogo/nvm/EngineException.<init> (Lorg/nlogo/nvm/Context;Lorg/nlogo/nvm/Instruction;Ljava/lang/String;)V
          ATHROW
         L5
          RETURN
[16]_tick
[17]_asm_procedurego_return_17 "" => void
         L0
          ALOAD 1
          INVOKEVIRTUAL org/nlogo/nvm/Context.returnFromProcedure ()V
          ALOAD 1
          ICONST_0
          PUTFIELD org/nlogo/nvm/Context.stopping : Z
         L1
          RETURN

procedure DO-RULE:[LEFT-ON? RIGHT-ON? NEW-VALUE]{-TP-}:
[0]_asm_proceduredorule_setprocedurevariable_0 "" Object => void
      _patchvariableof:ON? Object => Object
        _patchwest => Object
          TRYCATCHBLOCK L0 L1 L1 org/nlogo/api/AgentException
          TRYCATCHBLOCK L2 L3 L1 org/nlogo/api/AgentException
         L4
          ALOAD 0
          GETFIELD org/nlogo/prim/_asm_proceduredorule_setprocedurevariable_0.world : Lorg/nlogo/agent/World;
          INVOKEVIRTUAL org/nlogo/agent/World.topology ()Lorg/nlogo/agent/Topology;
          ALOAD 1
          GETFIELD org/nlogo/nvm/Context.agent : Lorg/nlogo/agent/Agent;
          ASTORE 3
          ALOAD 3
          INSTANCEOF org/nlogo/agent/Patch
          IFEQ L5
          ALOAD 3
          CHECKCAST org/nlogo/agent/Patch
          ASTORE 4
          ALOAD 4
          ASTORE 5
          GOTO L6
         L5
          ALOAD 3
          INSTANCEOF org/nlogo/agent/Turtle
          IFEQ L7
          ALOAD 3
          CHECKCAST org/nlogo/agent/Turtle
          ASTORE 6
          ALOAD 6
          INVOKEVIRTUAL org/nlogo/agent/Turtle.getPatchHere ()Lorg/nlogo/agent/Patch;
          ASTORE 5
         L6
          ALOAD 5
          INVOKEVIRTUAL org/nlogo/agent/Topology.getPW (Lorg/nlogo/agent/Patch;)Lorg/nlogo/agent/Patch;
          ASTORE 2
          ALOAD 2
          IFNONNULL L8
          GETSTATIC org/nlogo/api/Nobody$.MODULE$ : Lorg/nlogo/api/Nobody$;
          GOTO L9
         L8
          ALOAD 2
         L9
          GOTO L10
         L7
          NEW scala/MatchError
          DUP
          ALOAD 3
          INVOKESPECIAL scala/MatchError.<init> (Ljava/lang/Object;)V
          ATHROW
         L10
          ASTORE 2
         L2
          ALOAD 2
          ASTORE 4
          ALOAD 4
          INSTANCEOF org/nlogo/agent/Agent
          IFEQ L11
          ALOAD 4
          CHECKCAST org/nlogo/agent/Agent
          ASTORE 5
          ALOAD 5
          INVOKEVIRTUAL org/nlogo/agent/Agent.id ()J
          LDC -1
          LCMP
          IFNE L12
          NEW org/nlogo/nvm/EngineException
          DUP
          ALOAD 1
          ALOAD 0
          GETSTATIC org/nlogo/api/I18N$.MODULE$ : Lorg/nlogo/api/I18N$;
          INVOKEVIRTUAL org/nlogo/api/I18N$.errors ()Lorg/nlogo/api/I18N$BundleKind;
          LDC "org.nlogo.$common.thatAgentIsDead"
          GETSTATIC scala/Predef$.MODULE$ : Lscala/Predef$;
          ICONST_1
          ANEWARRAY java/lang/Object
          DUP
          ICONST_0
          ALOAD 5
          INVOKEVIRTUAL org/nlogo/agent/Agent.classDisplayName ()Ljava/lang/String;
          AASTORE
          INVOKEVIRTUAL scala/Predef$.wrapRefArray ([Ljava/lang/Object;)Lscala/collection/mutable/WrappedArray;
          INVOKEVIRTUAL org/nlogo/api/I18N$BundleKind.getN (Ljava/lang/String;Lscala/collection/Seq;)Ljava/lang/String;
          INVOKESPECIAL org/nlogo/nvm/EngineException.<init> (Lorg/nlogo/nvm/Context;Lorg/nlogo/nvm/Instruction;Ljava/lang/String;)V
          ATHROW
         L12
          ALOAD 5
          ICONST_5
          INVOKEVIRTUAL org/nlogo/agent/Agent.getPatchVariable (I)Ljava/lang/Object;
          ASTORE 6
          GOTO L13
         L11
          ALOAD 4
          INSTANCEOF org/nlogo/agent/AgentSet
          IFEQ L0
          ALOAD 4
          CHECKCAST org/nlogo/agent/AgentSet
          ASTORE 7
          NEW org/nlogo/api/LogoListBuilder
          DUP
          INVOKESPECIAL org/nlogo/api/LogoListBuilder.<init> ()V
          ASTORE 8
          ALOAD 7
          ALOAD 1
          GETFIELD org/nlogo/nvm/Context.job : Lorg/nlogo/nvm/Job;
          GETFIELD org/nlogo/nvm/Job.random : Lorg/nlogo/util/MersenneTwisterFast;
          INVOKEVIRTUAL org/nlogo/agent/AgentSet.shufflerator (Lorg/nlogo/util/MersenneTwisterFast;)Lorg/nlogo/agent/AgentIterator;
          ASTORE 9
         L14
          ALOAD 9
          INVOKEINTERFACE org/nlogo/agent/AgentIterator.hasNext ()Z
          IFEQ L15
          ALOAD 8
          ALOAD 9
          INVOKEINTERFACE org/nlogo/agent/AgentIterator.next ()Lorg/nlogo/agent/Agent;
          ICONST_5
          INVOKEVIRTUAL org/nlogo/agent/Agent.getPatchVariable (I)Ljava/lang/Object;
          INVOKEVIRTUAL org/nlogo/api/LogoListBuilder.add (Ljava/lang/Object;)V
          GOTO L14
         L15
          ALOAD 8
          INVOKEVIRTUAL org/nlogo/api/LogoListBuilder.toLogoList ()Lorg/nlogo/api/LogoList;
          ASTORE 6
         L13
          ALOAD 6
         L3
          GOTO L16
         L0
          NEW org/nlogo/nvm/ArgumentTypeException
          DUP
          ALOAD 1
          ALOAD 0
          ICONST_0
          GETSTATIC org/nlogo/api/Syntax$.MODULE$ : Lorg/nlogo/api/Syntax$;
          INVOKEVIRTUAL org/nlogo/api/Syntax$.TurtleType ()I
          GETSTATIC org/nlogo/api/Syntax$.MODULE$ : Lorg/nlogo/api/Syntax$;
          INVOKEVIRTUAL org/nlogo/api/Syntax$.PatchType ()I
          IOR
          GETSTATIC org/nlogo/api/Syntax$.MODULE$ : Lorg/nlogo/api/Syntax$;
          INVOKEVIRTUAL org/nlogo/api/Syntax$.TurtlesetType ()I
          IOR
          GETSTATIC org/nlogo/api/Syntax$.MODULE$ : Lorg/nlogo/api/Syntax$;
          INVOKEVIRTUAL org/nlogo/api/Syntax$.PatchsetType ()I
          IOR
          ALOAD 4
          INVOKESPECIAL org/nlogo/nvm/ArgumentTypeException.<init> (Lorg/nlogo/nvm/Context;Lorg/nlogo/nvm/Instruction;IILjava/lang/Object;)V
          ATHROW
         L1
          ASTORE 3
          NEW org/nlogo/nvm/EngineException
          DUP
          ALOAD 1
          ALOAD 0
          ALOAD 3
          INVOKEVIRTUAL org/nlogo/api/AgentException.getMessage ()Ljava/lang/String;
          INVOKESPECIAL org/nlogo/nvm/EngineException.<init> (Lorg/nlogo/nvm/Context;Lorg/nlogo/nvm/Instruction;Ljava/lang/String;)V
          ATHROW
         L16
          ASTORE 2
          ALOAD 1
          GETFIELD org/nlogo/nvm/Context.activation : Lorg/nlogo/nvm/Activation;
          INVOKEVIRTUAL org/nlogo/nvm/Activation.args ()[Ljava/lang/Object;
          ICONST_0
          ALOAD 2
          AASTORE
          ALOAD 1
          ICONST_1
          PUTFIELD org/nlogo/nvm/Context.ip : I
         L17
          RETURN
[1]_asm_proceduredorule_setprocedurevariable_1 "" Object => void
      _patchvariableof:ON? Object => Object
        _patcheast => Object
          TRYCATCHBLOCK L0 L1 L1 org/nlogo/api/AgentException
          TRYCATCHBLOCK L2 L3 L1 org/nlogo/api/AgentException
         L4
          ALOAD 0
          GETFIELD org/nlogo/prim/_asm_proceduredorule_setprocedurevariable_1.world : Lorg/nlogo/agent/World;
          INVOKEVIRTUAL org/nlogo/agent/World.topology ()Lorg/nlogo/agent/Topology;
          ALOAD 1
          GETFIELD org/nlogo/nvm/Context.agent : Lorg/nlogo/agent/Agent;
          ASTORE 3
          ALOAD 3
          INSTANCEOF org/nlogo/agent/Patch
          IFEQ L5
          ALOAD 3
          CHECKCAST org/nlogo/agent/Patch
          ASTORE 4
          ALOAD 4
          ASTORE 5
          GOTO L6
         L5
          ALOAD 3
          INSTANCEOF org/nlogo/agent/Turtle
          IFEQ L7
          ALOAD 3
          CHECKCAST org/nlogo/agent/Turtle
          ASTORE 6
          ALOAD 6
          INVOKEVIRTUAL org/nlogo/agent/Turtle.getPatchHere ()Lorg/nlogo/agent/Patch;
          ASTORE 5
         L6
          ALOAD 5
          INVOKEVIRTUAL org/nlogo/agent/Topology.getPE (Lorg/nlogo/agent/Patch;)Lorg/nlogo/agent/Patch;
          ASTORE 2
          ALOAD 2
          IFNONNULL L8
          GETSTATIC org/nlogo/api/Nobody$.MODULE$ : Lorg/nlogo/api/Nobody$;
          GOTO L9
         L8
          ALOAD 2
         L9
          GOTO L10
         L7
          NEW scala/MatchError
          DUP
          ALOAD 3
          INVOKESPECIAL scala/MatchError.<init> (Ljava/lang/Object;)V
          ATHROW
         L10
          ASTORE 2
         L2
          ALOAD 2
          ASTORE 4
          ALOAD 4
          INSTANCEOF org/nlogo/agent/Agent
          IFEQ L11
          ALOAD 4
          CHECKCAST org/nlogo/agent/Agent
          ASTORE 5
          ALOAD 5
          INVOKEVIRTUAL org/nlogo/agent/Agent.id ()J
          LDC -1
          LCMP
          IFNE L12
          NEW org/nlogo/nvm/EngineException
          DUP
          ALOAD 1
          ALOAD 0
          GETSTATIC org/nlogo/api/I18N$.MODULE$ : Lorg/nlogo/api/I18N$;
          INVOKEVIRTUAL org/nlogo/api/I18N$.errors ()Lorg/nlogo/api/I18N$BundleKind;
          LDC "org.nlogo.$common.thatAgentIsDead"
          GETSTATIC scala/Predef$.MODULE$ : Lscala/Predef$;
          ICONST_1
          ANEWARRAY java/lang/Object
          DUP
          ICONST_0
          ALOAD 5
          INVOKEVIRTUAL org/nlogo/agent/Agent.classDisplayName ()Ljava/lang/String;
          AASTORE
          INVOKEVIRTUAL scala/Predef$.wrapRefArray ([Ljava/lang/Object;)Lscala/collection/mutable/WrappedArray;
          INVOKEVIRTUAL org/nlogo/api/I18N$BundleKind.getN (Ljava/lang/String;Lscala/collection/Seq;)Ljava/lang/String;
          INVOKESPECIAL org/nlogo/nvm/EngineException.<init> (Lorg/nlogo/nvm/Context;Lorg/nlogo/nvm/Instruction;Ljava/lang/String;)V
          ATHROW
         L12
          ALOAD 5
          ICONST_5
          INVOKEVIRTUAL org/nlogo/agent/Agent.getPatchVariable (I)Ljava/lang/Object;
          ASTORE 6
          GOTO L13
         L11
          ALOAD 4
          INSTANCEOF org/nlogo/agent/AgentSet
          IFEQ L0
          ALOAD 4
          CHECKCAST org/nlogo/agent/AgentSet
          ASTORE 7
          NEW org/nlogo/api/LogoListBuilder
          DUP
          INVOKESPECIAL org/nlogo/api/LogoListBuilder.<init> ()V
          ASTORE 8
          ALOAD 7
          ALOAD 1
          GETFIELD org/nlogo/nvm/Context.job : Lorg/nlogo/nvm/Job;
          GETFIELD org/nlogo/nvm/Job.random : Lorg/nlogo/util/MersenneTwisterFast;
          INVOKEVIRTUAL org/nlogo/agent/AgentSet.shufflerator (Lorg/nlogo/util/MersenneTwisterFast;)Lorg/nlogo/agent/AgentIterator;
          ASTORE 9
         L14
          ALOAD 9
          INVOKEINTERFACE org/nlogo/agent/AgentIterator.hasNext ()Z
          IFEQ L15
          ALOAD 8
          ALOAD 9
          INVOKEINTERFACE org/nlogo/agent/AgentIterator.next ()Lorg/nlogo/agent/Agent;
          ICONST_5
          INVOKEVIRTUAL org/nlogo/agent/Agent.getPatchVariable (I)Ljava/lang/Object;
          INVOKEVIRTUAL org/nlogo/api/LogoListBuilder.add (Ljava/lang/Object;)V
          GOTO L14
         L15
          ALOAD 8
          INVOKEVIRTUAL org/nlogo/api/LogoListBuilder.toLogoList ()Lorg/nlogo/api/LogoList;
          ASTORE 6
         L13
          ALOAD 6
         L3
          GOTO L16
         L0
          NEW org/nlogo/nvm/ArgumentTypeException
          DUP
          ALOAD 1
          ALOAD 0
          ICONST_0
          GETSTATIC org/nlogo/api/Syntax$.MODULE$ : Lorg/nlogo/api/Syntax$;
          INVOKEVIRTUAL org/nlogo/api/Syntax$.TurtleType ()I
          GETSTATIC org/nlogo/api/Syntax$.MODULE$ : Lorg/nlogo/api/Syntax$;
          INVOKEVIRTUAL org/nlogo/api/Syntax$.PatchType ()I
          IOR
          GETSTATIC org/nlogo/api/Syntax$.MODULE$ : Lorg/nlogo/api/Syntax$;
          INVOKEVIRTUAL org/nlogo/api/Syntax$.TurtlesetType ()I
          IOR
          GETSTATIC org/nlogo/api/Syntax$.MODULE$ : Lorg/nlogo/api/Syntax$;
          INVOKEVIRTUAL org/nlogo/api/Syntax$.PatchsetType ()I
          IOR
          ALOAD 4
          INVOKESPECIAL org/nlogo/nvm/ArgumentTypeException.<init> (Lorg/nlogo/nvm/Context;Lorg/nlogo/nvm/Instruction;IILjava/lang/Object;)V
          ATHROW
         L1
          ASTORE 3
          NEW org/nlogo/nvm/EngineException
          DUP
          ALOAD 1
          ALOAD 0
          ALOAD 3
          INVOKEVIRTUAL org/nlogo/api/AgentException.getMessage ()Ljava/lang/String;
          INVOKESPECIAL org/nlogo/nvm/EngineException.<init> (Lorg/nlogo/nvm/Context;Lorg/nlogo/nvm/Instruction;Ljava/lang/String;)V
          ATHROW
         L16
          ASTORE 2
          ALOAD 1
          GETFIELD org/nlogo/nvm/Context.activation : Lorg/nlogo/nvm/Activation;
          INVOKEVIRTUAL org/nlogo/nvm/Activation.args ()[Ljava/lang/Object;
          ICONST_1
          ALOAD 2
          AASTORE
          ALOAD 1
          ICONST_2
          PUTFIELD org/nlogo/nvm/Context.ip : I
         L17
          RETURN
[2]_asm_proceduredorule_setprocedurevariable_2 "" Object => void
      _or
        _or
          _or
            _or
              _or
                _or
                  _or
                    _and
                      _and
                        _and
                          _observervariable:III => Object
                          _procedurevariable:LEFT-ON? => Object
                        _patchvariable:ON? => Object
                      _procedurevariable:RIGHT-ON? => Object
                    _and
                      _and
                        _and
                          _observervariable:IIO => Object
                          _procedurevariable:LEFT-ON? => Object
                        _patchvariable:ON? => Object
                      _not boolean => boolean
                        _procedurevariable:RIGHT-ON? => Object
                  _and
                    _and
                      _and
                        _observervariable:IOI => Object
                        _procedurevariable:LEFT-ON? => Object
                      _not boolean => boolean
                        _patchvariable:ON? => Object
                    _procedurevariable:RIGHT-ON? => Object
                _and
                  _and
                    _and
                      _observervariable:IOO => Object
                      _procedurevariable:LEFT-ON? => Object
                    _not boolean => boolean
                      _patchvariable:ON? => Object
                  _not boolean => boolean
                    _procedurevariable:RIGHT-ON? => Object
              _and
                _and
                  _and
                    _observervariable:OII => Object
                    _not boolean => boolean
                      _procedurevariable:LEFT-ON? => Object
                  _patchvariable:ON? => Object
                _procedurevariable:RIGHT-ON? => Object
            _and
              _and
                _and
                  _observervariable:OIO => Object
                  _not boolean => boolean
                    _procedurevariable:LEFT-ON? => Object
                _patchvariable:ON? => Object
              _not boolean => boolean
                _procedurevariable:RIGHT-ON? => Object
          _and
            _and
              _and
                _observervariable:OOI => Object
                _not boolean => boolean
                  _procedurevariable:LEFT-ON? => Object
              _not boolean => boolean
                _patchvariable:ON? => Object
            _procedurevariable:RIGHT-ON? => Object
        _and
          _and
            _and
              _observervariable:OOO => Object
              _not boolean => boolean
                _procedurevariable:LEFT-ON? => Object
            _not boolean => boolean
              _patchvariable:ON? => Object
          _not boolean => boolean
            _procedurevariable:RIGHT-ON? => Object
          TRYCATCHBLOCK L0 L1 L1 java/lang/ClassCastException
          TRYCATCHBLOCK L2 L3 L3 java/lang/ClassCastException
          TRYCATCHBLOCK L4 L5 L6 org/nlogo/api/AgentException
          TRYCATCHBLOCK L7 L8 L8 java/lang/ClassCastException
          TRYCATCHBLOCK L9 L10 L10 java/lang/ClassCastException
          TRYCATCHBLOCK L11 L12 L12 java/lang/ClassCastException
          TRYCATCHBLOCK L13 L14 L14 java/lang/ClassCastException
          TRYCATCHBLOCK L15 L16 L17 org/nlogo/api/AgentException
          TRYCATCHBLOCK L18 L19 L19 java/lang/ClassCastException
          TRYCATCHBLOCK L20 L21 L21 java/lang/ClassCastException
          TRYCATCHBLOCK L22 L23 L23 java/lang/ClassCastException
          TRYCATCHBLOCK L24 L25 L25 java/lang/ClassCastException
          TRYCATCHBLOCK L26 L27 L28 org/nlogo/api/AgentException
          TRYCATCHBLOCK L29 L30 L30 java/lang/ClassCastException
          TRYCATCHBLOCK L31 L32 L32 java/lang/ClassCastException
          TRYCATCHBLOCK L33 L34 L34 java/lang/ClassCastException
          TRYCATCHBLOCK L35 L36 L36 java/lang/ClassCastException
          TRYCATCHBLOCK L37 L38 L39 org/nlogo/api/AgentException
          TRYCATCHBLOCK L40 L41 L41 java/lang/ClassCastException
          TRYCATCHBLOCK L42 L43 L43 java/lang/ClassCastException
          TRYCATCHBLOCK L44 L45 L45 java/lang/ClassCastException
          TRYCATCHBLOCK L46 L47 L47 java/lang/ClassCastException
          TRYCATCHBLOCK L48 L49 L50 org/nlogo/api/AgentException
          TRYCATCHBLOCK L51 L52 L52 java/lang/ClassCastException
          TRYCATCHBLOCK L53 L54 L54 java/lang/ClassCastException
          TRYCATCHBLOCK L55 L56 L56 java/lang/ClassCastException
          TRYCATCHBLOCK L57 L58 L58 java/lang/ClassCastException
          TRYCATCHBLOCK L59 L60 L61 org/nlogo/api/AgentException
          TRYCATCHBLOCK L62 L63 L63 java/lang/ClassCastException
          TRYCATCHBLOCK L64 L65 L65 java/lang/ClassCastException
          TRYCATCHBLOCK L66 L67 L67 java/lang/ClassCastException
          TRYCATCHBLOCK L68 L69 L69 java/lang/ClassCastException
          TRYCATCHBLOCK L70 L71 L72 org/nlogo/api/AgentException
          TRYCATCHBLOCK L73 L74 L74 java/lang/ClassCastException
          TRYCATCHBLOCK L75 L76 L76 java/lang/ClassCastException
          TRYCATCHBLOCK L77 L78 L78 java/lang/ClassCastException
          TRYCATCHBLOCK L79 L80 L80 java/lang/ClassCastException
          TRYCATCHBLOCK L81 L82 L83 org/nlogo/api/AgentException
          TRYCATCHBLOCK L84 L85 L85 java/lang/ClassCastException
          TRYCATCHBLOCK L86 L87 L87 java/lang/ClassCastException
         L88
          ALOAD 0
          GETFIELD org/nlogo/prim/_asm_proceduredorule_setprocedurevariable_2.world : Lorg/nlogo/agent/World;
          INVOKEVIRTUAL org/nlogo/agent/World.observer ()Lorg/nlogo/agent/Observer;
          BIPUSH 7
          INVOKEVIRTUAL org/nlogo/agent/Observer.getVariable (I)Ljava/lang/Object;
         L89
          ASTORE 2
         L0
          ALOAD 2
          CHECKCAST java/lang/Boolean
          INVOKEVIRTUAL java/lang/Boolean.booleanValue ()Z
          GOTO L90
         L1
          POP
          NEW org/nlogo/nvm/ArgumentTypeException
          DUP
          ALOAD 1
          ALOAD 0
          BIPUSH 0
          LDC 2
          ALOAD 2
          INVOKESPECIAL org/nlogo/nvm/ArgumentTypeException.<init> (Lorg/nlogo/nvm/Context;Lorg/nlogo/nvm/Instruction;IILjava/lang/Object;)V
          ATHROW
         L90
          IFEQ L91
         L92
          ALOAD 1
          GETFIELD org/nlogo/nvm/Context.activation : Lorg/nlogo/nvm/Activation;
          INVOKEVIRTUAL org/nlogo/nvm/Activation.args ()[Ljava/lang/Object;
          ICONST_0
          AALOAD
         L93
          ASTORE 2
         L2
          ALOAD 2
          CHECKCAST java/lang/Boolean
          INVOKEVIRTUAL java/lang/Boolean.booleanValue ()Z
          GOTO L94
         L3
          POP
          NEW org/nlogo/nvm/ArgumentTypeException
          DUP
          ALOAD 1
<<<<<<< HEAD
=======
          ICONST_1
          PUTFIELD org/nlogo/nvm/Context.ip : I
         L2
          RETURN
[1]_asm_procedurelistrules_setprocedurevariable_1 "set rules (lput (lput ooo [false false false]) rules" Object => void
      _lput
        _lput
          _asm_procedurelistrules_observervariable_2 "ooo" => Object
               L0
                ALOAD 1
                GETFIELD org/nlogo/nvm/Context.agent : Lorg/nlogo/agent/Agent;
                ICONST_0
                INVOKEVIRTUAL org/nlogo/agent/Agent.getObserverVariable (I)Ljava/lang/Object;
               L1
                ARETURN
          _asm_procedurelistrules_constlist_3 "[false false false]" => LogoList
               L0
                ALOAD 0
                GETFIELD org/nlogo/prim/_asm_procedurelistrules_constlist_3.kept1_value : Lorg/nlogo/api/LogoList;
               L1
                ARETURN
        _asm_procedurelistrules_procedurevariable_4 "rules" => Object
             L0
              ALOAD 1
              GETFIELD org/nlogo/nvm/Context.activation : Lorg/nlogo/nvm/Activation;
              GETFIELD org/nlogo/nvm/Activation.args : [Ljava/lang/Object;
              ICONST_0
              AALOAD
             L1
              ARETURN
>>>>>>> 935cf7b1
          ALOAD 0
          BIPUSH 1
          LDC 2
          ALOAD 2
          INVOKESPECIAL org/nlogo/nvm/ArgumentTypeException.<init> (Lorg/nlogo/nvm/Context;Lorg/nlogo/nvm/Instruction;IILjava/lang/Object;)V
          ATHROW
         L94
          GOTO L95
         L91
          ICONST_0
         L95
          IFEQ L96
         L4
          ALOAD 1
          GETFIELD org/nlogo/nvm/Context.agent : Lorg/nlogo/agent/Agent;
          ICONST_5
          INVOKEVIRTUAL org/nlogo/agent/Agent.getPatchVariable (I)Ljava/lang/Object;
         L5
          GOTO L97
         L6
          ASTORE 2
          NEW org/nlogo/nvm/EngineException
          DUP
          ALOAD 1
          ALOAD 0
          ALOAD 2
          INVOKEVIRTUAL org/nlogo/api/AgentException.getMessage ()Ljava/lang/String;
          INVOKESPECIAL org/nlogo/nvm/EngineException.<init> (Lorg/nlogo/nvm/Context;Lorg/nlogo/nvm/Instruction;Ljava/lang/String;)V
          ATHROW
         L97
          ASTORE 2
         L7
          ALOAD 2
          CHECKCAST java/lang/Boolean
          INVOKEVIRTUAL java/lang/Boolean.booleanValue ()Z
          GOTO L98
         L8
          POP
          NEW org/nlogo/nvm/ArgumentTypeException
          DUP
          ALOAD 1
<<<<<<< HEAD
=======
          ICONST_2
          PUTFIELD org/nlogo/nvm/Context.ip : I
         L1
          RETURN
[2]_asm_procedurelistrules_setprocedurevariable_5 "set rules (lput (lput ooi [false false true ]) rules" Object => void
      _lput
        _lput
          _asm_procedurelistrules_observervariable_6 "ooi" => Object
               L0
                ALOAD 1
                GETFIELD org/nlogo/nvm/Context.agent : Lorg/nlogo/agent/Agent;
                ICONST_1
                INVOKEVIRTUAL org/nlogo/agent/Agent.getObserverVariable (I)Ljava/lang/Object;
               L1
                ARETURN
          _asm_procedurelistrules_constlist_7 "[false false true ]" => LogoList
               L0
                ALOAD 0
                GETFIELD org/nlogo/prim/_asm_procedurelistrules_constlist_7.kept1_value : Lorg/nlogo/api/LogoList;
               L1
                ARETURN
        _asm_procedurelistrules_procedurevariable_8 "rules" => Object
             L0
              ALOAD 1
              GETFIELD org/nlogo/nvm/Context.activation : Lorg/nlogo/nvm/Activation;
              GETFIELD org/nlogo/nvm/Activation.args : [Ljava/lang/Object;
              ICONST_0
              AALOAD
             L1
              ARETURN
>>>>>>> 935cf7b1
          ALOAD 0
          BIPUSH 1
          LDC 2
          ALOAD 2
          INVOKESPECIAL org/nlogo/nvm/ArgumentTypeException.<init> (Lorg/nlogo/nvm/Context;Lorg/nlogo/nvm/Instruction;IILjava/lang/Object;)V
          ATHROW
         L98
          GOTO L99
         L96
          ICONST_0
         L99
          IFEQ L100
         L101
          ALOAD 1
          GETFIELD org/nlogo/nvm/Context.activation : Lorg/nlogo/nvm/Activation;
          INVOKEVIRTUAL org/nlogo/nvm/Activation.args ()[Ljava/lang/Object;
          ICONST_1
          AALOAD
         L102
          ASTORE 2
         L9
          ALOAD 2
          CHECKCAST java/lang/Boolean
          INVOKEVIRTUAL java/lang/Boolean.booleanValue ()Z
          GOTO L103
         L10
          POP
          NEW org/nlogo/nvm/ArgumentTypeException
          DUP
          ALOAD 1
          ALOAD 0
          BIPUSH 1
          LDC 2
          ALOAD 2
          INVOKESPECIAL org/nlogo/nvm/ArgumentTypeException.<init> (Lorg/nlogo/nvm/Context;Lorg/nlogo/nvm/Instruction;IILjava/lang/Object;)V
          ATHROW
         L103
          GOTO L104
         L100
          ICONST_0
         L104
          IFNE L105
         L106
          ALOAD 0
          GETFIELD org/nlogo/prim/_asm_proceduredorule_setprocedurevariable_2.world : Lorg/nlogo/agent/World;
          INVOKEVIRTUAL org/nlogo/agent/World.observer ()Lorg/nlogo/agent/Observer;
          BIPUSH 6
          INVOKEVIRTUAL org/nlogo/agent/Observer.getVariable (I)Ljava/lang/Object;
         L107
          ASTORE 2
         L11
          ALOAD 2
          CHECKCAST java/lang/Boolean
          INVOKEVIRTUAL java/lang/Boolean.booleanValue ()Z
          GOTO L108
         L12
          POP
          NEW org/nlogo/nvm/ArgumentTypeException
          DUP
          ALOAD 1
<<<<<<< HEAD
=======
          ICONST_3
          PUTFIELD org/nlogo/nvm/Context.ip : I
         L1
          RETURN
[3]_asm_procedurelistrules_setprocedurevariable_9 "set rules (lput (lput oio [false true  false]) rules" Object => void
      _lput
        _lput
          _asm_procedurelistrules_observervariable_10 "oio" => Object
               L0
                ALOAD 1
                GETFIELD org/nlogo/nvm/Context.agent : Lorg/nlogo/agent/Agent;
                ICONST_2
                INVOKEVIRTUAL org/nlogo/agent/Agent.getObserverVariable (I)Ljava/lang/Object;
               L1
                ARETURN
          _asm_procedurelistrules_constlist_11 "[false true  false]" => LogoList
               L0
                ALOAD 0
                GETFIELD org/nlogo/prim/_asm_procedurelistrules_constlist_11.kept1_value : Lorg/nlogo/api/LogoList;
               L1
                ARETURN
        _asm_procedurelistrules_procedurevariable_12 "rules" => Object
             L0
              ALOAD 1
              GETFIELD org/nlogo/nvm/Context.activation : Lorg/nlogo/nvm/Activation;
              GETFIELD org/nlogo/nvm/Activation.args : [Ljava/lang/Object;
              ICONST_0
              AALOAD
             L1
              ARETURN
>>>>>>> 935cf7b1
          ALOAD 0
          BIPUSH 0
          LDC 2
          ALOAD 2
          INVOKESPECIAL org/nlogo/nvm/ArgumentTypeException.<init> (Lorg/nlogo/nvm/Context;Lorg/nlogo/nvm/Instruction;IILjava/lang/Object;)V
          ATHROW
         L108
          IFEQ L109
         L110
          ALOAD 1
          GETFIELD org/nlogo/nvm/Context.activation : Lorg/nlogo/nvm/Activation;
          INVOKEVIRTUAL org/nlogo/nvm/Activation.args ()[Ljava/lang/Object;
          ICONST_0
          AALOAD
         L111
          ASTORE 2
         L13
          ALOAD 2
          CHECKCAST java/lang/Boolean
          INVOKEVIRTUAL java/lang/Boolean.booleanValue ()Z
          GOTO L112
         L14
          POP
          NEW org/nlogo/nvm/ArgumentTypeException
          DUP
          ALOAD 1
<<<<<<< HEAD
=======
          ICONST_4
          PUTFIELD org/nlogo/nvm/Context.ip : I
         L1
          RETURN
[4]_asm_procedurelistrules_setprocedurevariable_13 "set rules (lput (lput oii [false true  true ]) rules" Object => void
      _lput
        _lput
          _asm_procedurelistrules_observervariable_14 "oii" => Object
               L0
                ALOAD 1
                GETFIELD org/nlogo/nvm/Context.agent : Lorg/nlogo/agent/Agent;
                ICONST_3
                INVOKEVIRTUAL org/nlogo/agent/Agent.getObserverVariable (I)Ljava/lang/Object;
               L1
                ARETURN
          _asm_procedurelistrules_constlist_15 "[false true  true ]" => LogoList
               L0
                ALOAD 0
                GETFIELD org/nlogo/prim/_asm_procedurelistrules_constlist_15.kept1_value : Lorg/nlogo/api/LogoList;
               L1
                ARETURN
        _asm_procedurelistrules_procedurevariable_16 "rules" => Object
             L0
              ALOAD 1
              GETFIELD org/nlogo/nvm/Context.activation : Lorg/nlogo/nvm/Activation;
              GETFIELD org/nlogo/nvm/Activation.args : [Ljava/lang/Object;
              ICONST_0
              AALOAD
             L1
              ARETURN
>>>>>>> 935cf7b1
          ALOAD 0
          BIPUSH 1
          LDC 2
          ALOAD 2
          INVOKESPECIAL org/nlogo/nvm/ArgumentTypeException.<init> (Lorg/nlogo/nvm/Context;Lorg/nlogo/nvm/Instruction;IILjava/lang/Object;)V
          ATHROW
         L112
          GOTO L113
         L109
          ICONST_0
         L113
          IFEQ L114
         L15
          ALOAD 1
          GETFIELD org/nlogo/nvm/Context.agent : Lorg/nlogo/agent/Agent;
          ICONST_5
          INVOKEVIRTUAL org/nlogo/agent/Agent.getPatchVariable (I)Ljava/lang/Object;
         L16
          GOTO L115
         L17
          ASTORE 2
          NEW org/nlogo/nvm/EngineException
          DUP
          ALOAD 1
          ALOAD 0
          ALOAD 2
          INVOKEVIRTUAL org/nlogo/api/AgentException.getMessage ()Ljava/lang/String;
          INVOKESPECIAL org/nlogo/nvm/EngineException.<init> (Lorg/nlogo/nvm/Context;Lorg/nlogo/nvm/Instruction;Ljava/lang/String;)V
          ATHROW
         L115
          ASTORE 2
         L18
          ALOAD 2
          CHECKCAST java/lang/Boolean
          INVOKEVIRTUAL java/lang/Boolean.booleanValue ()Z
          GOTO L116
         L19
          POP
          NEW org/nlogo/nvm/ArgumentTypeException
          DUP
          ALOAD 1
<<<<<<< HEAD
=======
          ICONST_5
          PUTFIELD org/nlogo/nvm/Context.ip : I
         L1
          RETURN
[5]_asm_procedurelistrules_setprocedurevariable_17 "set rules (lput (lput ioo [true  false false]) rules" Object => void
      _lput
        _lput
          _asm_procedurelistrules_observervariable_18 "ioo" => Object
               L0
                ALOAD 1
                GETFIELD org/nlogo/nvm/Context.agent : Lorg/nlogo/agent/Agent;
                ICONST_4
                INVOKEVIRTUAL org/nlogo/agent/Agent.getObserverVariable (I)Ljava/lang/Object;
               L1
                ARETURN
          _asm_procedurelistrules_constlist_19 "[true  false false]" => LogoList
               L0
                ALOAD 0
                GETFIELD org/nlogo/prim/_asm_procedurelistrules_constlist_19.kept1_value : Lorg/nlogo/api/LogoList;
               L1
                ARETURN
        _asm_procedurelistrules_procedurevariable_20 "rules" => Object
             L0
              ALOAD 1
              GETFIELD org/nlogo/nvm/Context.activation : Lorg/nlogo/nvm/Activation;
              GETFIELD org/nlogo/nvm/Activation.args : [Ljava/lang/Object;
              ICONST_0
              AALOAD
             L1
              ARETURN
>>>>>>> 935cf7b1
          ALOAD 0
          BIPUSH 1
          LDC 2
          ALOAD 2
          INVOKESPECIAL org/nlogo/nvm/ArgumentTypeException.<init> (Lorg/nlogo/nvm/Context;Lorg/nlogo/nvm/Instruction;IILjava/lang/Object;)V
          ATHROW
         L116
          GOTO L117
         L114
          ICONST_0
         L117
          IFEQ L118
         L119
          ALOAD 1
          GETFIELD org/nlogo/nvm/Context.activation : Lorg/nlogo/nvm/Activation;
          INVOKEVIRTUAL org/nlogo/nvm/Activation.args ()[Ljava/lang/Object;
          ICONST_1
          AALOAD
         L120
          ASTORE 2
         L20
          ALOAD 2
          CHECKCAST java/lang/Boolean
          INVOKEVIRTUAL java/lang/Boolean.booleanValue ()Z
          GOTO L121
         L21
          POP
          NEW org/nlogo/nvm/ArgumentTypeException
          DUP
          ALOAD 1
          ALOAD 0
          BIPUSH 0
          LDC 2
          ALOAD 2
          INVOKESPECIAL org/nlogo/nvm/ArgumentTypeException.<init> (Lorg/nlogo/nvm/Context;Lorg/nlogo/nvm/Instruction;IILjava/lang/Object;)V
          ATHROW
         L121
          ISTORE 2
          ILOAD 2
          IFEQ L122
          ICONST_0
          GOTO L123
         L122
          ICONST_1
         L123
          GOTO L124
         L118
          ICONST_0
         L124
          GOTO L125
         L105
          ICONST_1
         L125
          IFNE L126
         L127
          ALOAD 0
          GETFIELD org/nlogo/prim/_asm_proceduredorule_setprocedurevariable_2.world : Lorg/nlogo/agent/World;
          INVOKEVIRTUAL org/nlogo/agent/World.observer ()Lorg/nlogo/agent/Observer;
          ICONST_5
          INVOKEVIRTUAL org/nlogo/agent/Observer.getVariable (I)Ljava/lang/Object;
         L128
          ASTORE 2
         L22
          ALOAD 2
          CHECKCAST java/lang/Boolean
          INVOKEVIRTUAL java/lang/Boolean.booleanValue ()Z
          GOTO L129
         L23
          POP
          NEW org/nlogo/nvm/ArgumentTypeException
          DUP
          ALOAD 1
<<<<<<< HEAD
=======
          BIPUSH 6
          PUTFIELD org/nlogo/nvm/Context.ip : I
         L1
          RETURN
[6]_asm_procedurelistrules_setprocedurevariable_21 "set rules (lput (lput ioi [true  false true ]) rules" Object => void
      _lput
        _lput
          _asm_procedurelistrules_observervariable_22 "ioi" => Object
               L0
                ALOAD 1
                GETFIELD org/nlogo/nvm/Context.agent : Lorg/nlogo/agent/Agent;
                ICONST_5
                INVOKEVIRTUAL org/nlogo/agent/Agent.getObserverVariable (I)Ljava/lang/Object;
               L1
                ARETURN
          _asm_procedurelistrules_constlist_23 "[true  false true ]" => LogoList
               L0
                ALOAD 0
                GETFIELD org/nlogo/prim/_asm_procedurelistrules_constlist_23.kept1_value : Lorg/nlogo/api/LogoList;
               L1
                ARETURN
        _asm_procedurelistrules_procedurevariable_24 "rules" => Object
             L0
              ALOAD 1
              GETFIELD org/nlogo/nvm/Context.activation : Lorg/nlogo/nvm/Activation;
              GETFIELD org/nlogo/nvm/Activation.args : [Ljava/lang/Object;
              ICONST_0
              AALOAD
             L1
              ARETURN
>>>>>>> 935cf7b1
          ALOAD 0
          BIPUSH 0
          LDC 2
          ALOAD 2
          INVOKESPECIAL org/nlogo/nvm/ArgumentTypeException.<init> (Lorg/nlogo/nvm/Context;Lorg/nlogo/nvm/Instruction;IILjava/lang/Object;)V
          ATHROW
         L129
          IFEQ L130
         L131
          ALOAD 1
          GETFIELD org/nlogo/nvm/Context.activation : Lorg/nlogo/nvm/Activation;
          INVOKEVIRTUAL org/nlogo/nvm/Activation.args ()[Ljava/lang/Object;
          ICONST_0
          AALOAD
         L132
          ASTORE 2
         L24
          ALOAD 2
          CHECKCAST java/lang/Boolean
          INVOKEVIRTUAL java/lang/Boolean.booleanValue ()Z
          GOTO L133
         L25
          POP
          NEW org/nlogo/nvm/ArgumentTypeException
          DUP
          ALOAD 1
<<<<<<< HEAD
=======
          BIPUSH 7
          PUTFIELD org/nlogo/nvm/Context.ip : I
         L1
          RETURN
[7]_asm_procedurelistrules_setprocedurevariable_25 "set rules (lput (lput iio [true  true  false]) rules" Object => void
      _lput
        _lput
          _asm_procedurelistrules_observervariable_26 "iio" => Object
               L0
                ALOAD 1
                GETFIELD org/nlogo/nvm/Context.agent : Lorg/nlogo/agent/Agent;
                BIPUSH 6
                INVOKEVIRTUAL org/nlogo/agent/Agent.getObserverVariable (I)Ljava/lang/Object;
               L1
                ARETURN
          _asm_procedurelistrules_constlist_27 "[true  true  false]" => LogoList
               L0
                ALOAD 0
                GETFIELD org/nlogo/prim/_asm_procedurelistrules_constlist_27.kept1_value : Lorg/nlogo/api/LogoList;
               L1
                ARETURN
        _asm_procedurelistrules_procedurevariable_28 "rules" => Object
             L0
              ALOAD 1
              GETFIELD org/nlogo/nvm/Context.activation : Lorg/nlogo/nvm/Activation;
              GETFIELD org/nlogo/nvm/Activation.args : [Ljava/lang/Object;
              ICONST_0
              AALOAD
             L1
              ARETURN
>>>>>>> 935cf7b1
          ALOAD 0
          BIPUSH 1
          LDC 2
          ALOAD 2
          INVOKESPECIAL org/nlogo/nvm/ArgumentTypeException.<init> (Lorg/nlogo/nvm/Context;Lorg/nlogo/nvm/Instruction;IILjava/lang/Object;)V
          ATHROW
         L133
          GOTO L134
         L130
          ICONST_0
         L134
          IFEQ L135
         L26
          ALOAD 1
          GETFIELD org/nlogo/nvm/Context.agent : Lorg/nlogo/agent/Agent;
          ICONST_5
          INVOKEVIRTUAL org/nlogo/agent/Agent.getPatchVariable (I)Ljava/lang/Object;
         L27
          GOTO L136
         L28
          ASTORE 2
          NEW org/nlogo/nvm/EngineException
          DUP
          ALOAD 1
          ALOAD 0
          ALOAD 2
          INVOKEVIRTUAL org/nlogo/api/AgentException.getMessage ()Ljava/lang/String;
          INVOKESPECIAL org/nlogo/nvm/EngineException.<init> (Lorg/nlogo/nvm/Context;Lorg/nlogo/nvm/Instruction;Ljava/lang/String;)V
          ATHROW
         L136
          ASTORE 2
         L29
          ALOAD 2
          CHECKCAST java/lang/Boolean
          INVOKEVIRTUAL java/lang/Boolean.booleanValue ()Z
          GOTO L137
         L30
          POP
          NEW org/nlogo/nvm/ArgumentTypeException
          DUP
          ALOAD 1
<<<<<<< HEAD
=======
          BIPUSH 8
          PUTFIELD org/nlogo/nvm/Context.ip : I
         L1
          RETURN
[8]_asm_procedurelistrules_setprocedurevariable_29 "set rules (lput (lput iii [true  true  true ]) rules" Object => void
      _lput
        _lput
          _asm_procedurelistrules_observervariable_30 "iii" => Object
               L0
                ALOAD 1
                GETFIELD org/nlogo/nvm/Context.agent : Lorg/nlogo/agent/Agent;
                BIPUSH 7
                INVOKEVIRTUAL org/nlogo/agent/Agent.getObserverVariable (I)Ljava/lang/Object;
               L1
                ARETURN
          _asm_procedurelistrules_constlist_31 "[true  true  true ]" => LogoList
               L0
                ALOAD 0
                GETFIELD org/nlogo/prim/_asm_procedurelistrules_constlist_31.kept1_value : Lorg/nlogo/api/LogoList;
               L1
                ARETURN
        _asm_procedurelistrules_procedurevariable_32 "rules" => Object
             L0
              ALOAD 1
              GETFIELD org/nlogo/nvm/Context.activation : Lorg/nlogo/nvm/Activation;
              GETFIELD org/nlogo/nvm/Activation.args : [Ljava/lang/Object;
              ICONST_0
              AALOAD
             L1
              ARETURN
>>>>>>> 935cf7b1
          ALOAD 0
          BIPUSH 0
          LDC 2
          ALOAD 2
          INVOKESPECIAL org/nlogo/nvm/ArgumentTypeException.<init> (Lorg/nlogo/nvm/Context;Lorg/nlogo/nvm/Instruction;IILjava/lang/Object;)V
          ATHROW
         L137
          ISTORE 2
          ILOAD 2
          IFEQ L138
          ICONST_0
          GOTO L139
         L138
          ICONST_1
         L139
          GOTO L140
         L135
          ICONST_0
         L140
          IFEQ L141
         L142
          ALOAD 1
          GETFIELD org/nlogo/nvm/Context.activation : Lorg/nlogo/nvm/Activation;
          INVOKEVIRTUAL org/nlogo/nvm/Activation.args ()[Ljava/lang/Object;
          ICONST_1
          AALOAD
         L143
          ASTORE 2
         L31
          ALOAD 2
          CHECKCAST java/lang/Boolean
          INVOKEVIRTUAL java/lang/Boolean.booleanValue ()Z
          GOTO L144
         L32
          POP
          NEW org/nlogo/nvm/ArgumentTypeException
          DUP
          ALOAD 1
          ALOAD 0
          BIPUSH 1
          LDC 2
          ALOAD 2
          INVOKESPECIAL org/nlogo/nvm/ArgumentTypeException.<init> (Lorg/nlogo/nvm/Context;Lorg/nlogo/nvm/Instruction;IILjava/lang/Object;)V
          ATHROW
         L144
          GOTO L145
         L141
          ICONST_0
         L145
          GOTO L146
         L126
          ICONST_1
         L146
          IFNE L147
         L148
          ALOAD 0
          GETFIELD org/nlogo/prim/_asm_proceduredorule_setprocedurevariable_2.world : Lorg/nlogo/agent/World;
          INVOKEVIRTUAL org/nlogo/agent/World.observer ()Lorg/nlogo/agent/Observer;
          ICONST_4
          INVOKEVIRTUAL org/nlogo/agent/Observer.getVariable (I)Ljava/lang/Object;
         L149
          ASTORE 2
         L33
          ALOAD 2
          CHECKCAST java/lang/Boolean
          INVOKEVIRTUAL java/lang/Boolean.booleanValue ()Z
          GOTO L150
         L34
          POP
          NEW org/nlogo/nvm/ArgumentTypeException
          DUP
          ALOAD 1
          ALOAD 0
          BIPUSH 0
          LDC 2
          ALOAD 2
          INVOKESPECIAL org/nlogo/nvm/ArgumentTypeException.<init> (Lorg/nlogo/nvm/Context;Lorg/nlogo/nvm/Instruction;IILjava/lang/Object;)V
          ATHROW
         L150
          IFEQ L151
         L152
          ALOAD 1
          GETFIELD org/nlogo/nvm/Context.activation : Lorg/nlogo/nvm/Activation;
          INVOKEVIRTUAL org/nlogo/nvm/Activation.args ()[Ljava/lang/Object;
          ICONST_0
          AALOAD
         L153
          ASTORE 2
         L35
          ALOAD 2
          CHECKCAST java/lang/Boolean
          INVOKEVIRTUAL java/lang/Boolean.booleanValue ()Z
          GOTO L154
         L36
          POP
          NEW org/nlogo/nvm/ArgumentTypeException
          DUP
          ALOAD 1
          ALOAD 0
          BIPUSH 1
          LDC 2
          ALOAD 2
          INVOKESPECIAL org/nlogo/nvm/ArgumentTypeException.<init> (Lorg/nlogo/nvm/Context;Lorg/nlogo/nvm/Instruction;IILjava/lang/Object;)V
          ATHROW
         L154
          GOTO L155
         L151
          ICONST_0
         L155
          IFEQ L156
         L37
          ALOAD 1
          GETFIELD org/nlogo/nvm/Context.agent : Lorg/nlogo/agent/Agent;
          ICONST_5
          INVOKEVIRTUAL org/nlogo/agent/Agent.getPatchVariable (I)Ljava/lang/Object;
         L38
          GOTO L157
         L39
          ASTORE 2
          NEW org/nlogo/nvm/EngineException
          DUP
          ALOAD 1
          ALOAD 0
          ALOAD 2
          INVOKEVIRTUAL org/nlogo/api/AgentException.getMessage ()Ljava/lang/String;
          INVOKESPECIAL org/nlogo/nvm/EngineException.<init> (Lorg/nlogo/nvm/Context;Lorg/nlogo/nvm/Instruction;Ljava/lang/String;)V
          ATHROW
         L157
          ASTORE 2
         L40
          ALOAD 2
          CHECKCAST java/lang/Boolean
          INVOKEVIRTUAL java/lang/Boolean.booleanValue ()Z
          GOTO L158
         L41
          POP
          NEW org/nlogo/nvm/ArgumentTypeException
          DUP
          ALOAD 1
          ALOAD 0
          BIPUSH 0
          LDC 2
          ALOAD 2
          INVOKESPECIAL org/nlogo/nvm/ArgumentTypeException.<init> (Lorg/nlogo/nvm/Context;Lorg/nlogo/nvm/Instruction;IILjava/lang/Object;)V
          ATHROW
         L158
          ISTORE 2
          ILOAD 2
          IFEQ L159
          ICONST_0
          GOTO L160
         L159
          ICONST_1
         L160
          GOTO L161
         L156
          ICONST_0
         L161
          IFEQ L162
         L163
          ALOAD 1
          GETFIELD org/nlogo/nvm/Context.activation : Lorg/nlogo/nvm/Activation;
          INVOKEVIRTUAL org/nlogo/nvm/Activation.args ()[Ljava/lang/Object;
          ICONST_1
          AALOAD
         L164
          ASTORE 2
         L42
          ALOAD 2
          CHECKCAST java/lang/Boolean
          INVOKEVIRTUAL java/lang/Boolean.booleanValue ()Z
          GOTO L165
         L43
          POP
          NEW org/nlogo/nvm/ArgumentTypeException
          DUP
          ALOAD 1
          ALOAD 0
          BIPUSH 0
          LDC 2
          ALOAD 2
          INVOKESPECIAL org/nlogo/nvm/ArgumentTypeException.<init> (Lorg/nlogo/nvm/Context;Lorg/nlogo/nvm/Instruction;IILjava/lang/Object;)V
          ATHROW
         L165
          ISTORE 2
          ILOAD 2
          IFEQ L166
          ICONST_0
          GOTO L167
         L166
          ICONST_1
         L167
          GOTO L168
         L162
          ICONST_0
         L168
          GOTO L169
         L147
          ICONST_1
         L169
          IFNE L170
         L171
          ALOAD 0
          GETFIELD org/nlogo/prim/_asm_proceduredorule_setprocedurevariable_2.world : Lorg/nlogo/agent/World;
          INVOKEVIRTUAL org/nlogo/agent/World.observer ()Lorg/nlogo/agent/Observer;
          ICONST_3
          INVOKEVIRTUAL org/nlogo/agent/Observer.getVariable (I)Ljava/lang/Object;
         L172
          ASTORE 2
         L44
          ALOAD 2
          CHECKCAST java/lang/Boolean
          INVOKEVIRTUAL java/lang/Boolean.booleanValue ()Z
          GOTO L173
         L45
          POP
          NEW org/nlogo/nvm/ArgumentTypeException
          DUP
          ALOAD 1
          ALOAD 0
          BIPUSH 0
          LDC 2
          ALOAD 2
          INVOKESPECIAL org/nlogo/nvm/ArgumentTypeException.<init> (Lorg/nlogo/nvm/Context;Lorg/nlogo/nvm/Instruction;IILjava/lang/Object;)V
          ATHROW
         L173
          IFEQ L174
         L175
          ALOAD 1
          GETFIELD org/nlogo/nvm/Context.activation : Lorg/nlogo/nvm/Activation;
          INVOKEVIRTUAL org/nlogo/nvm/Activation.args ()[Ljava/lang/Object;
          ICONST_0
          AALOAD
         L176
          ASTORE 2
         L46
          ALOAD 2
          CHECKCAST java/lang/Boolean
          INVOKEVIRTUAL java/lang/Boolean.booleanValue ()Z
          GOTO L177
         L47
          POP
          NEW org/nlogo/nvm/ArgumentTypeException
          DUP
          ALOAD 1
          ALOAD 0
          BIPUSH 0
          LDC 2
          ALOAD 2
          INVOKESPECIAL org/nlogo/nvm/ArgumentTypeException.<init> (Lorg/nlogo/nvm/Context;Lorg/nlogo/nvm/Instruction;IILjava/lang/Object;)V
          ATHROW
         L177
          ISTORE 2
          ILOAD 2
          IFEQ L178
          ICONST_0
          GOTO L179
         L178
          ICONST_1
         L179
          GOTO L180
         L174
          ICONST_0
         L180
          IFEQ L181
         L48
          ALOAD 1
          GETFIELD org/nlogo/nvm/Context.agent : Lorg/nlogo/agent/Agent;
          ICONST_5
          INVOKEVIRTUAL org/nlogo/agent/Agent.getPatchVariable (I)Ljava/lang/Object;
         L49
          GOTO L182
         L50
          ASTORE 2
          NEW org/nlogo/nvm/EngineException
          DUP
          ALOAD 1
          ALOAD 0
          ALOAD 2
          INVOKEVIRTUAL org/nlogo/api/AgentException.getMessage ()Ljava/lang/String;
          INVOKESPECIAL org/nlogo/nvm/EngineException.<init> (Lorg/nlogo/nvm/Context;Lorg/nlogo/nvm/Instruction;Ljava/lang/String;)V
          ATHROW
         L182
          ASTORE 2
         L51
          ALOAD 2
          CHECKCAST java/lang/Boolean
          INVOKEVIRTUAL java/lang/Boolean.booleanValue ()Z
          GOTO L183
         L52
          POP
          NEW org/nlogo/nvm/ArgumentTypeException
          DUP
          ALOAD 1
          ALOAD 0
          BIPUSH 1
          LDC 2
          ALOAD 2
          INVOKESPECIAL org/nlogo/nvm/ArgumentTypeException.<init> (Lorg/nlogo/nvm/Context;Lorg/nlogo/nvm/Instruction;IILjava/lang/Object;)V
          ATHROW
         L183
          GOTO L184
         L181
          ICONST_0
         L184
          IFEQ L185
         L186
          ALOAD 1
          GETFIELD org/nlogo/nvm/Context.activation : Lorg/nlogo/nvm/Activation;
          INVOKEVIRTUAL org/nlogo/nvm/Activation.args ()[Ljava/lang/Object;
          ICONST_1
          AALOAD
         L187
          ASTORE 2
         L53
          ALOAD 2
          CHECKCAST java/lang/Boolean
          INVOKEVIRTUAL java/lang/Boolean.booleanValue ()Z
          GOTO L188
         L54
          POP
          NEW org/nlogo/nvm/ArgumentTypeException
          DUP
          ALOAD 1
          ALOAD 0
          BIPUSH 1
          LDC 2
          ALOAD 2
          INVOKESPECIAL org/nlogo/nvm/ArgumentTypeException.<init> (Lorg/nlogo/nvm/Context;Lorg/nlogo/nvm/Instruction;IILjava/lang/Object;)V
          ATHROW
         L188
          GOTO L189
         L185
          ICONST_0
         L189
          GOTO L190
         L170
          ICONST_1
         L190
          IFNE L191
         L192
          ALOAD 0
          GETFIELD org/nlogo/prim/_asm_proceduredorule_setprocedurevariable_2.world : Lorg/nlogo/agent/World;
          INVOKEVIRTUAL org/nlogo/agent/World.observer ()Lorg/nlogo/agent/Observer;
          ICONST_2
          INVOKEVIRTUAL org/nlogo/agent/Observer.getVariable (I)Ljava/lang/Object;
         L193
          ASTORE 2
         L55
          ALOAD 2
          CHECKCAST java/lang/Boolean
          INVOKEVIRTUAL java/lang/Boolean.booleanValue ()Z
          GOTO L194
         L56
          POP
          NEW org/nlogo/nvm/ArgumentTypeException
          DUP
          ALOAD 1
          ALOAD 0
          BIPUSH 0
          LDC 2
          ALOAD 2
          INVOKESPECIAL org/nlogo/nvm/ArgumentTypeException.<init> (Lorg/nlogo/nvm/Context;Lorg/nlogo/nvm/Instruction;IILjava/lang/Object;)V
          ATHROW
         L194
          IFEQ L195
         L196
          ALOAD 1
          GETFIELD org/nlogo/nvm/Context.activation : Lorg/nlogo/nvm/Activation;
          INVOKEVIRTUAL org/nlogo/nvm/Activation.args ()[Ljava/lang/Object;
          ICONST_0
          AALOAD
         L197
          ASTORE 2
         L57
          ALOAD 2
          CHECKCAST java/lang/Boolean
          INVOKEVIRTUAL java/lang/Boolean.booleanValue ()Z
          GOTO L198
         L58
          POP
          NEW org/nlogo/nvm/ArgumentTypeException
          DUP
          ALOAD 1
          ALOAD 0
          BIPUSH 0
          LDC 2
          ALOAD 2
          INVOKESPECIAL org/nlogo/nvm/ArgumentTypeException.<init> (Lorg/nlogo/nvm/Context;Lorg/nlogo/nvm/Instruction;IILjava/lang/Object;)V
          ATHROW
         L198
          ISTORE 2
          ILOAD 2
          IFEQ L199
          ICONST_0
          GOTO L200
         L199
          ICONST_1
         L200
          GOTO L201
         L195
          ICONST_0
         L201
          IFEQ L202
         L59
          ALOAD 1
          GETFIELD org/nlogo/nvm/Context.agent : Lorg/nlogo/agent/Agent;
          ICONST_5
          INVOKEVIRTUAL org/nlogo/agent/Agent.getPatchVariable (I)Ljava/lang/Object;
         L60
          GOTO L203
         L61
          ASTORE 2
          NEW org/nlogo/nvm/EngineException
          DUP
          ALOAD 1
          ALOAD 0
          ALOAD 2
          INVOKEVIRTUAL org/nlogo/api/AgentException.getMessage ()Ljava/lang/String;
          INVOKESPECIAL org/nlogo/nvm/EngineException.<init> (Lorg/nlogo/nvm/Context;Lorg/nlogo/nvm/Instruction;Ljava/lang/String;)V
          ATHROW
         L203
          ASTORE 2
         L62
          ALOAD 2
          CHECKCAST java/lang/Boolean
          INVOKEVIRTUAL java/lang/Boolean.booleanValue ()Z
          GOTO L204
         L63
          POP
          NEW org/nlogo/nvm/ArgumentTypeException
          DUP
          ALOAD 1
          ALOAD 0
          BIPUSH 1
          LDC 2
          ALOAD 2
          INVOKESPECIAL org/nlogo/nvm/ArgumentTypeException.<init> (Lorg/nlogo/nvm/Context;Lorg/nlogo/nvm/Instruction;IILjava/lang/Object;)V
          ATHROW
         L204
          GOTO L205
         L202
          ICONST_0
         L205
          IFEQ L206
         L207
          ALOAD 1
          GETFIELD org/nlogo/nvm/Context.activation : Lorg/nlogo/nvm/Activation;
          INVOKEVIRTUAL org/nlogo/nvm/Activation.args ()[Ljava/lang/Object;
          ICONST_1
          AALOAD
         L208
          ASTORE 2
         L64
          ALOAD 2
          CHECKCAST java/lang/Boolean
          INVOKEVIRTUAL java/lang/Boolean.booleanValue ()Z
          GOTO L209
         L65
          POP
          NEW org/nlogo/nvm/ArgumentTypeException
          DUP
          ALOAD 1
          ALOAD 0
          BIPUSH 0
          LDC 2
          ALOAD 2
          INVOKESPECIAL org/nlogo/nvm/ArgumentTypeException.<init> (Lorg/nlogo/nvm/Context;Lorg/nlogo/nvm/Instruction;IILjava/lang/Object;)V
          ATHROW
         L209
          ISTORE 2
          ILOAD 2
          IFEQ L210
          ICONST_0
          GOTO L211
         L210
          ICONST_1
         L211
          GOTO L212
         L206
          ICONST_0
         L212
          GOTO L213
         L191
          ICONST_1
         L213
          IFNE L214
         L215
          ALOAD 0
          GETFIELD org/nlogo/prim/_asm_proceduredorule_setprocedurevariable_2.world : Lorg/nlogo/agent/World;
          INVOKEVIRTUAL org/nlogo/agent/World.observer ()Lorg/nlogo/agent/Observer;
          ICONST_1
          INVOKEVIRTUAL org/nlogo/agent/Observer.getVariable (I)Ljava/lang/Object;
         L216
          ASTORE 2
         L66
          ALOAD 2
          CHECKCAST java/lang/Boolean
          INVOKEVIRTUAL java/lang/Boolean.booleanValue ()Z
          GOTO L217
         L67
          POP
          NEW org/nlogo/nvm/ArgumentTypeException
          DUP
          ALOAD 1
          ALOAD 0
          BIPUSH 0
          LDC 2
          ALOAD 2
          INVOKESPECIAL org/nlogo/nvm/ArgumentTypeException.<init> (Lorg/nlogo/nvm/Context;Lorg/nlogo/nvm/Instruction;IILjava/lang/Object;)V
          ATHROW
         L217
          IFEQ L218
         L219
          ALOAD 1
          GETFIELD org/nlogo/nvm/Context.activation : Lorg/nlogo/nvm/Activation;
          INVOKEVIRTUAL org/nlogo/nvm/Activation.args ()[Ljava/lang/Object;
          ICONST_0
          AALOAD
         L220
          ASTORE 2
         L68
          ALOAD 2
          CHECKCAST java/lang/Boolean
          INVOKEVIRTUAL java/lang/Boolean.booleanValue ()Z
          GOTO L221
         L69
          POP
          NEW org/nlogo/nvm/ArgumentTypeException
          DUP
          ALOAD 1
          ALOAD 0
          BIPUSH 0
          LDC 2
          ALOAD 2
          INVOKESPECIAL org/nlogo/nvm/ArgumentTypeException.<init> (Lorg/nlogo/nvm/Context;Lorg/nlogo/nvm/Instruction;IILjava/lang/Object;)V
          ATHROW
         L221
          ISTORE 2
          ILOAD 2
          IFEQ L222
          ICONST_0
          GOTO L223
         L222
          ICONST_1
         L223
          GOTO L224
         L218
          ICONST_0
         L224
          IFEQ L225
         L70
          ALOAD 1
          GETFIELD org/nlogo/nvm/Context.agent : Lorg/nlogo/agent/Agent;
          ICONST_5
          INVOKEVIRTUAL org/nlogo/agent/Agent.getPatchVariable (I)Ljava/lang/Object;
         L71
          GOTO L226
         L72
          ASTORE 2
          NEW org/nlogo/nvm/EngineException
          DUP
          ALOAD 1
          ALOAD 0
          ALOAD 2
          INVOKEVIRTUAL org/nlogo/api/AgentException.getMessage ()Ljava/lang/String;
          INVOKESPECIAL org/nlogo/nvm/EngineException.<init> (Lorg/nlogo/nvm/Context;Lorg/nlogo/nvm/Instruction;Ljava/lang/String;)V
          ATHROW
         L226
          ASTORE 2
         L73
          ALOAD 2
          CHECKCAST java/lang/Boolean
          INVOKEVIRTUAL java/lang/Boolean.booleanValue ()Z
          GOTO L227
         L74
          POP
          NEW org/nlogo/nvm/ArgumentTypeException
          DUP
          ALOAD 1
          ALOAD 0
          BIPUSH 0
          LDC 2
          ALOAD 2
          INVOKESPECIAL org/nlogo/nvm/ArgumentTypeException.<init> (Lorg/nlogo/nvm/Context;Lorg/nlogo/nvm/Instruction;IILjava/lang/Object;)V
          ATHROW
         L227
          ISTORE 2
          ILOAD 2
          IFEQ L228
          ICONST_0
          GOTO L229
         L228
          ICONST_1
         L229
          GOTO L230
         L225
          ICONST_0
         L230
          IFEQ L231
         L232
          ALOAD 1
          GETFIELD org/nlogo/nvm/Context.activation : Lorg/nlogo/nvm/Activation;
          INVOKEVIRTUAL org/nlogo/nvm/Activation.args ()[Ljava/lang/Object;
          ICONST_1
          AALOAD
         L233
          ASTORE 2
         L75
          ALOAD 2
          CHECKCAST java/lang/Boolean
          INVOKEVIRTUAL java/lang/Boolean.booleanValue ()Z
          GOTO L234
         L76
          POP
          NEW org/nlogo/nvm/ArgumentTypeException
          DUP
          ALOAD 1
          ALOAD 0
          BIPUSH 1
          LDC 2
          ALOAD 2
          INVOKESPECIAL org/nlogo/nvm/ArgumentTypeException.<init> (Lorg/nlogo/nvm/Context;Lorg/nlogo/nvm/Instruction;IILjava/lang/Object;)V
          ATHROW
         L234
          GOTO L235
         L231
          ICONST_0
         L235
          GOTO L236
         L214
          ICONST_1
         L236
          IFNE L237
         L238
          ALOAD 0
          GETFIELD org/nlogo/prim/_asm_proceduredorule_setprocedurevariable_2.world : Lorg/nlogo/agent/World;
          INVOKEVIRTUAL org/nlogo/agent/World.observer ()Lorg/nlogo/agent/Observer;
          ICONST_0
          INVOKEVIRTUAL org/nlogo/agent/Observer.getVariable (I)Ljava/lang/Object;
         L239
          ASTORE 2
         L77
          ALOAD 2
          CHECKCAST java/lang/Boolean
          INVOKEVIRTUAL java/lang/Boolean.booleanValue ()Z
          GOTO L240
         L78
          POP
          NEW org/nlogo/nvm/ArgumentTypeException
          DUP
          ALOAD 1
          ALOAD 0
          BIPUSH 0
          LDC 2
          ALOAD 2
          INVOKESPECIAL org/nlogo/nvm/ArgumentTypeException.<init> (Lorg/nlogo/nvm/Context;Lorg/nlogo/nvm/Instruction;IILjava/lang/Object;)V
          ATHROW
         L240
          IFEQ L241
         L242
          ALOAD 1
          GETFIELD org/nlogo/nvm/Context.activation : Lorg/nlogo/nvm/Activation;
          INVOKEVIRTUAL org/nlogo/nvm/Activation.args ()[Ljava/lang/Object;
          ICONST_0
          AALOAD
         L243
          ASTORE 2
         L79
          ALOAD 2
          CHECKCAST java/lang/Boolean
          INVOKEVIRTUAL java/lang/Boolean.booleanValue ()Z
          GOTO L244
         L80
          POP
          NEW org/nlogo/nvm/ArgumentTypeException
          DUP
          ALOAD 1
          ALOAD 0
          BIPUSH 0
          LDC 2
          ALOAD 2
          INVOKESPECIAL org/nlogo/nvm/ArgumentTypeException.<init> (Lorg/nlogo/nvm/Context;Lorg/nlogo/nvm/Instruction;IILjava/lang/Object;)V
          ATHROW
         L244
          ISTORE 2
          ILOAD 2
          IFEQ L245
          ICONST_0
          GOTO L246
         L245
          ICONST_1
         L246
          GOTO L247
         L241
          ICONST_0
         L247
          IFEQ L248
         L81
          ALOAD 1
          GETFIELD org/nlogo/nvm/Context.agent : Lorg/nlogo/agent/Agent;
          ICONST_5
          INVOKEVIRTUAL org/nlogo/agent/Agent.getPatchVariable (I)Ljava/lang/Object;
         L82
          GOTO L249
         L83
          ASTORE 2
          NEW org/nlogo/nvm/EngineException
          DUP
          ALOAD 1
          ALOAD 0
          ALOAD 2
          INVOKEVIRTUAL org/nlogo/api/AgentException.getMessage ()Ljava/lang/String;
          INVOKESPECIAL org/nlogo/nvm/EngineException.<init> (Lorg/nlogo/nvm/Context;Lorg/nlogo/nvm/Instruction;Ljava/lang/String;)V
          ATHROW
         L249
          ASTORE 2
         L84
          ALOAD 2
          CHECKCAST java/lang/Boolean
          INVOKEVIRTUAL java/lang/Boolean.booleanValue ()Z
          GOTO L250
         L85
          POP
          NEW org/nlogo/nvm/ArgumentTypeException
          DUP
          ALOAD 1
          ALOAD 0
          BIPUSH 0
          LDC 2
          ALOAD 2
          INVOKESPECIAL org/nlogo/nvm/ArgumentTypeException.<init> (Lorg/nlogo/nvm/Context;Lorg/nlogo/nvm/Instruction;IILjava/lang/Object;)V
          ATHROW
         L250
          ISTORE 2
          ILOAD 2
          IFEQ L251
          ICONST_0
          GOTO L252
         L251
          ICONST_1
         L252
          GOTO L253
         L248
          ICONST_0
         L253
          IFEQ L254
         L255
          ALOAD 1
          GETFIELD org/nlogo/nvm/Context.activation : Lorg/nlogo/nvm/Activation;
          INVOKEVIRTUAL org/nlogo/nvm/Activation.args ()[Ljava/lang/Object;
          ICONST_1
          AALOAD
         L256
          ASTORE 2
         L86
          ALOAD 2
          CHECKCAST java/lang/Boolean
          INVOKEVIRTUAL java/lang/Boolean.booleanValue ()Z
          GOTO L257
         L87
          POP
          NEW org/nlogo/nvm/ArgumentTypeException
          DUP
          ALOAD 1
          ALOAD 0
          BIPUSH 0
          LDC 2
          ALOAD 2
          INVOKESPECIAL org/nlogo/nvm/ArgumentTypeException.<init> (Lorg/nlogo/nvm/Context;Lorg/nlogo/nvm/Instruction;IILjava/lang/Object;)V
          ATHROW
         L257
          ISTORE 2
          ILOAD 2
          IFEQ L258
          ICONST_0
          GOTO L259
         L258
          ICONST_1
         L259
          GOTO L260
         L254
          ICONST_0
         L260
          GOTO L261
         L237
          ICONST_1
         L261
          IFEQ L262
          GETSTATIC java/lang/Boolean.TRUE : Ljava/lang/Boolean;
          GOTO L263
         L262
          GETSTATIC java/lang/Boolean.FALSE : Ljava/lang/Boolean;
         L263
          ASTORE 2
          ALOAD 1
          GETFIELD org/nlogo/nvm/Context.activation : Lorg/nlogo/nvm/Activation;
          INVOKEVIRTUAL org/nlogo/nvm/Activation.args ()[Ljava/lang/Object;
          ICONST_2
          ALOAD 2
          AASTORE
          ALOAD 1
          ICONST_3
          PUTFIELD org/nlogo/nvm/Context.ip : I
         L264
          RETURN
[3]_asm_proceduredorule_ask_3 "ask patch-at" Object => void
      _patchsouth => Object
         L0
          ALOAD 0
          GETFIELD org/nlogo/prim/_asm_proceduredorule_ask_3.world : Lorg/nlogo/agent/World;
          INVOKEVIRTUAL org/nlogo/agent/World.topology ()Lorg/nlogo/agent/Topology;
          ALOAD 1
          GETFIELD org/nlogo/nvm/Context.agent : Lorg/nlogo/agent/Agent;
          ASTORE 3
          ALOAD 3
          INSTANCEOF org/nlogo/agent/Patch
          IFEQ L1
          ALOAD 3
          CHECKCAST org/nlogo/agent/Patch
          ASTORE 4
          ALOAD 4
          ASTORE 5
          GOTO L2
         L1
          ALOAD 3
          INSTANCEOF org/nlogo/agent/Turtle
          IFEQ L3
          ALOAD 3
          CHECKCAST org/nlogo/agent/Turtle
          ASTORE 6
          ALOAD 6
          INVOKEVIRTUAL org/nlogo/agent/Turtle.getPatchHere ()Lorg/nlogo/agent/Patch;
          ASTORE 5
         L2
          ALOAD 5
          INVOKEVIRTUAL org/nlogo/agent/Topology.getPS (Lorg/nlogo/agent/Patch;)Lorg/nlogo/agent/Patch;
          ASTORE 2
          ALOAD 2
          IFNONNULL L4
          GETSTATIC org/nlogo/api/Nobody$.MODULE$ : Lorg/nlogo/api/Nobody$;
          GOTO L5
         L4
          ALOAD 2
         L5
          GOTO L6
         L3
          NEW scala/MatchError
          DUP
          ALOAD 3
          INVOKESPECIAL scala/MatchError.<init> (Ljava/lang/Object;)V
          ATHROW
         L6
          ASTORE 2
          ALOAD 2
          ASTORE 4
          ALOAD 4
          INSTANCEOF org/nlogo/agent/AgentSet
          IFEQ L7
          ALOAD 4
          CHECKCAST org/nlogo/agent/AgentSet
          ASTORE 5
          ALOAD 1
          GETFIELD org/nlogo/nvm/Context.agent : Lorg/nlogo/agent/Agent;
          INSTANCEOF org/nlogo/agent/Observer
          IFNE L8
          ALOAD 5
          ALOAD 0
          GETFIELD org/nlogo/prim/_asm_proceduredorule_ask_3.world : Lorg/nlogo/agent/World;
          INVOKEVIRTUAL org/nlogo/agent/World.turtles ()Lorg/nlogo/agent/AgentSet;
          IF_ACMPNE L9
          NEW org/nlogo/nvm/EngineException
          DUP
          ALOAD 1
          ALOAD 0
          GETSTATIC org/nlogo/api/I18N$.MODULE$ : Lorg/nlogo/api/I18N$;
          INVOKEVIRTUAL org/nlogo/api/I18N$.errors ()Lorg/nlogo/api/I18N$BundleKind;
          LDC "org.nlogo.prim.$common.onlyObserverCanAskAllTurtles"
          INVOKEVIRTUAL org/nlogo/api/I18N$BundleKind.get (Ljava/lang/String;)Ljava/lang/String;
          INVOKESPECIAL org/nlogo/nvm/EngineException.<init> (Lorg/nlogo/nvm/Context;Lorg/nlogo/nvm/Instruction;Ljava/lang/String;)V
          ATHROW
         L9
          ALOAD 5
          ALOAD 0
          GETFIELD org/nlogo/prim/_asm_proceduredorule_ask_3.world : Lorg/nlogo/agent/World;
          INVOKEVIRTUAL org/nlogo/agent/World.patches ()Lorg/nlogo/agent/AgentSet;
          IF_ACMPNE L8
          NEW org/nlogo/nvm/EngineException
          DUP
          ALOAD 1
          ALOAD 0
          GETSTATIC org/nlogo/api/I18N$.MODULE$ : Lorg/nlogo/api/I18N$;
          INVOKEVIRTUAL org/nlogo/api/I18N$.errors ()Lorg/nlogo/api/I18N$BundleKind;
          LDC "org.nlogo.prim.$common.onlyObserverCanAskAllPatches"
          INVOKEVIRTUAL org/nlogo/api/I18N$BundleKind.get (Ljava/lang/String;)Ljava/lang/String;
          INVOKESPECIAL org/nlogo/nvm/EngineException.<init> (Lorg/nlogo/nvm/Context;Lorg/nlogo/nvm/Instruction;Ljava/lang/String;)V
          ATHROW
         L8
          ALOAD 5
          ASTORE 6
          GOTO L10
         L7
          ALOAD 4
          INSTANCEOF org/nlogo/agent/Agent
          IFEQ L11
          ALOAD 4
          CHECKCAST org/nlogo/agent/Agent
          ASTORE 7
          ALOAD 7
          INVOKEVIRTUAL org/nlogo/agent/Agent.id ()J
          LDC -1
          LCMP
          IFNE L12
          NEW org/nlogo/nvm/EngineException
          DUP
          ALOAD 1
          ALOAD 0
          GETSTATIC org/nlogo/api/I18N$.MODULE$ : Lorg/nlogo/api/I18N$;
          INVOKEVIRTUAL org/nlogo/api/I18N$.errors ()Lorg/nlogo/api/I18N$BundleKind;
          LDC "org.nlogo.$common.thatAgentIsDead"
          GETSTATIC scala/Predef$.MODULE$ : Lscala/Predef$;
          ICONST_1
          ANEWARRAY java/lang/Object
          DUP
          ICONST_0
          ALOAD 7
          INVOKEVIRTUAL org/nlogo/agent/Agent.classDisplayName ()Ljava/lang/String;
          AASTORE
          INVOKEVIRTUAL scala/Predef$.wrapRefArray ([Ljava/lang/Object;)Lscala/collection/mutable/WrappedArray;
          INVOKEVIRTUAL org/nlogo/api/I18N$BundleKind.getN (Ljava/lang/String;Lscala/collection/Seq;)Ljava/lang/String;
          INVOKESPECIAL org/nlogo/nvm/EngineException.<init> (Lorg/nlogo/nvm/Context;Lorg/nlogo/nvm/Instruction;Ljava/lang/String;)V
          ATHROW
         L12
          GETSTATIC org/nlogo/agent/AgentSet$.MODULE$ : Lorg/nlogo/agent/AgentSet$;
          ALOAD 7
          INVOKEVIRTUAL org/nlogo/agent/AgentSet$.fromAgent (Lorg/nlogo/agent/Agent;)Lorg/nlogo/agent/AgentSet;
          ASTORE 6
         L10
          ALOAD 6
          ASTORE 3
          ALOAD 1
          ALOAD 3
          ICONST_4
          INVOKEVIRTUAL org/nlogo/nvm/Context.runExclusiveJob (Lorg/nlogo/agent/AgentSet;I)V
          ALOAD 1
          BIPUSH 6
          PUTFIELD org/nlogo/nvm/Context.ip : I
          GOTO L13
         L11
          NEW org/nlogo/nvm/ArgumentTypeException
          DUP
          ALOAD 1
          ALOAD 0
          ICONST_0
          GETSTATIC org/nlogo/api/Syntax$.MODULE$ : Lorg/nlogo/api/Syntax$;
          INVOKEVIRTUAL org/nlogo/api/Syntax$.AgentsetType ()I
          GETSTATIC org/nlogo/api/Syntax$.MODULE$ : Lorg/nlogo/api/Syntax$;
          INVOKEVIRTUAL org/nlogo/api/Syntax$.AgentType ()I
          IOR
          ALOAD 2
          INVOKESPECIAL org/nlogo/nvm/ArgumentTypeException.<init> (Lorg/nlogo/nvm/Context;Lorg/nlogo/nvm/Instruction;IILjava/lang/Object;)V
          ATHROW
         L13
          RETURN
[4]_asm_proceduredorule_setpatchvariable_4 "set on? new-value" Object => void
      _procedurevariable:NEW-VALUE => Object
          TRYCATCHBLOCK L0 L1 L2 org/nlogo/api/AgentException
         L3
          ALOAD 1
          GETFIELD org/nlogo/nvm/Context.activation : Lorg/nlogo/nvm/Activation;
          INVOKEVIRTUAL org/nlogo/nvm/Activation.args ()[Ljava/lang/Object;
          ICONST_2
          AALOAD
         L4
          ASTORE 2
         L0
          ALOAD 1
          GETFIELD org/nlogo/nvm/Context.agent : Lorg/nlogo/agent/Agent;
          ICONST_5
          ALOAD 2
          INVOKEVIRTUAL org/nlogo/agent/Agent.setPatchVariable (ILjava/lang/Object;)V
         L1
          ALOAD 1
          ICONST_5
          PUTFIELD org/nlogo/nvm/Context.ip : I
          GOTO L5
         L2
          ASTORE 3
          NEW org/nlogo/nvm/EngineException
          DUP
          ALOAD 1
          ALOAD 0
          ALOAD 3
          INVOKEVIRTUAL org/nlogo/api/AgentException.getMessage ()Ljava/lang/String;
          INVOKESPECIAL org/nlogo/nvm/EngineException.<init> (Lorg/nlogo/nvm/Context;Lorg/nlogo/nvm/Instruction;Ljava/lang/String;)V
          ATHROW
         L5
          RETURN
[5]_asm_proceduredorule_done_5 "" => void
         L0
          ALOAD 1
          ICONST_1
          PUTFIELD org/nlogo/nvm/Context.finished : Z
         L1
          RETURN
[6]_asm_proceduredorule_return_6 "" => void
         L0
          ALOAD 1
          INVOKEVIRTUAL org/nlogo/nvm/Context.returnFromProcedure ()V
          ALOAD 1
          ICONST_0
          PUTFIELD org/nlogo/nvm/Context.stopping : Z
         L1
          RETURN

procedure COLOR-PATCH:[]{-TP-}:
[0]_asm_procedurecolorpatch_ifelse_0 "ifelse on?" boolean => void
      _patchvariable:ON? => Object
          TRYCATCHBLOCK L0 L1 L2 org/nlogo/api/AgentException
          TRYCATCHBLOCK L3 L4 L4 java/lang/ClassCastException
         L0
          ALOAD 1
          GETFIELD org/nlogo/nvm/Context.agent : Lorg/nlogo/agent/Agent;
          ICONST_5
          INVOKEVIRTUAL org/nlogo/agent/Agent.getPatchVariable (I)Ljava/lang/Object;
         L1
          GOTO L5
         L2
          ASTORE 2
          NEW org/nlogo/nvm/EngineException
          DUP
          ALOAD 1
          ALOAD 0
          ALOAD 2
          INVOKEVIRTUAL org/nlogo/api/AgentException.getMessage ()Ljava/lang/String;
          INVOKESPECIAL org/nlogo/nvm/EngineException.<init> (Lorg/nlogo/nvm/Context;Lorg/nlogo/nvm/Instruction;Ljava/lang/String;)V
          ATHROW
         L5
          ASTORE 2
         L3
          ALOAD 2
          CHECKCAST java/lang/Boolean
          INVOKEVIRTUAL java/lang/Boolean.booleanValue ()Z
          GOTO L6
         L4
          POP
          NEW org/nlogo/nvm/ArgumentTypeException
          DUP
          ALOAD 1
          ALOAD 0
          BIPUSH 0
          LDC 2
          ALOAD 2
          INVOKESPECIAL org/nlogo/nvm/ArgumentTypeException.<init> (Lorg/nlogo/nvm/Context;Lorg/nlogo/nvm/Instruction;IILjava/lang/Object;)V
          ATHROW
         L6
          ISTORE 2
          ALOAD 1
          ILOAD 2
          IFEQ L7
          ICONST_1
          GOTO L8
         L7
          ICONST_3
         L8
          PUTFIELD org/nlogo/nvm/Context.ip : I
         L9
          RETURN
[1]_asm_procedurecolorpatch_setpatchvariable_1 "set pcolor foreground" Object => void
      _observervariable:FOREGROUND => Object
          TRYCATCHBLOCK L0 L1 L2 org/nlogo/api/AgentException
         L3
          ALOAD 0
          GETFIELD org/nlogo/prim/_asm_procedurecolorpatch_setpatchvariable_1.world : Lorg/nlogo/agent/World;
          INVOKEVIRTUAL org/nlogo/agent/World.observer ()Lorg/nlogo/agent/Observer;
          BIPUSH 8
          INVOKEVIRTUAL org/nlogo/agent/Observer.getVariable (I)Ljava/lang/Object;
         L4
          ASTORE 2
         L0
          ALOAD 1
          GETFIELD org/nlogo/nvm/Context.agent : Lorg/nlogo/agent/Agent;
          ICONST_2
          ALOAD 2
          INVOKEVIRTUAL org/nlogo/agent/Agent.setPatchVariable (ILjava/lang/Object;)V
         L1
          ALOAD 1
          ICONST_2
          PUTFIELD org/nlogo/nvm/Context.ip : I
          GOTO L5
         L2
          ASTORE 3
          NEW org/nlogo/nvm/EngineException
          DUP
          ALOAD 1
          ALOAD 0
          ALOAD 3
          INVOKEVIRTUAL org/nlogo/api/AgentException.getMessage ()Ljava/lang/String;
          INVOKESPECIAL org/nlogo/nvm/EngineException.<init> (Lorg/nlogo/nvm/Context;Lorg/nlogo/nvm/Instruction;Ljava/lang/String;)V
          ATHROW
         L5
          RETURN
[2]_asm_procedurecolorpatch_goto_2 "" => void
         L0
          ALOAD 1
          ICONST_4
          PUTFIELD org/nlogo/nvm/Context.ip : I
         L1
          RETURN
[3]_asm_procedurecolorpatch_setpatchvariable_3 "set pcolor background" Object => void
      _observervariable:BACKGROUND => Object
          TRYCATCHBLOCK L0 L1 L2 org/nlogo/api/AgentException
         L3
          ALOAD 0
          GETFIELD org/nlogo/prim/_asm_procedurecolorpatch_setpatchvariable_3.world : Lorg/nlogo/agent/World;
          INVOKEVIRTUAL org/nlogo/agent/World.observer ()Lorg/nlogo/agent/Observer;
          BIPUSH 9
          INVOKEVIRTUAL org/nlogo/agent/Observer.getVariable (I)Ljava/lang/Object;
         L4
          ASTORE 2
         L0
          ALOAD 1
          GETFIELD org/nlogo/nvm/Context.agent : Lorg/nlogo/agent/Agent;
          ICONST_2
          ALOAD 2
          INVOKEVIRTUAL org/nlogo/agent/Agent.setPatchVariable (ILjava/lang/Object;)V
         L1
          ALOAD 1
          ICONST_4
          PUTFIELD org/nlogo/nvm/Context.ip : I
          GOTO L5
         L2
          ASTORE 3
          NEW org/nlogo/nvm/EngineException
          DUP
          ALOAD 1
          ALOAD 0
          ALOAD 3
          INVOKEVIRTUAL org/nlogo/api/AgentException.getMessage ()Ljava/lang/String;
          INVOKESPECIAL org/nlogo/nvm/EngineException.<init> (Lorg/nlogo/nvm/Context;Lorg/nlogo/nvm/Instruction;Ljava/lang/String;)V
          ATHROW
         L5
          RETURN
[4]_asm_procedurecolorpatch_return_4 "" => void
         L0
          ALOAD 1
          INVOKEVIRTUAL org/nlogo/nvm/Context.returnFromProcedure ()V
          ALOAD 1
          ICONST_0
          PUTFIELD org/nlogo/nvm/Context.stopping : Z
         L1
          RETURN

reporter procedure BINDIGIT:[NUMBER POWER-OF-TWO]{OTPL}:
[0]_asm_procedurebindigit_ifelse_0 "ifelse (power-of-two = 0" boolean => void
      _equal Object,double => boolean
        _procedurevariable:POWER-OF-TWO => Object
        _constdouble:0.0 => double
         L0
          ALOAD 1
          GETFIELD org/nlogo/nvm/Context.activation : Lorg/nlogo/nvm/Activation;
          INVOKEVIRTUAL org/nlogo/nvm/Activation.args ()[Ljava/lang/Object;
          ICONST_1
          AALOAD
         L1
          DCONST_0
         L2
          DSTORE 3
          ASTORE 2
          ALOAD 2
          ASTORE 5
          ALOAD 5
          INSTANCEOF java/lang/Double
          IFEQ L3
          ALOAD 5
          CHECKCAST java/lang/Double
          ASTORE 6
          DLOAD 3
          ALOAD 6
          INVOKEVIRTUAL java/lang/Double.doubleValue ()D
          DCMPL
          IFNE L4
          ICONST_1
          GOTO L5
         L4
          ICONST_0
         L5
          ISTORE 7
          GOTO L6
         L3
          ICONST_0
          ISTORE 7
         L6
          ILOAD 7
         L7
          ISTORE 2
          ALOAD 1
          ILOAD 2
          IFEQ L8
          ICONST_1
          GOTO L9
         L8
          ICONST_3
         L9
          PUTFIELD org/nlogo/nvm/Context.ip : I
         L10
          RETURN
[1]_asm_procedurebindigit_report_1 "report floor number mod 2" Object => void
      _mod double,double => double
        _floor double => double
          _procedurevariable:NUMBER => Object
        _constdouble:2.0 => double
          TRYCATCHBLOCK L0 L1 L1 java/lang/ClassCastException
         L2
          ALOAD 1
          GETFIELD org/nlogo/nvm/Context.activation : Lorg/nlogo/nvm/Activation;
          INVOKEVIRTUAL org/nlogo/nvm/Activation.args ()[Ljava/lang/Object;
          ICONST_0
          AALOAD
         L3
          ASTORE 2
         L0
          ALOAD 2
          CHECKCAST java/lang/Double
          INVOKEVIRTUAL java/lang/Double.doubleValue ()D
          GOTO L4
         L1
          POP
          NEW org/nlogo/nvm/ArgumentTypeException
          DUP
          ALOAD 1
          ALOAD 0
          BIPUSH 0
          LDC 1
          ALOAD 2
          INVOKESPECIAL org/nlogo/nvm/ArgumentTypeException.<init> (Lorg/nlogo/nvm/Context;Lorg/nlogo/nvm/Instruction;IILjava/lang/Object;)V
          ATHROW
         L4
          DSTORE 2
          DLOAD 2
          INVOKESTATIC java/lang/StrictMath.floor (D)D
         L5
          LDC 2.0
         L6
          DSTORE 4
          DSTORE 2
          DLOAD 4
          DCONST_0
          DCMPL
          IFNE L7
          NEW org/nlogo/nvm/EngineException
          DUP
          ALOAD 1
          ALOAD 0
          INVOKESTATIC org/nlogo/api/I18N.errorsJ ()Lorg/nlogo/api/I18NJava;
          LDC "org.nlogo.prim.etc.$common.divByZero"
          INVOKEINTERFACE org/nlogo/api/I18NJava.get (Ljava/lang/String;)Ljava/lang/String;
          INVOKESPECIAL org/nlogo/nvm/EngineException.<init> (Lorg/nlogo/nvm/Context;Lorg/nlogo/nvm/Instruction;Ljava/lang/String;)V
          ATHROW
         L7
          ALOAD 0
          DLOAD 2
          DLOAD 2
          DLOAD 4
          DDIV
          INVOKESTATIC java/lang/StrictMath.floor (D)D
          DLOAD 4
          DMUL
          DSUB
          INVOKEVIRTUAL org/nlogo/prim/_asm_procedurebindigit_report_1.validDouble (D)D
         L8
          DSTORE 2
          NEW java/lang/Double
          DUP
          DLOAD 2
          INVOKESPECIAL java/lang/Double.<init> (D)V
          ASTORE 2
          ALOAD 1
          GETFIELD org/nlogo/nvm/Context.job : Lorg/nlogo/nvm/Job;
          ALOAD 2
          PUTFIELD org/nlogo/nvm/Job.result : Ljava/lang/Object;
          ALOAD 1
          ICONST_0
          PUTFIELD org/nlogo/nvm/Context.stopping : Z
          ALOAD 1
          ICONST_2
          PUTFIELD org/nlogo/nvm/Context.ip : I
          ALOAD 1
          GETFIELD org/nlogo/nvm/Context.activation : Lorg/nlogo/nvm/Activation;
          INVOKEVIRTUAL org/nlogo/nvm/Activation.procedure ()Lorg/nlogo/nvm/Procedure;
          INVOKEVIRTUAL org/nlogo/nvm/Procedure.isTask ()Z
          IFEQ L9
          GETSTATIC org/nlogo/nvm/NonLocalExit$.MODULE$ : Lorg/nlogo/nvm/NonLocalExit$;
          ATHROW
         L9
          ALOAD 1
          GETFIELD org/nlogo/nvm/Context.activation : Lorg/nlogo/nvm/Activation;
          INVOKEVIRTUAL org/nlogo/nvm/Activation.procedure ()Lorg/nlogo/nvm/Procedure;
          INVOKEVIRTUAL org/nlogo/nvm/Procedure.isReporter ()Z
          IFNE L10
          NEW org/nlogo/nvm/EngineException
          DUP
          ALOAD 1
          ALOAD 0
          INVOKESTATIC org/nlogo/api/I18N.errorsJ ()Lorg/nlogo/api/I18NJava;
          LDC "org.nlogo.prim._report.canOnlyUseInToReport"
          ICONST_1
          ANEWARRAY java/lang/Object
          DUP
          ICONST_0
          LDC "REPORT"
          AASTORE
          INVOKEINTERFACE org/nlogo/api/I18NJava.getN (Ljava/lang/String;[Ljava/lang/Object;)Ljava/lang/String;
          INVOKESPECIAL org/nlogo/nvm/EngineException.<init> (Lorg/nlogo/nvm/Context;Lorg/nlogo/nvm/Instruction;Ljava/lang/String;)V
          ATHROW
         L10
          ALOAD 1
          INVOKEVIRTUAL org/nlogo/nvm/Context.atTopActivation ()Z
          IFNE L11
          NEW org/nlogo/nvm/EngineException
          DUP
          ALOAD 1
          ALOAD 0
          INVOKESTATIC org/nlogo/api/I18N.errorsJ ()Lorg/nlogo/api/I18NJava;
          LDC "org.nlogo.prim._report.mustImmediatelyBeUsedInToReport"
          ICONST_1
          ANEWARRAY java/lang/Object
          DUP
          ICONST_0
          LDC "REPORT"
          AASTORE
          INVOKEINTERFACE org/nlogo/api/I18NJava.getN (Ljava/lang/String;[Ljava/lang/Object;)Ljava/lang/String;
          INVOKESPECIAL org/nlogo/nvm/EngineException.<init> (Lorg/nlogo/nvm/Context;Lorg/nlogo/nvm/Instruction;Ljava/lang/String;)V
          ATHROW
         L11
          RETURN
[2]_asm_procedurebindigit_goto_2 "" => void
         L0
          ALOAD 1
          ICONST_4
          PUTFIELD org/nlogo/nvm/Context.ip : I
         L1
          RETURN
[3]_asm_procedurebindigit_report_3 "report bindigit (floor number / 2) (power-of-two - 1" Object => void
      _callreport:BINDIGIT
        _div double,double => double
          _floor double => double
            _procedurevariable:NUMBER => Object
          _constdouble:2.0 => double
        _minus double,double => double
          _procedurevariable:POWER-OF-TWO => Object
          _constdouble:1.0 => double
          TRYCATCHBLOCK L0 L1 L1 java/lang/ClassCastException
          TRYCATCHBLOCK L2 L3 L3 java/lang/ClassCastException
         L4
          NEW org/nlogo/nvm/Activation
          DUP
          ALOAD 0
          GETFIELD org/nlogo/prim/_asm_procedurebindigit_report_3.kept2_procedure : Lorg/nlogo/nvm/Procedure;
          ALOAD 1
          GETFIELD org/nlogo/nvm/Context.activation : Lorg/nlogo/nvm/Activation;
          ICONST_3
          INVOKESPECIAL org/nlogo/nvm/Activation.<init> (Lorg/nlogo/nvm/Procedure;Lorg/nlogo/nvm/Activation;I)V
          DUP
          INVOKEVIRTUAL org/nlogo/nvm/Activation.args ()[Ljava/lang/Object;
          ICONST_0
         L5
          ALOAD 1
          GETFIELD org/nlogo/nvm/Context.activation : Lorg/nlogo/nvm/Activation;
          INVOKEVIRTUAL org/nlogo/nvm/Activation.args ()[Ljava/lang/Object;
          ICONST_0
          AALOAD
         L6
          ASTORE 2
         L0
          ALOAD 2
          CHECKCAST java/lang/Double
          INVOKEVIRTUAL java/lang/Double.doubleValue ()D
          GOTO L7
         L1
          POP
          NEW org/nlogo/nvm/ArgumentTypeException
          DUP
          ALOAD 1
          ALOAD 0
          BIPUSH 0
          LDC 1
          ALOAD 2
          INVOKESPECIAL org/nlogo/nvm/ArgumentTypeException.<init> (Lorg/nlogo/nvm/Context;Lorg/nlogo/nvm/Instruction;IILjava/lang/Object;)V
          ATHROW
         L7
          DSTORE 2
          DLOAD 2
          INVOKESTATIC java/lang/StrictMath.floor (D)D
         L8
          LDC 2.0
         L9
          DSTORE 4
          DSTORE 2
          DLOAD 4
          DCONST_0
          DCMPL
          IFNE L10
          NEW org/nlogo/nvm/EngineException
          DUP
          ALOAD 1
          ALOAD 0
          INVOKESTATIC org/nlogo/api/I18N.errorsJ ()Lorg/nlogo/api/I18NJava;
          LDC "org.nlogo.prim.etc.$common.divByZero"
          INVOKEINTERFACE org/nlogo/api/I18NJava.get (Ljava/lang/String;)Ljava/lang/String;
          INVOKESPECIAL org/nlogo/nvm/EngineException.<init> (Lorg/nlogo/nvm/Context;Lorg/nlogo/nvm/Instruction;Ljava/lang/String;)V
          ATHROW
         L10
          DLOAD 2
          DLOAD 4
          DDIV
         L11
          DSTORE 2
          NEW java/lang/Double
          DUP
          DLOAD 2
          INVOKESPECIAL java/lang/Double.<init> (D)V
          AASTORE
          DUP
          INVOKEVIRTUAL org/nlogo/nvm/Activation.args ()[Ljava/lang/Object;
          ICONST_1
         L12
          ALOAD 1
          GETFIELD org/nlogo/nvm/Context.activation : Lorg/nlogo/nvm/Activation;
          INVOKEVIRTUAL org/nlogo/nvm/Activation.args ()[Ljava/lang/Object;
          ICONST_1
          AALOAD
         L13
          ASTORE 2
         L2
          ALOAD 2
          CHECKCAST java/lang/Double
          INVOKEVIRTUAL java/lang/Double.doubleValue ()D
          GOTO L14
         L3
          POP
          NEW org/nlogo/nvm/ArgumentTypeException
          DUP
          ALOAD 1
          ALOAD 0
          BIPUSH 0
          LDC 1
          ALOAD 2
          INVOKESPECIAL org/nlogo/nvm/ArgumentTypeException.<init> (Lorg/nlogo/nvm/Context;Lorg/nlogo/nvm/Instruction;IILjava/lang/Object;)V
          ATHROW
         L14
          DCONST_1
         L15
          DSTORE 4
          DSTORE 2
          DLOAD 2
          DLOAD 4
          DSUB
         L16
          DSTORE 2
          NEW java/lang/Double
          DUP
          DLOAD 2
          INVOKESPECIAL java/lang/Double.<init> (D)V
          AASTORE
          ALOAD 1
          SWAP
          INVOKEVIRTUAL org/nlogo/nvm/Context.callReporterProcedure (Lorg/nlogo/nvm/Activation;)Ljava/lang/Object;
          DUP
          IFNONNULL L17
          NEW org/nlogo/nvm/EngineException
          DUP
          ALOAD 1
          ALOAD 0
          LDC "the BINDIGIT procedure failed to report a result"
          INVOKESPECIAL org/nlogo/nvm/EngineException.<init> (Lorg/nlogo/nvm/Context;Lorg/nlogo/nvm/Instruction;Ljava/lang/String;)V
          ATHROW
         L17
          ASTORE 2
          ALOAD 1
          GETFIELD org/nlogo/nvm/Context.job : Lorg/nlogo/nvm/Job;
          ALOAD 2
          PUTFIELD org/nlogo/nvm/Job.result : Ljava/lang/Object;
          ALOAD 1
          ICONST_0
          PUTFIELD org/nlogo/nvm/Context.stopping : Z
          ALOAD 1
          ICONST_4
          PUTFIELD org/nlogo/nvm/Context.ip : I
          ALOAD 1
          GETFIELD org/nlogo/nvm/Context.activation : Lorg/nlogo/nvm/Activation;
          INVOKEVIRTUAL org/nlogo/nvm/Activation.procedure ()Lorg/nlogo/nvm/Procedure;
          INVOKEVIRTUAL org/nlogo/nvm/Procedure.isTask ()Z
          IFEQ L18
          GETSTATIC org/nlogo/nvm/NonLocalExit$.MODULE$ : Lorg/nlogo/nvm/NonLocalExit$;
          ATHROW
         L18
          ALOAD 1
          GETFIELD org/nlogo/nvm/Context.activation : Lorg/nlogo/nvm/Activation;
          INVOKEVIRTUAL org/nlogo/nvm/Activation.procedure ()Lorg/nlogo/nvm/Procedure;
          INVOKEVIRTUAL org/nlogo/nvm/Procedure.isReporter ()Z
          IFNE L19
          NEW org/nlogo/nvm/EngineException
          DUP
          ALOAD 1
          ALOAD 0
          INVOKESTATIC org/nlogo/api/I18N.errorsJ ()Lorg/nlogo/api/I18NJava;
          LDC "org.nlogo.prim._report.canOnlyUseInToReport"
          ICONST_1
          ANEWARRAY java/lang/Object
          DUP
          ICONST_0
          LDC "REPORT"
          AASTORE
          INVOKEINTERFACE org/nlogo/api/I18NJava.getN (Ljava/lang/String;[Ljava/lang/Object;)Ljava/lang/String;
          INVOKESPECIAL org/nlogo/nvm/EngineException.<init> (Lorg/nlogo/nvm/Context;Lorg/nlogo/nvm/Instruction;Ljava/lang/String;)V
          ATHROW
         L19
          ALOAD 1
          INVOKEVIRTUAL org/nlogo/nvm/Context.atTopActivation ()Z
          IFNE L20
          NEW org/nlogo/nvm/EngineException
          DUP
          ALOAD 1
          ALOAD 0
          INVOKESTATIC org/nlogo/api/I18N.errorsJ ()Lorg/nlogo/api/I18NJava;
          LDC "org.nlogo.prim._report.mustImmediatelyBeUsedInToReport"
          ICONST_1
          ANEWARRAY java/lang/Object
          DUP
          ICONST_0
          LDC "REPORT"
          AASTORE
          INVOKEINTERFACE org/nlogo/api/I18NJava.getN (Ljava/lang/String;[Ljava/lang/Object;)Ljava/lang/String;
          INVOKESPECIAL org/nlogo/nvm/EngineException.<init> (Lorg/nlogo/nvm/Context;Lorg/nlogo/nvm/Instruction;Ljava/lang/String;)V
          ATHROW
         L20
          RETURN
[4]_asm_procedurebindigit_returnreport_4 "" => void
         L0
          NEW org/nlogo/nvm/EngineException
          DUP
          ALOAD 1
          ALOAD 0
          GETSTATIC org/nlogo/api/I18N$.MODULE$ : Lorg/nlogo/api/I18N$;
          INVOKEVIRTUAL org/nlogo/api/I18N$.errors ()Lorg/nlogo/api/I18N$BundleKind;
          LDC "org.nlogo.prim._returnreport.reportNotCalledInReportProcedure"
          INVOKEVIRTUAL org/nlogo/api/I18N$BundleKind.get (Ljava/lang/String;)Ljava/lang/String;
          INVOKESPECIAL org/nlogo/nvm/EngineException.<init> (Lorg/nlogo/nvm/Context;Lorg/nlogo/nvm/Instruction;Ljava/lang/String;)V
          ATHROW
         L1
          RETURN

procedure REFRESH-RULES:[]{OTPL}:
[0]_asm_procedurerefreshrules_ifelse_0 "ifelse (rule = old-rule" boolean => void
      _equal Object,Object => boolean
        _observervariable:RULE => Object
        _observervariable:OLD-RULE => Object
         L0
          ALOAD 0
          GETFIELD org/nlogo/prim/_asm_procedurerefreshrules_ifelse_0.world : Lorg/nlogo/agent/World;
          INVOKEVIRTUAL org/nlogo/agent/World.observer ()Lorg/nlogo/agent/Observer;
          BIPUSH 10
          INVOKEVIRTUAL org/nlogo/agent/Observer.getVariable (I)Ljava/lang/Object;
         L1
          ALOAD 0
          GETFIELD org/nlogo/prim/_asm_procedurerefreshrules_ifelse_0.world : Lorg/nlogo/agent/World;
          INVOKEVIRTUAL org/nlogo/agent/World.observer ()Lorg/nlogo/agent/Observer;
          BIPUSH 14
          INVOKEVIRTUAL org/nlogo/agent/Observer.getVariable (I)Ljava/lang/Object;
         L2
          ASTORE 3
          ASTORE 2
          GETSTATIC org/nlogo/api/Equality$.MODULE$ : Lorg/nlogo/api/Equality$;
          ALOAD 2
          ALOAD 3
          INVOKEVIRTUAL org/nlogo/api/Equality$.equals (Ljava/lang/Object;Ljava/lang/Object;)Z
         L3
          ISTORE 2
          ALOAD 1
          ILOAD 2
          IFEQ L4
          ICONST_1
          GOTO L5
         L4
          ICONST_4
         L5
          PUTFIELD org/nlogo/nvm/Context.ip : I
         L6
          RETURN
[1]_asm_procedurerefreshrules_if_1 "if (rule != calculate-rule" boolean => void
      _notequal Object,Object => boolean
        _observervariable:RULE => Object
        _callreport:CALCULATE-RULE
         L0
          ALOAD 0
          GETFIELD org/nlogo/prim/_asm_procedurerefreshrules_if_1.world : Lorg/nlogo/agent/World;
          INVOKEVIRTUAL org/nlogo/agent/World.observer ()Lorg/nlogo/agent/Observer;
          BIPUSH 10
          INVOKEVIRTUAL org/nlogo/agent/Observer.getVariable (I)Ljava/lang/Object;
         L1
          NEW org/nlogo/nvm/Activation
          DUP
          ALOAD 0
          GETFIELD org/nlogo/prim/_asm_procedurerefreshrules_if_1.kept4_procedure : Lorg/nlogo/nvm/Procedure;
          ALOAD 1
          GETFIELD org/nlogo/nvm/Context.activation : Lorg/nlogo/nvm/Activation;
          ICONST_1
          INVOKESPECIAL org/nlogo/nvm/Activation.<init> (Lorg/nlogo/nvm/Procedure;Lorg/nlogo/nvm/Activation;I)V
          ALOAD 1
          SWAP
          INVOKEVIRTUAL org/nlogo/nvm/Context.callReporterProcedure (Lorg/nlogo/nvm/Activation;)Ljava/lang/Object;
          DUP
          IFNONNULL L2
          NEW org/nlogo/nvm/EngineException
          DUP
          ALOAD 1
          ALOAD 0
          LDC "the CALCULATE-RULE procedure failed to report a result"
          INVOKESPECIAL org/nlogo/nvm/EngineException.<init> (Lorg/nlogo/nvm/Context;Lorg/nlogo/nvm/Instruction;Ljava/lang/String;)V
          ATHROW
         L2
          ASTORE 3
          ASTORE 2
          GETSTATIC org/nlogo/api/Equality$.MODULE$ : Lorg/nlogo/api/Equality$;
          ALOAD 2
          ALOAD 3
          INVOKEVIRTUAL org/nlogo/api/Equality$.equals (Ljava/lang/Object;Ljava/lang/Object;)Z
          IFEQ L3
          ICONST_0
          GOTO L4
         L3
          ICONST_1
         L4
          ISTORE 2
          ALOAD 1
          ILOAD 2
          IFEQ L5
          ICONST_2
          GOTO L6
         L5
          ICONST_3
         L6
          PUTFIELD org/nlogo/nvm/Context.ip : I
         L7
          RETURN
[2]_asm_procedurerefreshrules_setobservervariable_2 "set rule calculate-rule" Object => void
      _callreport:CALCULATE-RULE
          TRYCATCHBLOCK L0 L1 L2 org/nlogo/api/AgentException
         L3
          NEW org/nlogo/nvm/Activation
          DUP
          ALOAD 0
          GETFIELD org/nlogo/prim/_asm_procedurerefreshrules_setobservervariable_2.kept2_procedure : Lorg/nlogo/nvm/Procedure;
          ALOAD 1
          GETFIELD org/nlogo/nvm/Context.activation : Lorg/nlogo/nvm/Activation;
          ICONST_2
          INVOKESPECIAL org/nlogo/nvm/Activation.<init> (Lorg/nlogo/nvm/Procedure;Lorg/nlogo/nvm/Activation;I)V
          ALOAD 1
          SWAP
          INVOKEVIRTUAL org/nlogo/nvm/Context.callReporterProcedure (Lorg/nlogo/nvm/Activation;)Ljava/lang/Object;
          DUP
          IFNONNULL L4
          NEW org/nlogo/nvm/EngineException
          DUP
          ALOAD 1
          ALOAD 0
          LDC "the CALCULATE-RULE procedure failed to report a result"
          INVOKESPECIAL org/nlogo/nvm/EngineException.<init> (Lorg/nlogo/nvm/Context;Lorg/nlogo/nvm/Instruction;Ljava/lang/String;)V
          ATHROW
         L4
          ASTORE 2
         L0
          ALOAD 0
          GETFIELD org/nlogo/prim/_asm_procedurerefreshrules_setobservervariable_2.world : Lorg/nlogo/agent/World;
          INVOKEVIRTUAL org/nlogo/agent/World.observer ()Lorg/nlogo/agent/Observer;
          BIPUSH 10
          ALOAD 2
          INVOKEVIRTUAL org/nlogo/agent/Observer.setVariable (ILjava/lang/Object;)V
         L1
          ALOAD 1
          ICONST_3
          PUTFIELD org/nlogo/nvm/Context.ip : I
          GOTO L5
         L2
          ASTORE 3
          NEW org/nlogo/nvm/EngineException
          DUP
          ALOAD 1
          ALOAD 0
          ALOAD 3
          INVOKEVIRTUAL org/nlogo/api/AgentException.getMessage ()Ljava/lang/String;
          INVOKESPECIAL org/nlogo/nvm/EngineException.<init> (Lorg/nlogo/nvm/Context;Lorg/nlogo/nvm/Instruction;Ljava/lang/String;)V
          ATHROW
         L5
          RETURN
[3]_asm_procedurerefreshrules_goto_3 "" => void
         L0
          ALOAD 1
          ICONST_5
          PUTFIELD org/nlogo/nvm/Context.ip : I
         L1
          RETURN
[4]_asm_procedurerefreshrules_call_4 "extrapolate-switches"
         L0
          NEW org/nlogo/nvm/Activation
          DUP
          ALOAD 0
          GETFIELD org/nlogo/prim/_asm_procedurerefreshrules_call_4.kept1_procedure : Lorg/nlogo/nvm/Procedure;
          ALOAD 1
          GETFIELD org/nlogo/nvm/Context.activation : Lorg/nlogo/nvm/Activation;
          ICONST_5
          INVOKESPECIAL org/nlogo/nvm/Activation.<init> (Lorg/nlogo/nvm/Procedure;Lorg/nlogo/nvm/Activation;I)V
          ALOAD 1
          SWAP
          PUTFIELD org/nlogo/nvm/Context.activation : Lorg/nlogo/nvm/Activation;
          ALOAD 1
          ICONST_0
          PUTFIELD org/nlogo/nvm/Context.ip : I
         L1
          RETURN
[5]_asm_procedurerefreshrules_setobservervariable_5 "set old-rule rule" Object => void
      _observervariable:RULE => Object
          TRYCATCHBLOCK L0 L1 L2 org/nlogo/api/AgentException
         L3
          ALOAD 0
          GETFIELD org/nlogo/prim/_asm_procedurerefreshrules_setobservervariable_5.world : Lorg/nlogo/agent/World;
          INVOKEVIRTUAL org/nlogo/agent/World.observer ()Lorg/nlogo/agent/Observer;
          BIPUSH 10
          INVOKEVIRTUAL org/nlogo/agent/Observer.getVariable (I)Ljava/lang/Object;
         L4
          ASTORE 2
         L0
          ALOAD 0
          GETFIELD org/nlogo/prim/_asm_procedurerefreshrules_setobservervariable_5.world : Lorg/nlogo/agent/World;
          INVOKEVIRTUAL org/nlogo/agent/World.observer ()Lorg/nlogo/agent/Observer;
          BIPUSH 14
          ALOAD 2
          INVOKEVIRTUAL org/nlogo/agent/Observer.setVariable (ILjava/lang/Object;)V
         L1
          ALOAD 1
          BIPUSH 6
          PUTFIELD org/nlogo/nvm/Context.ip : I
          GOTO L5
         L2
          ASTORE 3
          NEW org/nlogo/nvm/EngineException
          DUP
          ALOAD 1
          ALOAD 0
          ALOAD 3
          INVOKEVIRTUAL org/nlogo/api/AgentException.getMessage ()Ljava/lang/String;
          INVOKESPECIAL org/nlogo/nvm/EngineException.<init> (Lorg/nlogo/nvm/Context;Lorg/nlogo/nvm/Instruction;Ljava/lang/String;)V
          ATHROW
         L5
          RETURN
[6]_asm_procedurerefreshrules_return_6 "" => void
         L0
          ALOAD 1
          INVOKEVIRTUAL org/nlogo/nvm/Context.returnFromProcedure ()V
          ALOAD 1
          ICONST_0
          PUTFIELD org/nlogo/nvm/Context.stopping : Z
         L1
          RETURN

procedure EXTRAPOLATE-SWITCHES:[]{OTPL}:
[0]_asm_procedureextrapolateswitches_setobservervariable_0 "set ooo ((bindigit rule 0) = 1" Object => void
      _equal Object,double => boolean
        _callreport:BINDIGIT
          _observervariable:RULE => Object
          _constdouble:0.0 => Double
        _constdouble:1.0 => double
          TRYCATCHBLOCK L0 L1 L2 org/nlogo/api/AgentException
         L3
          NEW org/nlogo/nvm/Activation
          DUP
          ALOAD 0
          GETFIELD org/nlogo/prim/_asm_procedureextrapolateswitches_setobservervariable_0.kept3_procedure : Lorg/nlogo/nvm/Procedure;
          ALOAD 1
          GETFIELD org/nlogo/nvm/Context.activation : Lorg/nlogo/nvm/Activation;
          ICONST_0
          INVOKESPECIAL org/nlogo/nvm/Activation.<init> (Lorg/nlogo/nvm/Procedure;Lorg/nlogo/nvm/Activation;I)V
          DUP
          INVOKEVIRTUAL org/nlogo/nvm/Activation.args ()[Ljava/lang/Object;
          ICONST_0
         L4
          ALOAD 0
          GETFIELD org/nlogo/prim/_asm_procedureextrapolateswitches_setobservervariable_0.world : Lorg/nlogo/agent/World;
          INVOKEVIRTUAL org/nlogo/agent/World.observer ()Lorg/nlogo/agent/Observer;
          BIPUSH 10
          INVOKEVIRTUAL org/nlogo/agent/Observer.getVariable (I)Ljava/lang/Object;
         L5
          AASTORE
          DUP
          INVOKEVIRTUAL org/nlogo/nvm/Activation.args ()[Ljava/lang/Object;
          ICONST_1
         L6
          ALOAD 0
          GETFIELD org/nlogo/prim/_asm_procedureextrapolateswitches_setobservervariable_0.kept5_value : Ljava/lang/Double;
         L7
          AASTORE
          ALOAD 1
          SWAP
          INVOKEVIRTUAL org/nlogo/nvm/Context.callReporterProcedure (Lorg/nlogo/nvm/Activation;)Ljava/lang/Object;
          DUP
          IFNONNULL L8
          NEW org/nlogo/nvm/EngineException
          DUP
          ALOAD 1
          ALOAD 0
          LDC "the BINDIGIT procedure failed to report a result"
          INVOKESPECIAL org/nlogo/nvm/EngineException.<init> (Lorg/nlogo/nvm/Context;Lorg/nlogo/nvm/Instruction;Ljava/lang/String;)V
          ATHROW
         L8
          DCONST_1
         L9
          DSTORE 3
          ASTORE 2
          ALOAD 2
          ASTORE 5
          ALOAD 5
          INSTANCEOF java/lang/Double
          IFEQ L10
          ALOAD 5
          CHECKCAST java/lang/Double
          ASTORE 6
          DLOAD 3
          ALOAD 6
          INVOKEVIRTUAL java/lang/Double.doubleValue ()D
          DCMPL
          IFNE L11
          ICONST_1
          GOTO L12
         L11
          ICONST_0
         L12
          ISTORE 7
          GOTO L13
         L10
          ICONST_0
          ISTORE 7
         L13
          ILOAD 7
         L14
          IFEQ L15
          GETSTATIC java/lang/Boolean.TRUE : Ljava/lang/Boolean;
          GOTO L16
         L15
          GETSTATIC java/lang/Boolean.FALSE : Ljava/lang/Boolean;
         L16
          ASTORE 2
         L0
          ALOAD 0
          GETFIELD org/nlogo/prim/_asm_procedureextrapolateswitches_setobservervariable_0.world : Lorg/nlogo/agent/World;
          INVOKEVIRTUAL org/nlogo/agent/World.observer ()Lorg/nlogo/agent/Observer;
          ICONST_0
          ALOAD 2
          INVOKEVIRTUAL org/nlogo/agent/Observer.setVariable (ILjava/lang/Object;)V
         L1
          ALOAD 1
          ICONST_1
          PUTFIELD org/nlogo/nvm/Context.ip : I
          GOTO L17
         L2
          ASTORE 3
          NEW org/nlogo/nvm/EngineException
          DUP
          ALOAD 1
          ALOAD 0
          ALOAD 3
          INVOKEVIRTUAL org/nlogo/api/AgentException.getMessage ()Ljava/lang/String;
          INVOKESPECIAL org/nlogo/nvm/EngineException.<init> (Lorg/nlogo/nvm/Context;Lorg/nlogo/nvm/Instruction;Ljava/lang/String;)V
          ATHROW
         L17
          RETURN
[1]_asm_procedureextrapolateswitches_setobservervariable_1 "set ooi ((bindigit rule 1) = 1" Object => void
      _equal Object,double => boolean
        _callreport:BINDIGIT
          _observervariable:RULE => Object
          _constdouble:1.0 => Double
        _constdouble:1.0 => double
          TRYCATCHBLOCK L0 L1 L2 org/nlogo/api/AgentException
         L3
          NEW org/nlogo/nvm/Activation
          DUP
          ALOAD 0
          GETFIELD org/nlogo/prim/_asm_procedureextrapolateswitches_setobservervariable_1.kept3_procedure : Lorg/nlogo/nvm/Procedure;
          ALOAD 1
          GETFIELD org/nlogo/nvm/Context.activation : Lorg/nlogo/nvm/Activation;
          ICONST_1
          INVOKESPECIAL org/nlogo/nvm/Activation.<init> (Lorg/nlogo/nvm/Procedure;Lorg/nlogo/nvm/Activation;I)V
          DUP
          INVOKEVIRTUAL org/nlogo/nvm/Activation.args ()[Ljava/lang/Object;
          ICONST_0
         L4
          ALOAD 0
          GETFIELD org/nlogo/prim/_asm_procedureextrapolateswitches_setobservervariable_1.world : Lorg/nlogo/agent/World;
          INVOKEVIRTUAL org/nlogo/agent/World.observer ()Lorg/nlogo/agent/Observer;
          BIPUSH 10
          INVOKEVIRTUAL org/nlogo/agent/Observer.getVariable (I)Ljava/lang/Object;
         L5
          AASTORE
          DUP
          INVOKEVIRTUAL org/nlogo/nvm/Activation.args ()[Ljava/lang/Object;
          ICONST_1
         L6
          ALOAD 0
          GETFIELD org/nlogo/prim/_asm_procedureextrapolateswitches_setobservervariable_1.kept5_value : Ljava/lang/Double;
         L7
          AASTORE
          ALOAD 1
          SWAP
          INVOKEVIRTUAL org/nlogo/nvm/Context.callReporterProcedure (Lorg/nlogo/nvm/Activation;)Ljava/lang/Object;
          DUP
          IFNONNULL L8
          NEW org/nlogo/nvm/EngineException
          DUP
          ALOAD 1
          ALOAD 0
          LDC "the BINDIGIT procedure failed to report a result"
          INVOKESPECIAL org/nlogo/nvm/EngineException.<init> (Lorg/nlogo/nvm/Context;Lorg/nlogo/nvm/Instruction;Ljava/lang/String;)V
          ATHROW
         L8
          DCONST_1
         L9
          DSTORE 3
          ASTORE 2
          ALOAD 2
          ASTORE 5
          ALOAD 5
          INSTANCEOF java/lang/Double
          IFEQ L10
          ALOAD 5
          CHECKCAST java/lang/Double
          ASTORE 6
          DLOAD 3
          ALOAD 6
          INVOKEVIRTUAL java/lang/Double.doubleValue ()D
          DCMPL
          IFNE L11
          ICONST_1
          GOTO L12
         L11
          ICONST_0
         L12
          ISTORE 7
          GOTO L13
         L10
          ICONST_0
          ISTORE 7
         L13
          ILOAD 7
         L14
          IFEQ L15
          GETSTATIC java/lang/Boolean.TRUE : Ljava/lang/Boolean;
          GOTO L16
         L15
          GETSTATIC java/lang/Boolean.FALSE : Ljava/lang/Boolean;
         L16
          ASTORE 2
         L0
          ALOAD 0
          GETFIELD org/nlogo/prim/_asm_procedureextrapolateswitches_setobservervariable_1.world : Lorg/nlogo/agent/World;
          INVOKEVIRTUAL org/nlogo/agent/World.observer ()Lorg/nlogo/agent/Observer;
          ICONST_1
          ALOAD 2
          INVOKEVIRTUAL org/nlogo/agent/Observer.setVariable (ILjava/lang/Object;)V
         L1
          ALOAD 1
          ICONST_2
          PUTFIELD org/nlogo/nvm/Context.ip : I
          GOTO L17
         L2
          ASTORE 3
          NEW org/nlogo/nvm/EngineException
          DUP
          ALOAD 1
          ALOAD 0
          ALOAD 3
          INVOKEVIRTUAL org/nlogo/api/AgentException.getMessage ()Ljava/lang/String;
          INVOKESPECIAL org/nlogo/nvm/EngineException.<init> (Lorg/nlogo/nvm/Context;Lorg/nlogo/nvm/Instruction;Ljava/lang/String;)V
          ATHROW
         L17
          RETURN
[2]_asm_procedureextrapolateswitches_setobservervariable_2 "set oio ((bindigit rule 2) = 1" Object => void
      _equal Object,double => boolean
        _callreport:BINDIGIT
          _observervariable:RULE => Object
          _constdouble:2.0 => Double
        _constdouble:1.0 => double
          TRYCATCHBLOCK L0 L1 L2 org/nlogo/api/AgentException
         L3
          NEW org/nlogo/nvm/Activation
          DUP
          ALOAD 0
          GETFIELD org/nlogo/prim/_asm_procedureextrapolateswitches_setobservervariable_2.kept3_procedure : Lorg/nlogo/nvm/Procedure;
          ALOAD 1
          GETFIELD org/nlogo/nvm/Context.activation : Lorg/nlogo/nvm/Activation;
          ICONST_2
          INVOKESPECIAL org/nlogo/nvm/Activation.<init> (Lorg/nlogo/nvm/Procedure;Lorg/nlogo/nvm/Activation;I)V
          DUP
          INVOKEVIRTUAL org/nlogo/nvm/Activation.args ()[Ljava/lang/Object;
          ICONST_0
         L4
          ALOAD 0
          GETFIELD org/nlogo/prim/_asm_procedureextrapolateswitches_setobservervariable_2.world : Lorg/nlogo/agent/World;
          INVOKEVIRTUAL org/nlogo/agent/World.observer ()Lorg/nlogo/agent/Observer;
          BIPUSH 10
          INVOKEVIRTUAL org/nlogo/agent/Observer.getVariable (I)Ljava/lang/Object;
         L5
          AASTORE
          DUP
          INVOKEVIRTUAL org/nlogo/nvm/Activation.args ()[Ljava/lang/Object;
          ICONST_1
         L6
          ALOAD 0
          GETFIELD org/nlogo/prim/_asm_procedureextrapolateswitches_setobservervariable_2.kept5_value : Ljava/lang/Double;
         L7
          AASTORE
          ALOAD 1
          SWAP
          INVOKEVIRTUAL org/nlogo/nvm/Context.callReporterProcedure (Lorg/nlogo/nvm/Activation;)Ljava/lang/Object;
          DUP
          IFNONNULL L8
          NEW org/nlogo/nvm/EngineException
          DUP
          ALOAD 1
          ALOAD 0
          LDC "the BINDIGIT procedure failed to report a result"
          INVOKESPECIAL org/nlogo/nvm/EngineException.<init> (Lorg/nlogo/nvm/Context;Lorg/nlogo/nvm/Instruction;Ljava/lang/String;)V
          ATHROW
         L8
          DCONST_1
         L9
          DSTORE 3
          ASTORE 2
          ALOAD 2
          ASTORE 5
          ALOAD 5
          INSTANCEOF java/lang/Double
          IFEQ L10
          ALOAD 5
          CHECKCAST java/lang/Double
          ASTORE 6
          DLOAD 3
          ALOAD 6
          INVOKEVIRTUAL java/lang/Double.doubleValue ()D
          DCMPL
          IFNE L11
          ICONST_1
          GOTO L12
         L11
          ICONST_0
         L12
          ISTORE 7
          GOTO L13
         L10
          ICONST_0
          ISTORE 7
         L13
          ILOAD 7
         L14
          IFEQ L15
          GETSTATIC java/lang/Boolean.TRUE : Ljava/lang/Boolean;
          GOTO L16
         L15
          GETSTATIC java/lang/Boolean.FALSE : Ljava/lang/Boolean;
         L16
          ASTORE 2
         L0
          ALOAD 0
          GETFIELD org/nlogo/prim/_asm_procedureextrapolateswitches_setobservervariable_2.world : Lorg/nlogo/agent/World;
          INVOKEVIRTUAL org/nlogo/agent/World.observer ()Lorg/nlogo/agent/Observer;
          ICONST_2
          ALOAD 2
          INVOKEVIRTUAL org/nlogo/agent/Observer.setVariable (ILjava/lang/Object;)V
         L1
          ALOAD 1
          ICONST_3
          PUTFIELD org/nlogo/nvm/Context.ip : I
          GOTO L17
         L2
          ASTORE 3
          NEW org/nlogo/nvm/EngineException
          DUP
          ALOAD 1
          ALOAD 0
          ALOAD 3
          INVOKEVIRTUAL org/nlogo/api/AgentException.getMessage ()Ljava/lang/String;
          INVOKESPECIAL org/nlogo/nvm/EngineException.<init> (Lorg/nlogo/nvm/Context;Lorg/nlogo/nvm/Instruction;Ljava/lang/String;)V
          ATHROW
         L17
          RETURN
[3]_asm_procedureextrapolateswitches_setobservervariable_3 "set oii ((bindigit rule 3) = 1" Object => void
      _equal Object,double => boolean
        _callreport:BINDIGIT
          _observervariable:RULE => Object
          _constdouble:3.0 => Double
        _constdouble:1.0 => double
          TRYCATCHBLOCK L0 L1 L2 org/nlogo/api/AgentException
         L3
          NEW org/nlogo/nvm/Activation
          DUP
          ALOAD 0
          GETFIELD org/nlogo/prim/_asm_procedureextrapolateswitches_setobservervariable_3.kept3_procedure : Lorg/nlogo/nvm/Procedure;
          ALOAD 1
          GETFIELD org/nlogo/nvm/Context.activation : Lorg/nlogo/nvm/Activation;
          ICONST_3
          INVOKESPECIAL org/nlogo/nvm/Activation.<init> (Lorg/nlogo/nvm/Procedure;Lorg/nlogo/nvm/Activation;I)V
          DUP
          INVOKEVIRTUAL org/nlogo/nvm/Activation.args ()[Ljava/lang/Object;
          ICONST_0
         L4
          ALOAD 0
          GETFIELD org/nlogo/prim/_asm_procedureextrapolateswitches_setobservervariable_3.world : Lorg/nlogo/agent/World;
          INVOKEVIRTUAL org/nlogo/agent/World.observer ()Lorg/nlogo/agent/Observer;
          BIPUSH 10
          INVOKEVIRTUAL org/nlogo/agent/Observer.getVariable (I)Ljava/lang/Object;
         L5
          AASTORE
          DUP
          INVOKEVIRTUAL org/nlogo/nvm/Activation.args ()[Ljava/lang/Object;
          ICONST_1
         L6
          ALOAD 0
          GETFIELD org/nlogo/prim/_asm_procedureextrapolateswitches_setobservervariable_3.kept5_value : Ljava/lang/Double;
         L7
          AASTORE
          ALOAD 1
          SWAP
          INVOKEVIRTUAL org/nlogo/nvm/Context.callReporterProcedure (Lorg/nlogo/nvm/Activation;)Ljava/lang/Object;
          DUP
          IFNONNULL L8
          NEW org/nlogo/nvm/EngineException
          DUP
          ALOAD 1
          ALOAD 0
          LDC "the BINDIGIT procedure failed to report a result"
          INVOKESPECIAL org/nlogo/nvm/EngineException.<init> (Lorg/nlogo/nvm/Context;Lorg/nlogo/nvm/Instruction;Ljava/lang/String;)V
          ATHROW
         L8
          DCONST_1
         L9
          DSTORE 3
          ASTORE 2
          ALOAD 2
          ASTORE 5
          ALOAD 5
          INSTANCEOF java/lang/Double
          IFEQ L10
          ALOAD 5
          CHECKCAST java/lang/Double
          ASTORE 6
          DLOAD 3
          ALOAD 6
          INVOKEVIRTUAL java/lang/Double.doubleValue ()D
          DCMPL
          IFNE L11
          ICONST_1
          GOTO L12
         L11
          ICONST_0
         L12
          ISTORE 7
          GOTO L13
         L10
          ICONST_0
          ISTORE 7
         L13
          ILOAD 7
         L14
          IFEQ L15
          GETSTATIC java/lang/Boolean.TRUE : Ljava/lang/Boolean;
          GOTO L16
         L15
          GETSTATIC java/lang/Boolean.FALSE : Ljava/lang/Boolean;
         L16
          ASTORE 2
         L0
          ALOAD 0
          GETFIELD org/nlogo/prim/_asm_procedureextrapolateswitches_setobservervariable_3.world : Lorg/nlogo/agent/World;
          INVOKEVIRTUAL org/nlogo/agent/World.observer ()Lorg/nlogo/agent/Observer;
          ICONST_3
          ALOAD 2
          INVOKEVIRTUAL org/nlogo/agent/Observer.setVariable (ILjava/lang/Object;)V
         L1
          ALOAD 1
          ICONST_4
          PUTFIELD org/nlogo/nvm/Context.ip : I
          GOTO L17
         L2
          ASTORE 3
          NEW org/nlogo/nvm/EngineException
          DUP
          ALOAD 1
          ALOAD 0
          ALOAD 3
          INVOKEVIRTUAL org/nlogo/api/AgentException.getMessage ()Ljava/lang/String;
          INVOKESPECIAL org/nlogo/nvm/EngineException.<init> (Lorg/nlogo/nvm/Context;Lorg/nlogo/nvm/Instruction;Ljava/lang/String;)V
          ATHROW
         L17
          RETURN
[4]_asm_procedureextrapolateswitches_setobservervariable_4 "set ioo ((bindigit rule 4) = 1" Object => void
      _equal Object,double => boolean
        _callreport:BINDIGIT
          _observervariable:RULE => Object
          _constdouble:4.0 => Double
        _constdouble:1.0 => double
          TRYCATCHBLOCK L0 L1 L2 org/nlogo/api/AgentException
         L3
          NEW org/nlogo/nvm/Activation
          DUP
          ALOAD 0
          GETFIELD org/nlogo/prim/_asm_procedureextrapolateswitches_setobservervariable_4.kept3_procedure : Lorg/nlogo/nvm/Procedure;
          ALOAD 1
          GETFIELD org/nlogo/nvm/Context.activation : Lorg/nlogo/nvm/Activation;
          ICONST_4
          INVOKESPECIAL org/nlogo/nvm/Activation.<init> (Lorg/nlogo/nvm/Procedure;Lorg/nlogo/nvm/Activation;I)V
          DUP
          INVOKEVIRTUAL org/nlogo/nvm/Activation.args ()[Ljava/lang/Object;
          ICONST_0
         L4
          ALOAD 0
          GETFIELD org/nlogo/prim/_asm_procedureextrapolateswitches_setobservervariable_4.world : Lorg/nlogo/agent/World;
          INVOKEVIRTUAL org/nlogo/agent/World.observer ()Lorg/nlogo/agent/Observer;
          BIPUSH 10
          INVOKEVIRTUAL org/nlogo/agent/Observer.getVariable (I)Ljava/lang/Object;
         L5
          AASTORE
          DUP
          INVOKEVIRTUAL org/nlogo/nvm/Activation.args ()[Ljava/lang/Object;
          ICONST_1
         L6
          ALOAD 0
          GETFIELD org/nlogo/prim/_asm_procedureextrapolateswitches_setobservervariable_4.kept5_value : Ljava/lang/Double;
         L7
          AASTORE
          ALOAD 1
          SWAP
          INVOKEVIRTUAL org/nlogo/nvm/Context.callReporterProcedure (Lorg/nlogo/nvm/Activation;)Ljava/lang/Object;
          DUP
          IFNONNULL L8
          NEW org/nlogo/nvm/EngineException
          DUP
          ALOAD 1
          ALOAD 0
          LDC "the BINDIGIT procedure failed to report a result"
          INVOKESPECIAL org/nlogo/nvm/EngineException.<init> (Lorg/nlogo/nvm/Context;Lorg/nlogo/nvm/Instruction;Ljava/lang/String;)V
          ATHROW
         L8
          DCONST_1
         L9
          DSTORE 3
          ASTORE 2
          ALOAD 2
          ASTORE 5
          ALOAD 5
          INSTANCEOF java/lang/Double
          IFEQ L10
          ALOAD 5
          CHECKCAST java/lang/Double
          ASTORE 6
          DLOAD 3
          ALOAD 6
          INVOKEVIRTUAL java/lang/Double.doubleValue ()D
          DCMPL
          IFNE L11
          ICONST_1
          GOTO L12
         L11
          ICONST_0
         L12
          ISTORE 7
          GOTO L13
         L10
          ICONST_0
          ISTORE 7
         L13
          ILOAD 7
         L14
          IFEQ L15
          GETSTATIC java/lang/Boolean.TRUE : Ljava/lang/Boolean;
          GOTO L16
         L15
          GETSTATIC java/lang/Boolean.FALSE : Ljava/lang/Boolean;
         L16
          ASTORE 2
         L0
          ALOAD 0
          GETFIELD org/nlogo/prim/_asm_procedureextrapolateswitches_setobservervariable_4.world : Lorg/nlogo/agent/World;
          INVOKEVIRTUAL org/nlogo/agent/World.observer ()Lorg/nlogo/agent/Observer;
          ICONST_4
          ALOAD 2
          INVOKEVIRTUAL org/nlogo/agent/Observer.setVariable (ILjava/lang/Object;)V
         L1
          ALOAD 1
          ICONST_5
          PUTFIELD org/nlogo/nvm/Context.ip : I
          GOTO L17
         L2
          ASTORE 3
          NEW org/nlogo/nvm/EngineException
          DUP
          ALOAD 1
          ALOAD 0
          ALOAD 3
          INVOKEVIRTUAL org/nlogo/api/AgentException.getMessage ()Ljava/lang/String;
          INVOKESPECIAL org/nlogo/nvm/EngineException.<init> (Lorg/nlogo/nvm/Context;Lorg/nlogo/nvm/Instruction;Ljava/lang/String;)V
          ATHROW
         L17
          RETURN
[5]_asm_procedureextrapolateswitches_setobservervariable_5 "set ioi ((bindigit rule 5) = 1" Object => void
      _equal Object,double => boolean
        _callreport:BINDIGIT
          _observervariable:RULE => Object
          _constdouble:5.0 => Double
        _constdouble:1.0 => double
          TRYCATCHBLOCK L0 L1 L2 org/nlogo/api/AgentException
         L3
          NEW org/nlogo/nvm/Activation
          DUP
          ALOAD 0
          GETFIELD org/nlogo/prim/_asm_procedureextrapolateswitches_setobservervariable_5.kept3_procedure : Lorg/nlogo/nvm/Procedure;
          ALOAD 1
          GETFIELD org/nlogo/nvm/Context.activation : Lorg/nlogo/nvm/Activation;
          ICONST_5
          INVOKESPECIAL org/nlogo/nvm/Activation.<init> (Lorg/nlogo/nvm/Procedure;Lorg/nlogo/nvm/Activation;I)V
          DUP
          INVOKEVIRTUAL org/nlogo/nvm/Activation.args ()[Ljava/lang/Object;
          ICONST_0
         L4
          ALOAD 0
          GETFIELD org/nlogo/prim/_asm_procedureextrapolateswitches_setobservervariable_5.world : Lorg/nlogo/agent/World;
          INVOKEVIRTUAL org/nlogo/agent/World.observer ()Lorg/nlogo/agent/Observer;
          BIPUSH 10
          INVOKEVIRTUAL org/nlogo/agent/Observer.getVariable (I)Ljava/lang/Object;
         L5
          AASTORE
          DUP
          INVOKEVIRTUAL org/nlogo/nvm/Activation.args ()[Ljava/lang/Object;
          ICONST_1
         L6
          ALOAD 0
          GETFIELD org/nlogo/prim/_asm_procedureextrapolateswitches_setobservervariable_5.kept5_value : Ljava/lang/Double;
         L7
          AASTORE
          ALOAD 1
          SWAP
          INVOKEVIRTUAL org/nlogo/nvm/Context.callReporterProcedure (Lorg/nlogo/nvm/Activation;)Ljava/lang/Object;
          DUP
          IFNONNULL L8
          NEW org/nlogo/nvm/EngineException
          DUP
          ALOAD 1
          ALOAD 0
          LDC "the BINDIGIT procedure failed to report a result"
          INVOKESPECIAL org/nlogo/nvm/EngineException.<init> (Lorg/nlogo/nvm/Context;Lorg/nlogo/nvm/Instruction;Ljava/lang/String;)V
          ATHROW
         L8
          DCONST_1
         L9
          DSTORE 3
          ASTORE 2
          ALOAD 2
          ASTORE 5
          ALOAD 5
          INSTANCEOF java/lang/Double
          IFEQ L10
          ALOAD 5
          CHECKCAST java/lang/Double
          ASTORE 6
          DLOAD 3
          ALOAD 6
          INVOKEVIRTUAL java/lang/Double.doubleValue ()D
          DCMPL
          IFNE L11
          ICONST_1
          GOTO L12
         L11
          ICONST_0
         L12
          ISTORE 7
          GOTO L13
         L10
          ICONST_0
          ISTORE 7
         L13
          ILOAD 7
         L14
          IFEQ L15
          GETSTATIC java/lang/Boolean.TRUE : Ljava/lang/Boolean;
          GOTO L16
         L15
          GETSTATIC java/lang/Boolean.FALSE : Ljava/lang/Boolean;
         L16
          ASTORE 2
         L0
          ALOAD 0
          GETFIELD org/nlogo/prim/_asm_procedureextrapolateswitches_setobservervariable_5.world : Lorg/nlogo/agent/World;
          INVOKEVIRTUAL org/nlogo/agent/World.observer ()Lorg/nlogo/agent/Observer;
          ICONST_5
          ALOAD 2
          INVOKEVIRTUAL org/nlogo/agent/Observer.setVariable (ILjava/lang/Object;)V
         L1
          ALOAD 1
          BIPUSH 6
          PUTFIELD org/nlogo/nvm/Context.ip : I
          GOTO L17
         L2
          ASTORE 3
          NEW org/nlogo/nvm/EngineException
          DUP
          ALOAD 1
          ALOAD 0
          ALOAD 3
          INVOKEVIRTUAL org/nlogo/api/AgentException.getMessage ()Ljava/lang/String;
          INVOKESPECIAL org/nlogo/nvm/EngineException.<init> (Lorg/nlogo/nvm/Context;Lorg/nlogo/nvm/Instruction;Ljava/lang/String;)V
          ATHROW
         L17
          RETURN
[6]_asm_procedureextrapolateswitches_setobservervariable_6 "set iio ((bindigit rule 6) = 1" Object => void
      _equal Object,double => boolean
        _callreport:BINDIGIT
          _observervariable:RULE => Object
          _constdouble:6.0 => Double
        _constdouble:1.0 => double
          TRYCATCHBLOCK L0 L1 L2 org/nlogo/api/AgentException
         L3
          NEW org/nlogo/nvm/Activation
          DUP
          ALOAD 0
          GETFIELD org/nlogo/prim/_asm_procedureextrapolateswitches_setobservervariable_6.kept3_procedure : Lorg/nlogo/nvm/Procedure;
          ALOAD 1
          GETFIELD org/nlogo/nvm/Context.activation : Lorg/nlogo/nvm/Activation;
          BIPUSH 6
          INVOKESPECIAL org/nlogo/nvm/Activation.<init> (Lorg/nlogo/nvm/Procedure;Lorg/nlogo/nvm/Activation;I)V
          DUP
          INVOKEVIRTUAL org/nlogo/nvm/Activation.args ()[Ljava/lang/Object;
          ICONST_0
         L4
          ALOAD 0
          GETFIELD org/nlogo/prim/_asm_procedureextrapolateswitches_setobservervariable_6.world : Lorg/nlogo/agent/World;
          INVOKEVIRTUAL org/nlogo/agent/World.observer ()Lorg/nlogo/agent/Observer;
          BIPUSH 10
          INVOKEVIRTUAL org/nlogo/agent/Observer.getVariable (I)Ljava/lang/Object;
         L5
          AASTORE
          DUP
          INVOKEVIRTUAL org/nlogo/nvm/Activation.args ()[Ljava/lang/Object;
          ICONST_1
         L6
          ALOAD 0
          GETFIELD org/nlogo/prim/_asm_procedureextrapolateswitches_setobservervariable_6.kept5_value : Ljava/lang/Double;
         L7
          AASTORE
          ALOAD 1
          SWAP
          INVOKEVIRTUAL org/nlogo/nvm/Context.callReporterProcedure (Lorg/nlogo/nvm/Activation;)Ljava/lang/Object;
          DUP
          IFNONNULL L8
          NEW org/nlogo/nvm/EngineException
          DUP
          ALOAD 1
          ALOAD 0
          LDC "the BINDIGIT procedure failed to report a result"
          INVOKESPECIAL org/nlogo/nvm/EngineException.<init> (Lorg/nlogo/nvm/Context;Lorg/nlogo/nvm/Instruction;Ljava/lang/String;)V
          ATHROW
         L8
          DCONST_1
         L9
          DSTORE 3
          ASTORE 2
          ALOAD 2
          ASTORE 5
          ALOAD 5
          INSTANCEOF java/lang/Double
          IFEQ L10
          ALOAD 5
          CHECKCAST java/lang/Double
          ASTORE 6
          DLOAD 3
          ALOAD 6
          INVOKEVIRTUAL java/lang/Double.doubleValue ()D
          DCMPL
          IFNE L11
          ICONST_1
          GOTO L12
         L11
          ICONST_0
         L12
          ISTORE 7
          GOTO L13
         L10
          ICONST_0
          ISTORE 7
         L13
          ILOAD 7
         L14
          IFEQ L15
          GETSTATIC java/lang/Boolean.TRUE : Ljava/lang/Boolean;
          GOTO L16
         L15
          GETSTATIC java/lang/Boolean.FALSE : Ljava/lang/Boolean;
         L16
          ASTORE 2
         L0
          ALOAD 0
          GETFIELD org/nlogo/prim/_asm_procedureextrapolateswitches_setobservervariable_6.world : Lorg/nlogo/agent/World;
          INVOKEVIRTUAL org/nlogo/agent/World.observer ()Lorg/nlogo/agent/Observer;
          BIPUSH 6
          ALOAD 2
          INVOKEVIRTUAL org/nlogo/agent/Observer.setVariable (ILjava/lang/Object;)V
         L1
          ALOAD 1
          BIPUSH 7
          PUTFIELD org/nlogo/nvm/Context.ip : I
          GOTO L17
         L2
          ASTORE 3
          NEW org/nlogo/nvm/EngineException
          DUP
          ALOAD 1
          ALOAD 0
          ALOAD 3
          INVOKEVIRTUAL org/nlogo/api/AgentException.getMessage ()Ljava/lang/String;
          INVOKESPECIAL org/nlogo/nvm/EngineException.<init> (Lorg/nlogo/nvm/Context;Lorg/nlogo/nvm/Instruction;Ljava/lang/String;)V
          ATHROW
         L17
          RETURN
[7]_asm_procedureextrapolateswitches_setobservervariable_7 "set iii ((bindigit rule 7) = 1" Object => void
      _equal Object,double => boolean
        _callreport:BINDIGIT
          _observervariable:RULE => Object
          _constdouble:7.0 => Double
        _constdouble:1.0 => double
          TRYCATCHBLOCK L0 L1 L2 org/nlogo/api/AgentException
         L3
          NEW org/nlogo/nvm/Activation
          DUP
          ALOAD 0
          GETFIELD org/nlogo/prim/_asm_procedureextrapolateswitches_setobservervariable_7.kept3_procedure : Lorg/nlogo/nvm/Procedure;
          ALOAD 1
          GETFIELD org/nlogo/nvm/Context.activation : Lorg/nlogo/nvm/Activation;
          BIPUSH 7
          INVOKESPECIAL org/nlogo/nvm/Activation.<init> (Lorg/nlogo/nvm/Procedure;Lorg/nlogo/nvm/Activation;I)V
          DUP
          INVOKEVIRTUAL org/nlogo/nvm/Activation.args ()[Ljava/lang/Object;
          ICONST_0
         L4
          ALOAD 0
          GETFIELD org/nlogo/prim/_asm_procedureextrapolateswitches_setobservervariable_7.world : Lorg/nlogo/agent/World;
          INVOKEVIRTUAL org/nlogo/agent/World.observer ()Lorg/nlogo/agent/Observer;
          BIPUSH 10
          INVOKEVIRTUAL org/nlogo/agent/Observer.getVariable (I)Ljava/lang/Object;
         L5
          AASTORE
          DUP
          INVOKEVIRTUAL org/nlogo/nvm/Activation.args ()[Ljava/lang/Object;
          ICONST_1
         L6
          ALOAD 0
          GETFIELD org/nlogo/prim/_asm_procedureextrapolateswitches_setobservervariable_7.kept5_value : Ljava/lang/Double;
         L7
          AASTORE
          ALOAD 1
          SWAP
          INVOKEVIRTUAL org/nlogo/nvm/Context.callReporterProcedure (Lorg/nlogo/nvm/Activation;)Ljava/lang/Object;
          DUP
          IFNONNULL L8
          NEW org/nlogo/nvm/EngineException
          DUP
          ALOAD 1
          ALOAD 0
          LDC "the BINDIGIT procedure failed to report a result"
          INVOKESPECIAL org/nlogo/nvm/EngineException.<init> (Lorg/nlogo/nvm/Context;Lorg/nlogo/nvm/Instruction;Ljava/lang/String;)V
          ATHROW
         L8
          DCONST_1
         L9
          DSTORE 3
          ASTORE 2
          ALOAD 2
          ASTORE 5
          ALOAD 5
          INSTANCEOF java/lang/Double
          IFEQ L10
          ALOAD 5
          CHECKCAST java/lang/Double
          ASTORE 6
          DLOAD 3
          ALOAD 6
          INVOKEVIRTUAL java/lang/Double.doubleValue ()D
          DCMPL
          IFNE L11
          ICONST_1
          GOTO L12
         L11
          ICONST_0
         L12
          ISTORE 7
          GOTO L13
         L10
          ICONST_0
          ISTORE 7
         L13
          ILOAD 7
         L14
          IFEQ L15
          GETSTATIC java/lang/Boolean.TRUE : Ljava/lang/Boolean;
          GOTO L16
         L15
          GETSTATIC java/lang/Boolean.FALSE : Ljava/lang/Boolean;
         L16
          ASTORE 2
         L0
          ALOAD 0
          GETFIELD org/nlogo/prim/_asm_procedureextrapolateswitches_setobservervariable_7.world : Lorg/nlogo/agent/World;
          INVOKEVIRTUAL org/nlogo/agent/World.observer ()Lorg/nlogo/agent/Observer;
          BIPUSH 7
          ALOAD 2
          INVOKEVIRTUAL org/nlogo/agent/Observer.setVariable (ILjava/lang/Object;)V
         L1
          ALOAD 1
          BIPUSH 8
          PUTFIELD org/nlogo/nvm/Context.ip : I
          GOTO L17
         L2
          ASTORE 3
          NEW org/nlogo/nvm/EngineException
          DUP
          ALOAD 1
          ALOAD 0
          ALOAD 3
          INVOKEVIRTUAL org/nlogo/api/AgentException.getMessage ()Ljava/lang/String;
          INVOKESPECIAL org/nlogo/nvm/EngineException.<init> (Lorg/nlogo/nvm/Context;Lorg/nlogo/nvm/Instruction;Ljava/lang/String;)V
          ATHROW
         L17
          RETURN
[8]_asm_procedureextrapolateswitches_return_8 "" => void
         L0
          ALOAD 1
          INVOKEVIRTUAL org/nlogo/nvm/Context.returnFromProcedure ()V
          ALOAD 1
          ICONST_0
          PUTFIELD org/nlogo/nvm/Context.stopping : Z
         L1
          RETURN

reporter procedure CALCULATE-RULE:[RRESULT]{OTPL}:
[0]_asm_procedurecalculaterule_setprocedurevariable_0 "" Object => void
      _constdouble:0.0 => Double
         L0
          ALOAD 0
          GETFIELD org/nlogo/prim/_asm_procedurecalculaterule_setprocedurevariable_0.kept2_value : Ljava/lang/Double;
         L1
          ASTORE 2
          ALOAD 1
          GETFIELD org/nlogo/nvm/Context.activation : Lorg/nlogo/nvm/Activation;
          INVOKEVIRTUAL org/nlogo/nvm/Activation.args ()[Ljava/lang/Object;
          ICONST_0
          ALOAD 2
          AASTORE
          ALOAD 1
          ICONST_1
          PUTFIELD org/nlogo/nvm/Context.ip : I
         L2
          RETURN
[1]_asm_procedurecalculaterule_if_1 "if ooo" boolean => void
      _observervariable:OOO => Object
          TRYCATCHBLOCK L0 L1 L1 java/lang/ClassCastException
         L2
          ALOAD 0
          GETFIELD org/nlogo/prim/_asm_procedurecalculaterule_if_1.world : Lorg/nlogo/agent/World;
          INVOKEVIRTUAL org/nlogo/agent/World.observer ()Lorg/nlogo/agent/Observer;
          ICONST_0
          INVOKEVIRTUAL org/nlogo/agent/Observer.getVariable (I)Ljava/lang/Object;
         L3
          ASTORE 2
         L0
          ALOAD 2
          CHECKCAST java/lang/Boolean
          INVOKEVIRTUAL java/lang/Boolean.booleanValue ()Z
          GOTO L4
         L1
          POP
          NEW org/nlogo/nvm/ArgumentTypeException
          DUP
          ALOAD 1
          ALOAD 0
          BIPUSH 0
          LDC 2
          ALOAD 2
          INVOKESPECIAL org/nlogo/nvm/ArgumentTypeException.<init> (Lorg/nlogo/nvm/Context;Lorg/nlogo/nvm/Instruction;IILjava/lang/Object;)V
          ATHROW
         L4
          ISTORE 2
          ALOAD 1
          ILOAD 2
          IFEQ L5
          ICONST_2
          GOTO L6
         L5
          ICONST_3
         L6
          PUTFIELD org/nlogo/nvm/Context.ip : I
         L7
          RETURN
[2]_asm_procedurecalculaterule_setprocedurevariable_2 "set rresult rresult +   1" Object => void
      _plus double,double => double
        _procedurevariable:RRESULT => Object
        _constdouble:1.0 => double
          TRYCATCHBLOCK L0 L1 L1 java/lang/ClassCastException
         L2
          ALOAD 1
          GETFIELD org/nlogo/nvm/Context.activation : Lorg/nlogo/nvm/Activation;
          INVOKEVIRTUAL org/nlogo/nvm/Activation.args ()[Ljava/lang/Object;
          ICONST_0
          AALOAD
         L3
          ASTORE 2
         L0
          ALOAD 2
          CHECKCAST java/lang/Double
          INVOKEVIRTUAL java/lang/Double.doubleValue ()D
          GOTO L4
         L1
          POP
          NEW org/nlogo/nvm/ArgumentTypeException
          DUP
          ALOAD 1
          ALOAD 0
          BIPUSH 0
          LDC 1
          ALOAD 2
          INVOKESPECIAL org/nlogo/nvm/ArgumentTypeException.<init> (Lorg/nlogo/nvm/Context;Lorg/nlogo/nvm/Instruction;IILjava/lang/Object;)V
          ATHROW
         L4
          DCONST_1
         L5
          DSTORE 4
          DSTORE 2
          DLOAD 2
          DLOAD 4
          DADD
         L6
          DSTORE 2
          NEW java/lang/Double
          DUP
          DLOAD 2
          INVOKESPECIAL java/lang/Double.<init> (D)V
          ASTORE 2
          ALOAD 1
          GETFIELD org/nlogo/nvm/Context.activation : Lorg/nlogo/nvm/Activation;
          INVOKEVIRTUAL org/nlogo/nvm/Activation.args ()[Ljava/lang/Object;
          ICONST_0
          ALOAD 2
          AASTORE
          ALOAD 1
          ICONST_3
          PUTFIELD org/nlogo/nvm/Context.ip : I
         L7
          RETURN
[3]_asm_procedurecalculaterule_if_3 "if ooi" boolean => void
      _observervariable:OOI => Object
          TRYCATCHBLOCK L0 L1 L1 java/lang/ClassCastException
         L2
          ALOAD 0
          GETFIELD org/nlogo/prim/_asm_procedurecalculaterule_if_3.world : Lorg/nlogo/agent/World;
          INVOKEVIRTUAL org/nlogo/agent/World.observer ()Lorg/nlogo/agent/Observer;
          ICONST_1
          INVOKEVIRTUAL org/nlogo/agent/Observer.getVariable (I)Ljava/lang/Object;
         L3
          ASTORE 2
         L0
          ALOAD 2
          CHECKCAST java/lang/Boolean
          INVOKEVIRTUAL java/lang/Boolean.booleanValue ()Z
          GOTO L4
         L1
          POP
          NEW org/nlogo/nvm/ArgumentTypeException
          DUP
          ALOAD 1
          ALOAD 0
          BIPUSH 0
          LDC 2
          ALOAD 2
          INVOKESPECIAL org/nlogo/nvm/ArgumentTypeException.<init> (Lorg/nlogo/nvm/Context;Lorg/nlogo/nvm/Instruction;IILjava/lang/Object;)V
          ATHROW
         L4
          ISTORE 2
          ALOAD 1
          ILOAD 2
          IFEQ L5
          ICONST_4
          GOTO L6
         L5
          ICONST_5
         L6
          PUTFIELD org/nlogo/nvm/Context.ip : I
         L7
          RETURN
[4]_asm_procedurecalculaterule_setprocedurevariable_4 "set rresult rresult +   2" Object => void
      _plus double,double => double
        _procedurevariable:RRESULT => Object
        _constdouble:2.0 => double
          TRYCATCHBLOCK L0 L1 L1 java/lang/ClassCastException
         L2
          ALOAD 1
          GETFIELD org/nlogo/nvm/Context.activation : Lorg/nlogo/nvm/Activation;
          INVOKEVIRTUAL org/nlogo/nvm/Activation.args ()[Ljava/lang/Object;
          ICONST_0
          AALOAD
         L3
          ASTORE 2
         L0
          ALOAD 2
          CHECKCAST java/lang/Double
          INVOKEVIRTUAL java/lang/Double.doubleValue ()D
          GOTO L4
         L1
          POP
          NEW org/nlogo/nvm/ArgumentTypeException
          DUP
          ALOAD 1
          ALOAD 0
          BIPUSH 0
          LDC 1
          ALOAD 2
          INVOKESPECIAL org/nlogo/nvm/ArgumentTypeException.<init> (Lorg/nlogo/nvm/Context;Lorg/nlogo/nvm/Instruction;IILjava/lang/Object;)V
          ATHROW
         L4
          LDC 2.0
         L5
          DSTORE 4
          DSTORE 2
          DLOAD 2
          DLOAD 4
          DADD
         L6
          DSTORE 2
          NEW java/lang/Double
          DUP
          DLOAD 2
          INVOKESPECIAL java/lang/Double.<init> (D)V
          ASTORE 2
          ALOAD 1
          GETFIELD org/nlogo/nvm/Context.activation : Lorg/nlogo/nvm/Activation;
          INVOKEVIRTUAL org/nlogo/nvm/Activation.args ()[Ljava/lang/Object;
          ICONST_0
          ALOAD 2
          AASTORE
          ALOAD 1
          ICONST_5
          PUTFIELD org/nlogo/nvm/Context.ip : I
         L7
          RETURN
[5]_asm_procedurecalculaterule_if_5 "if oio" boolean => void
      _observervariable:OIO => Object
          TRYCATCHBLOCK L0 L1 L1 java/lang/ClassCastException
         L2
          ALOAD 0
          GETFIELD org/nlogo/prim/_asm_procedurecalculaterule_if_5.world : Lorg/nlogo/agent/World;
          INVOKEVIRTUAL org/nlogo/agent/World.observer ()Lorg/nlogo/agent/Observer;
          ICONST_2
          INVOKEVIRTUAL org/nlogo/agent/Observer.getVariable (I)Ljava/lang/Object;
         L3
          ASTORE 2
         L0
          ALOAD 2
          CHECKCAST java/lang/Boolean
          INVOKEVIRTUAL java/lang/Boolean.booleanValue ()Z
          GOTO L4
         L1
          POP
          NEW org/nlogo/nvm/ArgumentTypeException
          DUP
          ALOAD 1
          ALOAD 0
          BIPUSH 0
          LDC 2
          ALOAD 2
          INVOKESPECIAL org/nlogo/nvm/ArgumentTypeException.<init> (Lorg/nlogo/nvm/Context;Lorg/nlogo/nvm/Instruction;IILjava/lang/Object;)V
          ATHROW
         L4
          ISTORE 2
          ALOAD 1
          ILOAD 2
          IFEQ L5
          BIPUSH 6
          GOTO L6
         L5
          BIPUSH 7
         L6
          PUTFIELD org/nlogo/nvm/Context.ip : I
         L7
          RETURN
[6]_asm_procedurecalculaterule_setprocedurevariable_6 "set rresult rresult +   4" Object => void
      _plus double,double => double
        _procedurevariable:RRESULT => Object
        _constdouble:4.0 => double
          TRYCATCHBLOCK L0 L1 L1 java/lang/ClassCastException
         L2
          ALOAD 1
          GETFIELD org/nlogo/nvm/Context.activation : Lorg/nlogo/nvm/Activation;
          INVOKEVIRTUAL org/nlogo/nvm/Activation.args ()[Ljava/lang/Object;
          ICONST_0
          AALOAD
         L3
          ASTORE 2
         L0
          ALOAD 2
          CHECKCAST java/lang/Double
          INVOKEVIRTUAL java/lang/Double.doubleValue ()D
          GOTO L4
         L1
          POP
          NEW org/nlogo/nvm/ArgumentTypeException
          DUP
          ALOAD 1
          ALOAD 0
          BIPUSH 0
          LDC 1
          ALOAD 2
          INVOKESPECIAL org/nlogo/nvm/ArgumentTypeException.<init> (Lorg/nlogo/nvm/Context;Lorg/nlogo/nvm/Instruction;IILjava/lang/Object;)V
          ATHROW
         L4
          LDC 4.0
         L5
          DSTORE 4
          DSTORE 2
          DLOAD 2
          DLOAD 4
          DADD
         L6
          DSTORE 2
          NEW java/lang/Double
          DUP
          DLOAD 2
          INVOKESPECIAL java/lang/Double.<init> (D)V
          ASTORE 2
          ALOAD 1
          GETFIELD org/nlogo/nvm/Context.activation : Lorg/nlogo/nvm/Activation;
          INVOKEVIRTUAL org/nlogo/nvm/Activation.args ()[Ljava/lang/Object;
          ICONST_0
          ALOAD 2
          AASTORE
          ALOAD 1
          BIPUSH 7
          PUTFIELD org/nlogo/nvm/Context.ip : I
         L7
          RETURN
[7]_asm_procedurecalculaterule_if_7 "if oii" boolean => void
      _observervariable:OII => Object
          TRYCATCHBLOCK L0 L1 L1 java/lang/ClassCastException
         L2
          ALOAD 0
          GETFIELD org/nlogo/prim/_asm_procedurecalculaterule_if_7.world : Lorg/nlogo/agent/World;
          INVOKEVIRTUAL org/nlogo/agent/World.observer ()Lorg/nlogo/agent/Observer;
          ICONST_3
          INVOKEVIRTUAL org/nlogo/agent/Observer.getVariable (I)Ljava/lang/Object;
         L3
          ASTORE 2
         L0
          ALOAD 2
          CHECKCAST java/lang/Boolean
          INVOKEVIRTUAL java/lang/Boolean.booleanValue ()Z
          GOTO L4
         L1
          POP
          NEW org/nlogo/nvm/ArgumentTypeException
          DUP
          ALOAD 1
          ALOAD 0
          BIPUSH 0
          LDC 2
          ALOAD 2
          INVOKESPECIAL org/nlogo/nvm/ArgumentTypeException.<init> (Lorg/nlogo/nvm/Context;Lorg/nlogo/nvm/Instruction;IILjava/lang/Object;)V
          ATHROW
         L4
          ISTORE 2
          ALOAD 1
          ILOAD 2
          IFEQ L5
          BIPUSH 8
          GOTO L6
         L5
          BIPUSH 9
         L6
          PUTFIELD org/nlogo/nvm/Context.ip : I
         L7
          RETURN
[8]_asm_procedurecalculaterule_setprocedurevariable_8 "set rresult rresult +   8" Object => void
      _plus double,double => double
        _procedurevariable:RRESULT => Object
        _constdouble:8.0 => double
          TRYCATCHBLOCK L0 L1 L1 java/lang/ClassCastException
         L2
          ALOAD 1
          GETFIELD org/nlogo/nvm/Context.activation : Lorg/nlogo/nvm/Activation;
          INVOKEVIRTUAL org/nlogo/nvm/Activation.args ()[Ljava/lang/Object;
          ICONST_0
          AALOAD
         L3
          ASTORE 2
         L0
          ALOAD 2
          CHECKCAST java/lang/Double
          INVOKEVIRTUAL java/lang/Double.doubleValue ()D
          GOTO L4
         L1
          POP
          NEW org/nlogo/nvm/ArgumentTypeException
          DUP
          ALOAD 1
          ALOAD 0
          BIPUSH 0
          LDC 1
          ALOAD 2
          INVOKESPECIAL org/nlogo/nvm/ArgumentTypeException.<init> (Lorg/nlogo/nvm/Context;Lorg/nlogo/nvm/Instruction;IILjava/lang/Object;)V
          ATHROW
         L4
          LDC 8.0
         L5
          DSTORE 4
          DSTORE 2
          DLOAD 2
          DLOAD 4
          DADD
         L6
          DSTORE 2
          NEW java/lang/Double
          DUP
          DLOAD 2
          INVOKESPECIAL java/lang/Double.<init> (D)V
          ASTORE 2
          ALOAD 1
          GETFIELD org/nlogo/nvm/Context.activation : Lorg/nlogo/nvm/Activation;
          INVOKEVIRTUAL org/nlogo/nvm/Activation.args ()[Ljava/lang/Object;
          ICONST_0
          ALOAD 2
          AASTORE
          ALOAD 1
          BIPUSH 9
          PUTFIELD org/nlogo/nvm/Context.ip : I
         L7
          RETURN
[9]_asm_procedurecalculaterule_if_9 "if ioo" boolean => void
      _observervariable:IOO => Object
          TRYCATCHBLOCK L0 L1 L1 java/lang/ClassCastException
         L2
          ALOAD 0
          GETFIELD org/nlogo/prim/_asm_procedurecalculaterule_if_9.world : Lorg/nlogo/agent/World;
          INVOKEVIRTUAL org/nlogo/agent/World.observer ()Lorg/nlogo/agent/Observer;
          ICONST_4
          INVOKEVIRTUAL org/nlogo/agent/Observer.getVariable (I)Ljava/lang/Object;
         L3
          ASTORE 2
         L0
          ALOAD 2
          CHECKCAST java/lang/Boolean
          INVOKEVIRTUAL java/lang/Boolean.booleanValue ()Z
          GOTO L4
         L1
          POP
          NEW org/nlogo/nvm/ArgumentTypeException
          DUP
          ALOAD 1
          ALOAD 0
          BIPUSH 0
          LDC 2
          ALOAD 2
          INVOKESPECIAL org/nlogo/nvm/ArgumentTypeException.<init> (Lorg/nlogo/nvm/Context;Lorg/nlogo/nvm/Instruction;IILjava/lang/Object;)V
          ATHROW
         L4
          ISTORE 2
          ALOAD 1
          ILOAD 2
          IFEQ L5
          BIPUSH 10
          GOTO L6
         L5
          BIPUSH 11
         L6
          PUTFIELD org/nlogo/nvm/Context.ip : I
         L7
          RETURN
[10]_asm_procedurecalculaterule_setprocedurevariable_10 "set rresult rresult +  16" Object => void
      _plus double,double => double
        _procedurevariable:RRESULT => Object
        _constdouble:16.0 => double
          TRYCATCHBLOCK L0 L1 L1 java/lang/ClassCastException
         L2
          ALOAD 1
          GETFIELD org/nlogo/nvm/Context.activation : Lorg/nlogo/nvm/Activation;
          INVOKEVIRTUAL org/nlogo/nvm/Activation.args ()[Ljava/lang/Object;
          ICONST_0
          AALOAD
         L3
          ASTORE 2
         L0
          ALOAD 2
          CHECKCAST java/lang/Double
          INVOKEVIRTUAL java/lang/Double.doubleValue ()D
          GOTO L4
         L1
          POP
          NEW org/nlogo/nvm/ArgumentTypeException
          DUP
          ALOAD 1
          ALOAD 0
          BIPUSH 0
          LDC 1
          ALOAD 2
          INVOKESPECIAL org/nlogo/nvm/ArgumentTypeException.<init> (Lorg/nlogo/nvm/Context;Lorg/nlogo/nvm/Instruction;IILjava/lang/Object;)V
          ATHROW
         L4
          LDC 16.0
         L5
          DSTORE 4
          DSTORE 2
          DLOAD 2
          DLOAD 4
          DADD
         L6
          DSTORE 2
          NEW java/lang/Double
          DUP
          DLOAD 2
          INVOKESPECIAL java/lang/Double.<init> (D)V
          ASTORE 2
          ALOAD 1
          GETFIELD org/nlogo/nvm/Context.activation : Lorg/nlogo/nvm/Activation;
          INVOKEVIRTUAL org/nlogo/nvm/Activation.args ()[Ljava/lang/Object;
          ICONST_0
          ALOAD 2
          AASTORE
          ALOAD 1
          BIPUSH 11
          PUTFIELD org/nlogo/nvm/Context.ip : I
         L7
          RETURN
[11]_asm_procedurecalculaterule_if_11 "if ioi" boolean => void
      _observervariable:IOI => Object
          TRYCATCHBLOCK L0 L1 L1 java/lang/ClassCastException
         L2
          ALOAD 0
          GETFIELD org/nlogo/prim/_asm_procedurecalculaterule_if_11.world : Lorg/nlogo/agent/World;
          INVOKEVIRTUAL org/nlogo/agent/World.observer ()Lorg/nlogo/agent/Observer;
          ICONST_5
          INVOKEVIRTUAL org/nlogo/agent/Observer.getVariable (I)Ljava/lang/Object;
         L3
          ASTORE 2
         L0
          ALOAD 2
          CHECKCAST java/lang/Boolean
          INVOKEVIRTUAL java/lang/Boolean.booleanValue ()Z
          GOTO L4
         L1
          POP
          NEW org/nlogo/nvm/ArgumentTypeException
          DUP
          ALOAD 1
          ALOAD 0
          BIPUSH 0
          LDC 2
          ALOAD 2
          INVOKESPECIAL org/nlogo/nvm/ArgumentTypeException.<init> (Lorg/nlogo/nvm/Context;Lorg/nlogo/nvm/Instruction;IILjava/lang/Object;)V
          ATHROW
         L4
          ISTORE 2
          ALOAD 1
          ILOAD 2
          IFEQ L5
          BIPUSH 12
          GOTO L6
         L5
          BIPUSH 13
         L6
          PUTFIELD org/nlogo/nvm/Context.ip : I
         L7
          RETURN
[12]_asm_procedurecalculaterule_setprocedurevariable_12 "set rresult rresult +  32" Object => void
      _plus double,double => double
        _procedurevariable:RRESULT => Object
        _constdouble:32.0 => double
          TRYCATCHBLOCK L0 L1 L1 java/lang/ClassCastException
         L2
          ALOAD 1
          GETFIELD org/nlogo/nvm/Context.activation : Lorg/nlogo/nvm/Activation;
          INVOKEVIRTUAL org/nlogo/nvm/Activation.args ()[Ljava/lang/Object;
          ICONST_0
          AALOAD
         L3
          ASTORE 2
         L0
          ALOAD 2
          CHECKCAST java/lang/Double
          INVOKEVIRTUAL java/lang/Double.doubleValue ()D
          GOTO L4
         L1
          POP
          NEW org/nlogo/nvm/ArgumentTypeException
          DUP
          ALOAD 1
          ALOAD 0
          BIPUSH 0
          LDC 1
          ALOAD 2
          INVOKESPECIAL org/nlogo/nvm/ArgumentTypeException.<init> (Lorg/nlogo/nvm/Context;Lorg/nlogo/nvm/Instruction;IILjava/lang/Object;)V
          ATHROW
         L4
          LDC 32.0
         L5
          DSTORE 4
          DSTORE 2
          DLOAD 2
          DLOAD 4
          DADD
         L6
          DSTORE 2
          NEW java/lang/Double
          DUP
          DLOAD 2
          INVOKESPECIAL java/lang/Double.<init> (D)V
          ASTORE 2
          ALOAD 1
          GETFIELD org/nlogo/nvm/Context.activation : Lorg/nlogo/nvm/Activation;
          INVOKEVIRTUAL org/nlogo/nvm/Activation.args ()[Ljava/lang/Object;
          ICONST_0
          ALOAD 2
          AASTORE
          ALOAD 1
          BIPUSH 13
          PUTFIELD org/nlogo/nvm/Context.ip : I
         L7
          RETURN
[13]_asm_procedurecalculaterule_if_13 "if iio" boolean => void
      _observervariable:IIO => Object
          TRYCATCHBLOCK L0 L1 L1 java/lang/ClassCastException
         L2
          ALOAD 0
          GETFIELD org/nlogo/prim/_asm_procedurecalculaterule_if_13.world : Lorg/nlogo/agent/World;
          INVOKEVIRTUAL org/nlogo/agent/World.observer ()Lorg/nlogo/agent/Observer;
          BIPUSH 6
          INVOKEVIRTUAL org/nlogo/agent/Observer.getVariable (I)Ljava/lang/Object;
         L3
          ASTORE 2
         L0
          ALOAD 2
          CHECKCAST java/lang/Boolean
          INVOKEVIRTUAL java/lang/Boolean.booleanValue ()Z
          GOTO L4
         L1
          POP
          NEW org/nlogo/nvm/ArgumentTypeException
          DUP
          ALOAD 1
          ALOAD 0
          BIPUSH 0
          LDC 2
          ALOAD 2
          INVOKESPECIAL org/nlogo/nvm/ArgumentTypeException.<init> (Lorg/nlogo/nvm/Context;Lorg/nlogo/nvm/Instruction;IILjava/lang/Object;)V
          ATHROW
         L4
          ISTORE 2
          ALOAD 1
          ILOAD 2
          IFEQ L5
          BIPUSH 14
          GOTO L6
         L5
          BIPUSH 15
         L6
          PUTFIELD org/nlogo/nvm/Context.ip : I
         L7
          RETURN
[14]_asm_procedurecalculaterule_setprocedurevariable_14 "set rresult rresult +  64" Object => void
      _plus double,double => double
        _procedurevariable:RRESULT => Object
        _constdouble:64.0 => double
          TRYCATCHBLOCK L0 L1 L1 java/lang/ClassCastException
         L2
          ALOAD 1
          GETFIELD org/nlogo/nvm/Context.activation : Lorg/nlogo/nvm/Activation;
          INVOKEVIRTUAL org/nlogo/nvm/Activation.args ()[Ljava/lang/Object;
          ICONST_0
          AALOAD
         L3
          ASTORE 2
         L0
          ALOAD 2
          CHECKCAST java/lang/Double
          INVOKEVIRTUAL java/lang/Double.doubleValue ()D
          GOTO L4
         L1
          POP
          NEW org/nlogo/nvm/ArgumentTypeException
          DUP
          ALOAD 1
          ALOAD 0
          BIPUSH 0
          LDC 1
          ALOAD 2
          INVOKESPECIAL org/nlogo/nvm/ArgumentTypeException.<init> (Lorg/nlogo/nvm/Context;Lorg/nlogo/nvm/Instruction;IILjava/lang/Object;)V
          ATHROW
         L4
          LDC 64.0
         L5
          DSTORE 4
          DSTORE 2
          DLOAD 2
          DLOAD 4
          DADD
         L6
          DSTORE 2
          NEW java/lang/Double
          DUP
          DLOAD 2
          INVOKESPECIAL java/lang/Double.<init> (D)V
          ASTORE 2
          ALOAD 1
          GETFIELD org/nlogo/nvm/Context.activation : Lorg/nlogo/nvm/Activation;
          INVOKEVIRTUAL org/nlogo/nvm/Activation.args ()[Ljava/lang/Object;
          ICONST_0
          ALOAD 2
          AASTORE
          ALOAD 1
          BIPUSH 15
          PUTFIELD org/nlogo/nvm/Context.ip : I
         L7
          RETURN
[15]_asm_procedurecalculaterule_if_15 "if iii" boolean => void
      _observervariable:III => Object
          TRYCATCHBLOCK L0 L1 L1 java/lang/ClassCastException
         L2
          ALOAD 0
          GETFIELD org/nlogo/prim/_asm_procedurecalculaterule_if_15.world : Lorg/nlogo/agent/World;
          INVOKEVIRTUAL org/nlogo/agent/World.observer ()Lorg/nlogo/agent/Observer;
          BIPUSH 7
          INVOKEVIRTUAL org/nlogo/agent/Observer.getVariable (I)Ljava/lang/Object;
         L3
          ASTORE 2
         L0
          ALOAD 2
          CHECKCAST java/lang/Boolean
          INVOKEVIRTUAL java/lang/Boolean.booleanValue ()Z
          GOTO L4
         L1
          POP
          NEW org/nlogo/nvm/ArgumentTypeException
          DUP
          ALOAD 1
          ALOAD 0
          BIPUSH 0
          LDC 2
          ALOAD 2
          INVOKESPECIAL org/nlogo/nvm/ArgumentTypeException.<init> (Lorg/nlogo/nvm/Context;Lorg/nlogo/nvm/Instruction;IILjava/lang/Object;)V
          ATHROW
         L4
          ISTORE 2
          ALOAD 1
          ILOAD 2
          IFEQ L5
          BIPUSH 16
          GOTO L6
         L5
          BIPUSH 17
         L6
          PUTFIELD org/nlogo/nvm/Context.ip : I
         L7
          RETURN
[16]_asm_procedurecalculaterule_setprocedurevariable_16 "set rresult rresult + 128" Object => void
      _plus double,double => double
        _procedurevariable:RRESULT => Object
        _constdouble:128.0 => double
          TRYCATCHBLOCK L0 L1 L1 java/lang/ClassCastException
         L2
          ALOAD 1
          GETFIELD org/nlogo/nvm/Context.activation : Lorg/nlogo/nvm/Activation;
          INVOKEVIRTUAL org/nlogo/nvm/Activation.args ()[Ljava/lang/Object;
          ICONST_0
          AALOAD
         L3
          ASTORE 2
         L0
          ALOAD 2
          CHECKCAST java/lang/Double
          INVOKEVIRTUAL java/lang/Double.doubleValue ()D
          GOTO L4
         L1
          POP
          NEW org/nlogo/nvm/ArgumentTypeException
          DUP
          ALOAD 1
          ALOAD 0
          BIPUSH 0
          LDC 1
          ALOAD 2
          INVOKESPECIAL org/nlogo/nvm/ArgumentTypeException.<init> (Lorg/nlogo/nvm/Context;Lorg/nlogo/nvm/Instruction;IILjava/lang/Object;)V
          ATHROW
         L4
          LDC 128.0
         L5
          DSTORE 4
          DSTORE 2
          DLOAD 2
          DLOAD 4
          DADD
         L6
          DSTORE 2
          NEW java/lang/Double
          DUP
          DLOAD 2
          INVOKESPECIAL java/lang/Double.<init> (D)V
          ASTORE 2
          ALOAD 1
          GETFIELD org/nlogo/nvm/Context.activation : Lorg/nlogo/nvm/Activation;
          INVOKEVIRTUAL org/nlogo/nvm/Activation.args ()[Ljava/lang/Object;
          ICONST_0
          ALOAD 2
          AASTORE
          ALOAD 1
          BIPUSH 17
          PUTFIELD org/nlogo/nvm/Context.ip : I
         L7
          RETURN
[17]_asm_procedurecalculaterule_report_17 "report rresult" Object => void
      _procedurevariable:RRESULT => Object
         L0
          ALOAD 1
          GETFIELD org/nlogo/nvm/Context.activation : Lorg/nlogo/nvm/Activation;
          INVOKEVIRTUAL org/nlogo/nvm/Activation.args ()[Ljava/lang/Object;
          ICONST_0
          AALOAD
         L1
          ASTORE 2
          ALOAD 1
          GETFIELD org/nlogo/nvm/Context.job : Lorg/nlogo/nvm/Job;
          ALOAD 2
          PUTFIELD org/nlogo/nvm/Job.result : Ljava/lang/Object;
          ALOAD 1
          ICONST_0
          PUTFIELD org/nlogo/nvm/Context.stopping : Z
          ALOAD 1
          BIPUSH 18
          PUTFIELD org/nlogo/nvm/Context.ip : I
          ALOAD 1
          GETFIELD org/nlogo/nvm/Context.activation : Lorg/nlogo/nvm/Activation;
          INVOKEVIRTUAL org/nlogo/nvm/Activation.procedure ()Lorg/nlogo/nvm/Procedure;
          INVOKEVIRTUAL org/nlogo/nvm/Procedure.isTask ()Z
          IFEQ L2
          GETSTATIC org/nlogo/nvm/NonLocalExit$.MODULE$ : Lorg/nlogo/nvm/NonLocalExit$;
          ATHROW
         L2
          ALOAD 1
          GETFIELD org/nlogo/nvm/Context.activation : Lorg/nlogo/nvm/Activation;
          INVOKEVIRTUAL org/nlogo/nvm/Activation.procedure ()Lorg/nlogo/nvm/Procedure;
          INVOKEVIRTUAL org/nlogo/nvm/Procedure.isReporter ()Z
          IFNE L3
          NEW org/nlogo/nvm/EngineException
          DUP
          ALOAD 1
          ALOAD 0
          INVOKESTATIC org/nlogo/api/I18N.errorsJ ()Lorg/nlogo/api/I18NJava;
          LDC "org.nlogo.prim._report.canOnlyUseInToReport"
          ICONST_1
          ANEWARRAY java/lang/Object
          DUP
          ICONST_0
          LDC "REPORT"
          AASTORE
          INVOKEINTERFACE org/nlogo/api/I18NJava.getN (Ljava/lang/String;[Ljava/lang/Object;)Ljava/lang/String;
          INVOKESPECIAL org/nlogo/nvm/EngineException.<init> (Lorg/nlogo/nvm/Context;Lorg/nlogo/nvm/Instruction;Ljava/lang/String;)V
          ATHROW
         L3
          ALOAD 1
          INVOKEVIRTUAL org/nlogo/nvm/Context.atTopActivation ()Z
          IFNE L4
          NEW org/nlogo/nvm/EngineException
          DUP
          ALOAD 1
          ALOAD 0
          INVOKESTATIC org/nlogo/api/I18N.errorsJ ()Lorg/nlogo/api/I18NJava;
          LDC "org.nlogo.prim._report.mustImmediatelyBeUsedInToReport"
          ICONST_1
          ANEWARRAY java/lang/Object
          DUP
          ICONST_0
          LDC "REPORT"
          AASTORE
          INVOKEINTERFACE org/nlogo/api/I18NJava.getN (Ljava/lang/String;[Ljava/lang/Object;)Ljava/lang/String;
          INVOKESPECIAL org/nlogo/nvm/EngineException.<init> (Lorg/nlogo/nvm/Context;Lorg/nlogo/nvm/Instruction;Ljava/lang/String;)V
          ATHROW
         L4
          RETURN
[18]_asm_procedurecalculaterule_returnreport_18 "" => void
         L0
          NEW org/nlogo/nvm/EngineException
          DUP
          ALOAD 1
          ALOAD 0
          GETSTATIC org/nlogo/api/I18N$.MODULE$ : Lorg/nlogo/api/I18N$;
          INVOKEVIRTUAL org/nlogo/api/I18N$.errors ()Lorg/nlogo/api/I18N$BundleKind;
          LDC "org.nlogo.prim._returnreport.reportNotCalledInReportProcedure"
          INVOKEVIRTUAL org/nlogo/api/I18N$BundleKind.get (Ljava/lang/String;)Ljava/lang/String;
          INVOKESPECIAL org/nlogo/nvm/EngineException.<init> (Lorg/nlogo/nvm/Context;Lorg/nlogo/nvm/Instruction;Ljava/lang/String;)V
          ATHROW
         L1
          RETURN

procedure SHOW-RULES:[RULES]{O---}:
[0]_asm_procedureshowrules_call_0 "setup-general"
         L0
          NEW org/nlogo/nvm/Activation
          DUP
          ALOAD 0
          GETFIELD org/nlogo/prim/_asm_procedureshowrules_call_0.kept1_procedure : Lorg/nlogo/nvm/Procedure;
          ALOAD 1
          GETFIELD org/nlogo/nvm/Context.activation : Lorg/nlogo/nvm/Activation;
          ICONST_1
          INVOKESPECIAL org/nlogo/nvm/Activation.<init> (Lorg/nlogo/nvm/Procedure;Lorg/nlogo/nvm/Activation;I)V
          ALOAD 1
          SWAP
          PUTFIELD org/nlogo/nvm/Context.activation : Lorg/nlogo/nvm/Activation;
          ALOAD 1
          ICONST_0
          PUTFIELD org/nlogo/nvm/Context.ip : I
         L1
          RETURN
[1]_asm_procedureshowrules_setprocedurevariable_1 "" Object => void
      _callreport:LIST-RULES
         L0
          NEW org/nlogo/nvm/Activation
          DUP
          ALOAD 0
          GETFIELD org/nlogo/prim/_asm_procedureshowrules_setprocedurevariable_1.kept2_procedure : Lorg/nlogo/nvm/Procedure;
          ALOAD 1
          GETFIELD org/nlogo/nvm/Context.activation : Lorg/nlogo/nvm/Activation;
          ICONST_1
          INVOKESPECIAL org/nlogo/nvm/Activation.<init> (Lorg/nlogo/nvm/Procedure;Lorg/nlogo/nvm/Activation;I)V
          ALOAD 1
          SWAP
          INVOKEVIRTUAL org/nlogo/nvm/Context.callReporterProcedure (Lorg/nlogo/nvm/Activation;)Ljava/lang/Object;
          DUP
          IFNONNULL L1
          NEW org/nlogo/nvm/EngineException
          DUP
          ALOAD 1
          ALOAD 0
          LDC "the LIST-RULES procedure failed to report a result"
          INVOKESPECIAL org/nlogo/nvm/EngineException.<init> (Lorg/nlogo/nvm/Context;Lorg/nlogo/nvm/Instruction;Ljava/lang/String;)V
          ATHROW
         L1
          ASTORE 2
          ALOAD 1
          GETFIELD org/nlogo/nvm/Context.activation : Lorg/nlogo/nvm/Activation;
          INVOKEVIRTUAL org/nlogo/nvm/Activation.args ()[Ljava/lang/Object;
          ICONST_0
          ALOAD 2
          AASTORE
          ALOAD 1
          ICONST_2
          PUTFIELD org/nlogo/nvm/Context.ip : I
         L2
          RETURN
[2]_asm_procedureshowrules_ask_2 "ask patches with [pycor > max-pycor - 5" AgentSet => void
      _with AgentSet,Reporter => AgentSet
        _patches => AgentSet
        _asm_procedureshowrules_greaterthan_3 "pycor > max-pycor - 5" double,double => boolean
          _patchvariabledouble:PYCOR => double
          _minus double,double => double
            _maxpycor => double
            _constdouble:5.0 => double
             L0
              ALOAD 1
              GETFIELD org/nlogo/nvm/Context.agent : Lorg/nlogo/agent/Agent;
              ASTORE 3
              ALOAD 3
              INSTANCEOF org/nlogo/agent/Turtle
              IFEQ L1
              ALOAD 3
              CHECKCAST org/nlogo/agent/Turtle
              ASTORE 4
              ALOAD 4
              INVOKEVIRTUAL org/nlogo/agent/Turtle.getPatchHere ()Lorg/nlogo/agent/Patch;
              ASTORE 5
              GOTO L2
             L1
              ALOAD 3
              INSTANCEOF org/nlogo/agent/Patch
              IFEQ L3
              ALOAD 3
              CHECKCAST org/nlogo/agent/Patch
              ASTORE 6
              ALOAD 6
              ASTORE 5
             L2
              ALOAD 5
              ASTORE 2
              ALOAD 2
              ICONST_1
              INVOKEVIRTUAL org/nlogo/agent/Patch.getPatchVariableDouble (I)D
              GOTO L4
             L3
              NEW scala/MatchError
              DUP
              ALOAD 3
              INVOKESPECIAL scala/MatchError.<init> (Ljava/lang/Object;)V
              ATHROW
             L4
              ALOAD 0
              GETFIELD org/nlogo/prim/_asm_procedureshowrules_greaterthan_3.world : Lorg/nlogo/agent/World;
              INVOKEVIRTUAL org/nlogo/agent/World.maxPycor ()I
              I2D
             L5
              LDC 5.0
             L6
              DSTORE 4
              DSTORE 2
              DLOAD 2
              DLOAD 4
              DSUB
             L7
              DSTORE 4
              DSTORE 2
              DLOAD 2
              DLOAD 4
              DCMPL
              IFLE L8
              ICONST_1
              GOTO L9
             L8
              ICONST_0
             L9
              IFEQ L10
              GETSTATIC java/lang/Boolean.TRUE : Ljava/lang/Boolean;
              GOTO L11
             L10
              GETSTATIC java/lang/Boolean.FALSE : Ljava/lang/Boolean;
             L11
              ARETURN
         L0
          ALOAD 0
          GETFIELD org/nlogo/prim/_asm_procedureshowrules_ask_2.world : Lorg/nlogo/agent/World;
          INVOKEVIRTUAL org/nlogo/agent/World.patches ()Lorg/nlogo/agent/AgentSet;
         L1
          ALOAD 0
          GETFIELD org/nlogo/prim/_asm_procedureshowrules_ask_2.keptinstr4 : Lorg/nlogo/prim/_asm_procedureshowrules_greaterthan_3;
          ASTORE 3
          ASTORE 2
          NEW org/nlogo/nvm/Context
          DUP
          ALOAD 1
          ALOAD 2
          INVOKESPECIAL org/nlogo/nvm/Context.<init> (Lorg/nlogo/nvm/Context;Lorg/nlogo/agent/AgentSet;)V
          ASTORE 4
          GETSTATIC scala/collection/mutable/ArrayBuffer$.MODULE$ : Lscala/collection/mutable/ArrayBuffer$;
          GETSTATIC scala/collection/immutable/Nil$.MODULE$ : Lscala/collection/immutable/Nil$;
          INVOKEVIRTUAL scala/collection/mutable/ArrayBuffer$.apply (Lscala/collection/Seq;)Lscala/collection/GenTraversable;
          CHECKCAST scala/collection/mutable/ArrayBuffer
          ASTORE 5
          ALOAD 3
          ALOAD 2
          ALOAD 1
          INVOKEVIRTUAL org/nlogo/nvm/Reporter.checkAgentSetClass (Lorg/nlogo/agent/AgentSet;Lorg/nlogo/nvm/Context;)V
          ALOAD 2
          INVOKEVIRTUAL org/nlogo/agent/AgentSet.iterator ()Lorg/nlogo/agent/AgentIterator;
          ASTORE 6
         L2
          ALOAD 6
          INVOKEINTERFACE org/nlogo/agent/AgentIterator.hasNext ()Z
          IFEQ L3
          ALOAD 6
          INVOKEINTERFACE org/nlogo/agent/AgentIterator.next ()Lorg/nlogo/agent/Agent;
          ASTORE 7
          ALOAD 4
          ALOAD 7
          ALOAD 3
          INVOKEVIRTUAL org/nlogo/nvm/Context.evaluateReporter (Lorg/nlogo/agent/Agent;Lorg/nlogo/nvm/Reporter;)Ljava/lang/Object;
          ASTORE 8
          ALOAD 8
          INSTANCEOF java/lang/Boolean
          IFEQ L4
          ALOAD 8
          CHECKCAST java/lang/Boolean
          ASTORE 9
          ALOAD 9
          INVOKEVIRTUAL java/lang/Boolean.booleanValue ()Z
          IFEQ L5
          ALOAD 5
          ALOAD 7
          INVOKEVIRTUAL scala/collection/mutable/ArrayBuffer.$plus$eq (Ljava/lang/Object;)Lscala/collection/mutable/ArrayBuffer;
          GOTO L6
         L5
          GETSTATIC scala/runtime/BoxedUnit.UNIT : Lscala/runtime/BoxedUnit;
         L6
          ASTORE 10
          ALOAD 10
          POP
          GOTO L2
         L4
          NEW org/nlogo/nvm/EngineException
          DUP
          ALOAD 1
          ALOAD 0
          GETSTATIC org/nlogo/api/I18N$.MODULE$ : Lorg/nlogo/api/I18N$;
          INVOKEVIRTUAL org/nlogo/api/I18N$.errors ()Lorg/nlogo/api/I18N$BundleKind;
          LDC "org.nlogo.prim.$common.expectedBooleanValue"
          GETSTATIC scala/Predef$.MODULE$ : Lscala/Predef$;
          ICONST_3
          ANEWARRAY java/lang/Object
          DUP
          ICONST_0
          LDC "WITH"
          AASTORE
          DUP
          ICONST_1
          GETSTATIC org/nlogo/api/Dump$.MODULE$ : Lorg/nlogo/api/Dump$;
          ALOAD 7
          INVOKEVIRTUAL org/nlogo/api/Dump$.logoObject (Ljava/lang/Object;)Ljava/lang/String;
          AASTORE
          DUP
          ICONST_2
          GETSTATIC org/nlogo/api/Dump$.MODULE$ : Lorg/nlogo/api/Dump$;
          ALOAD 8
          INVOKEVIRTUAL org/nlogo/api/Dump$.logoObject (Ljava/lang/Object;)Ljava/lang/String;
          AASTORE
          INVOKEVIRTUAL scala/Predef$.wrapRefArray ([Ljava/lang/Object;)Lscala/collection/mutable/WrappedArray;
          INVOKEVIRTUAL org/nlogo/api/I18N$BundleKind.getN (Ljava/lang/String;Lscala/collection/Seq;)Ljava/lang/String;
          INVOKESPECIAL org/nlogo/nvm/EngineException.<init> (Lorg/nlogo/nvm/Context;Lorg/nlogo/nvm/Instruction;Ljava/lang/String;)V
          ATHROW
         L3
          GETSTATIC org/nlogo/agent/AgentSet$.MODULE$ : Lorg/nlogo/agent/AgentSet$;
          ALOAD 2
          INVOKEVIRTUAL org/nlogo/agent/AgentSet.kind ()Lorg/nlogo/api/AgentKind;
          ALOAD 5
          GETSTATIC scala/reflect/ClassTag$.MODULE$ : Lscala/reflect/ClassTag$;
          LDC Lorg/nlogo/agent/Agent;.class
          INVOKEVIRTUAL scala/reflect/ClassTag$.apply (Ljava/lang/Class;)Lscala/reflect/ClassTag;
          INVOKEVIRTUAL scala/collection/mutable/ArrayBuffer.toArray (Lscala/reflect/ClassTag;)Ljava/lang/Object;
          CHECKCAST [Lorg/nlogo/agent/Agent;
          INVOKEVIRTUAL org/nlogo/agent/AgentSet$.fromArray (Lorg/nlogo/api/AgentKind;[Lorg/nlogo/agent/Agent;)Lorg/nlogo/agent/AgentSet;
         L7
          ASTORE 2
          ALOAD 1
          GETFIELD org/nlogo/nvm/Context.agent : Lorg/nlogo/agent/Agent;
          INSTANCEOF org/nlogo/agent/Observer
          IFNE L8
          ALOAD 2
          ALOAD 0
          GETFIELD org/nlogo/prim/_asm_procedureshowrules_ask_2.world : Lorg/nlogo/agent/World;
          INVOKEVIRTUAL org/nlogo/agent/World.turtles ()Lorg/nlogo/agent/AgentSet;
          IF_ACMPNE L9
          NEW org/nlogo/nvm/EngineException
          DUP
          ALOAD 1
          ALOAD 0
          GETSTATIC org/nlogo/api/I18N$.MODULE$ : Lorg/nlogo/api/I18N$;
          INVOKEVIRTUAL org/nlogo/api/I18N$.errors ()Lorg/nlogo/api/I18N$BundleKind;
          LDC "org.nlogo.prim.$common.onlyObserverCanAskAllTurtles"
          INVOKEVIRTUAL org/nlogo/api/I18N$BundleKind.get (Ljava/lang/String;)Ljava/lang/String;
          INVOKESPECIAL org/nlogo/nvm/EngineException.<init> (Lorg/nlogo/nvm/Context;Lorg/nlogo/nvm/Instruction;Ljava/lang/String;)V
          ATHROW
         L9
          ALOAD 2
          ALOAD 0
          GETFIELD org/nlogo/prim/_asm_procedureshowrules_ask_2.world : Lorg/nlogo/agent/World;
          INVOKEVIRTUAL org/nlogo/agent/World.patches ()Lorg/nlogo/agent/AgentSet;
          IF_ACMPNE L8
          NEW org/nlogo/nvm/EngineException
          DUP
          ALOAD 1
          ALOAD 0
          GETSTATIC org/nlogo/api/I18N$.MODULE$ : Lorg/nlogo/api/I18N$;
          INVOKEVIRTUAL org/nlogo/api/I18N$.errors ()Lorg/nlogo/api/I18N$BundleKind;
          LDC "org.nlogo.prim.$common.onlyObserverCanAskAllPatches"
          INVOKEVIRTUAL org/nlogo/api/I18N$BundleKind.get (Ljava/lang/String;)Ljava/lang/String;
          INVOKESPECIAL org/nlogo/nvm/EngineException.<init> (Lorg/nlogo/nvm/Context;Lorg/nlogo/nvm/Instruction;Ljava/lang/String;)V
          ATHROW
         L8
          ALOAD 1
          ALOAD 2
          ICONST_3
          INVOKEVIRTUAL org/nlogo/nvm/Context.runExclusiveJob (Lorg/nlogo/agent/AgentSet;I)V
          ALOAD 1
          ICONST_5
          PUTFIELD org/nlogo/nvm/Context.ip : I
         L10
          RETURN
[3]_asm_procedureshowrules_setpatchvariable_4 "set pcolor gray" Object => void
      _constdouble:5.0 => Double
          TRYCATCHBLOCK L0 L1 L2 org/nlogo/api/AgentException
         L3
          ALOAD 0
          GETFIELD org/nlogo/prim/_asm_procedureshowrules_setpatchvariable_4.kept2_value : Ljava/lang/Double;
         L4
          ASTORE 2
         L0
          ALOAD 1
          GETFIELD org/nlogo/nvm/Context.agent : Lorg/nlogo/agent/Agent;
          ICONST_2
          ALOAD 2
          INVOKEVIRTUAL org/nlogo/agent/Agent.setPatchVariable (ILjava/lang/Object;)V
         L1
          ALOAD 1
          ICONST_4
          PUTFIELD org/nlogo/nvm/Context.ip : I
          GOTO L5
         L2
          ASTORE 3
          NEW org/nlogo/nvm/EngineException
          DUP
          ALOAD 1
          ALOAD 0
          ALOAD 3
          INVOKEVIRTUAL org/nlogo/api/AgentException.getMessage ()Ljava/lang/String;
          INVOKESPECIAL org/nlogo/nvm/EngineException.<init> (Lorg/nlogo/nvm/Context;Lorg/nlogo/nvm/Instruction;Ljava/lang/String;)V
          ATHROW
         L5
          RETURN
[4]_asm_procedureshowrules_done_5 "" => void
         L0
          ALOAD 1
          ICONST_1
          PUTFIELD org/nlogo/nvm/Context.finished : Z
         L1
          RETURN
[5]_asm_procedureshowrules_ask_6 "ask patches with [ pycor = max-pycor and
                    ((pxcor + 1) mod (floor (world-width / 8))) = 0" AgentSet => void
      _with AgentSet,Reporter => AgentSet
        _patches => AgentSet
        _asm_procedureshowrules_and_7 "pycor = max-pycor and
                    ((pxcor + 1) mod (floor (world-width / 8))) = 0"
          _equal double,double => boolean
            _patchvariabledouble:PYCOR => double
            _maxpycor => double
          _equal double,double => boolean
            _mod double,double => double
              _plus double,double => double
                _patchvariabledouble:PXCOR => double
                _constdouble:1.0 => double
              _floor double => double
                _div double,double => double
                  _worldwidth => double
                  _constdouble:8.0 => double
            _constdouble:0.0 => double
             L0
              ALOAD 1
              GETFIELD org/nlogo/nvm/Context.agent : Lorg/nlogo/agent/Agent;
              ASTORE 3
              ALOAD 3
              INSTANCEOF org/nlogo/agent/Turtle
              IFEQ L1
              ALOAD 3
              CHECKCAST org/nlogo/agent/Turtle
              ASTORE 4
              ALOAD 4
              INVOKEVIRTUAL org/nlogo/agent/Turtle.getPatchHere ()Lorg/nlogo/agent/Patch;
              ASTORE 5
              GOTO L2
             L1
              ALOAD 3
              INSTANCEOF org/nlogo/agent/Patch
              IFEQ L3
              ALOAD 3
              CHECKCAST org/nlogo/agent/Patch
              ASTORE 6
              ALOAD 6
              ASTORE 5
             L2
              ALOAD 5
              ASTORE 2
              ALOAD 2
              ICONST_1
              INVOKEVIRTUAL org/nlogo/agent/Patch.getPatchVariableDouble (I)D
              GOTO L4
             L3
              NEW scala/MatchError
              DUP
              ALOAD 3
              INVOKESPECIAL scala/MatchError.<init> (Ljava/lang/Object;)V
              ATHROW
             L4
              ALOAD 0
              GETFIELD org/nlogo/prim/_asm_procedureshowrules_and_7.world : Lorg/nlogo/agent/World;
              INVOKEVIRTUAL org/nlogo/agent/World.maxPycor ()I
              I2D
             L5
              DSTORE 4
              DSTORE 2
              DLOAD 2
              DLOAD 4
              DCMPL
              IFNE L6
              ICONST_1
              GOTO L7
             L6
              ICONST_0
             L7
              IFEQ L8
             L9
              ALOAD 1
              GETFIELD org/nlogo/nvm/Context.agent : Lorg/nlogo/agent/Agent;
              ASTORE 3
              ALOAD 3
              INSTANCEOF org/nlogo/agent/Turtle
              IFEQ L10
              ALOAD 3
              CHECKCAST org/nlogo/agent/Turtle
              ASTORE 4
              ALOAD 4
              INVOKEVIRTUAL org/nlogo/agent/Turtle.getPatchHere ()Lorg/nlogo/agent/Patch;
              ASTORE 5
              GOTO L11
             L10
              ALOAD 3
              INSTANCEOF org/nlogo/agent/Patch
              IFEQ L12
              ALOAD 3
              CHECKCAST org/nlogo/agent/Patch
              ASTORE 6
              ALOAD 6
              ASTORE 5
             L11
              ALOAD 5
              ASTORE 2
              ALOAD 2
              ICONST_0
              INVOKEVIRTUAL org/nlogo/agent/Patch.getPatchVariableDouble (I)D
              GOTO L13
             L12
              NEW scala/MatchError
              DUP
              ALOAD 3
              INVOKESPECIAL scala/MatchError.<init> (Ljava/lang/Object;)V
              ATHROW
             L13
              DCONST_1
             L14
              DSTORE 4
              DSTORE 2
              DLOAD 2
              DLOAD 4
              DADD
             L15
              ALOAD 0
              GETFIELD org/nlogo/prim/_asm_procedureshowrules_and_7.world : Lorg/nlogo/agent/World;
              INVOKEVIRTUAL org/nlogo/agent/World.worldWidth ()I
              I2D
             L16
              LDC 8.0
             L17
              DSTORE 4
              DSTORE 2
              DLOAD 4
              DCONST_0
              DCMPL
              IFNE L18
              NEW org/nlogo/nvm/EngineException
              DUP
              ALOAD 1
              ALOAD 0
              INVOKESTATIC org/nlogo/api/I18N.errorsJ ()Lorg/nlogo/api/I18NJava;
              LDC "org.nlogo.prim.etc.$common.divByZero"
              INVOKEINTERFACE org/nlogo/api/I18NJava.get (Ljava/lang/String;)Ljava/lang/String;
              INVOKESPECIAL org/nlogo/nvm/EngineException.<init> (Lorg/nlogo/nvm/Context;Lorg/nlogo/nvm/Instruction;Ljava/lang/String;)V
              ATHROW
             L18
              DLOAD 2
              DLOAD 4
              DDIV
             L19
              DSTORE 2
              DLOAD 2
              INVOKESTATIC java/lang/StrictMath.floor (D)D
             L20
              DSTORE 4
              DSTORE 2
              DLOAD 4
              DCONST_0
              DCMPL
              IFNE L21
              NEW org/nlogo/nvm/EngineException
              DUP
              ALOAD 1
              ALOAD 0
              INVOKESTATIC org/nlogo/api/I18N.errorsJ ()Lorg/nlogo/api/I18NJava;
              LDC "org.nlogo.prim.etc.$common.divByZero"
              INVOKEINTERFACE org/nlogo/api/I18NJava.get (Ljava/lang/String;)Ljava/lang/String;
              INVOKESPECIAL org/nlogo/nvm/EngineException.<init> (Lorg/nlogo/nvm/Context;Lorg/nlogo/nvm/Instruction;Ljava/lang/String;)V
              ATHROW
             L21
              ALOAD 0
              DLOAD 2
              DLOAD 2
              DLOAD 4
              DDIV
              INVOKESTATIC java/lang/StrictMath.floor (D)D
              DLOAD 4
              DMUL
              DSUB
              INVOKEVIRTUAL org/nlogo/prim/_asm_procedureshowrules_and_7.validDouble (D)D
             L22
              DCONST_0
             L23
              DSTORE 4
              DSTORE 2
              DLOAD 2
              DLOAD 4
              DCMPL
              IFNE L24
              ICONST_1
              GOTO L25
             L24
              ICONST_0
             L25
              GOTO L26
             L8
              ICONST_0
             L26
              IFEQ L27
              GETSTATIC java/lang/Boolean.TRUE : Ljava/lang/Boolean;
              GOTO L28
             L27
              GETSTATIC java/lang/Boolean.FALSE : Ljava/lang/Boolean;
             L28
              ARETURN
         L0
          ALOAD 0
          GETFIELD org/nlogo/prim/_asm_procedureshowrules_ask_6.world : Lorg/nlogo/agent/World;
          INVOKEVIRTUAL org/nlogo/agent/World.patches ()Lorg/nlogo/agent/AgentSet;
         L1
          ALOAD 0
          GETFIELD org/nlogo/prim/_asm_procedureshowrules_ask_6.keptinstr4 : Lorg/nlogo/prim/_asm_procedureshowrules_and_7;
          ASTORE 3
          ASTORE 2
          NEW org/nlogo/nvm/Context
          DUP
          ALOAD 1
          ALOAD 2
          INVOKESPECIAL org/nlogo/nvm/Context.<init> (Lorg/nlogo/nvm/Context;Lorg/nlogo/agent/AgentSet;)V
          ASTORE 4
          GETSTATIC scala/collection/mutable/ArrayBuffer$.MODULE$ : Lscala/collection/mutable/ArrayBuffer$;
          GETSTATIC scala/collection/immutable/Nil$.MODULE$ : Lscala/collection/immutable/Nil$;
          INVOKEVIRTUAL scala/collection/mutable/ArrayBuffer$.apply (Lscala/collection/Seq;)Lscala/collection/GenTraversable;
          CHECKCAST scala/collection/mutable/ArrayBuffer
          ASTORE 5
          ALOAD 3
          ALOAD 2
          ALOAD 1
          INVOKEVIRTUAL org/nlogo/nvm/Reporter.checkAgentSetClass (Lorg/nlogo/agent/AgentSet;Lorg/nlogo/nvm/Context;)V
          ALOAD 2
          INVOKEVIRTUAL org/nlogo/agent/AgentSet.iterator ()Lorg/nlogo/agent/AgentIterator;
          ASTORE 6
         L2
          ALOAD 6
          INVOKEINTERFACE org/nlogo/agent/AgentIterator.hasNext ()Z
          IFEQ L3
          ALOAD 6
          INVOKEINTERFACE org/nlogo/agent/AgentIterator.next ()Lorg/nlogo/agent/Agent;
          ASTORE 7
          ALOAD 4
          ALOAD 7
          ALOAD 3
          INVOKEVIRTUAL org/nlogo/nvm/Context.evaluateReporter (Lorg/nlogo/agent/Agent;Lorg/nlogo/nvm/Reporter;)Ljava/lang/Object;
          ASTORE 8
          ALOAD 8
          INSTANCEOF java/lang/Boolean
          IFEQ L4
          ALOAD 8
          CHECKCAST java/lang/Boolean
          ASTORE 9
          ALOAD 9
          INVOKEVIRTUAL java/lang/Boolean.booleanValue ()Z
          IFEQ L5
          ALOAD 5
          ALOAD 7
          INVOKEVIRTUAL scala/collection/mutable/ArrayBuffer.$plus$eq (Ljava/lang/Object;)Lscala/collection/mutable/ArrayBuffer;
          GOTO L6
         L5
          GETSTATIC scala/runtime/BoxedUnit.UNIT : Lscala/runtime/BoxedUnit;
         L6
          ASTORE 10
          ALOAD 10
          POP
          GOTO L2
         L4
          NEW org/nlogo/nvm/EngineException
          DUP
          ALOAD 1
          ALOAD 0
          GETSTATIC org/nlogo/api/I18N$.MODULE$ : Lorg/nlogo/api/I18N$;
          INVOKEVIRTUAL org/nlogo/api/I18N$.errors ()Lorg/nlogo/api/I18N$BundleKind;
          LDC "org.nlogo.prim.$common.expectedBooleanValue"
          GETSTATIC scala/Predef$.MODULE$ : Lscala/Predef$;
          ICONST_3
          ANEWARRAY java/lang/Object
          DUP
          ICONST_0
          LDC "WITH"
          AASTORE
          DUP
          ICONST_1
          GETSTATIC org/nlogo/api/Dump$.MODULE$ : Lorg/nlogo/api/Dump$;
          ALOAD 7
          INVOKEVIRTUAL org/nlogo/api/Dump$.logoObject (Ljava/lang/Object;)Ljava/lang/String;
          AASTORE
          DUP
          ICONST_2
          GETSTATIC org/nlogo/api/Dump$.MODULE$ : Lorg/nlogo/api/Dump$;
          ALOAD 8
          INVOKEVIRTUAL org/nlogo/api/Dump$.logoObject (Ljava/lang/Object;)Ljava/lang/String;
          AASTORE
          INVOKEVIRTUAL scala/Predef$.wrapRefArray ([Ljava/lang/Object;)Lscala/collection/mutable/WrappedArray;
          INVOKEVIRTUAL org/nlogo/api/I18N$BundleKind.getN (Ljava/lang/String;Lscala/collection/Seq;)Ljava/lang/String;
          INVOKESPECIAL org/nlogo/nvm/EngineException.<init> (Lorg/nlogo/nvm/Context;Lorg/nlogo/nvm/Instruction;Ljava/lang/String;)V
          ATHROW
         L3
          GETSTATIC org/nlogo/agent/AgentSet$.MODULE$ : Lorg/nlogo/agent/AgentSet$;
          ALOAD 2
          INVOKEVIRTUAL org/nlogo/agent/AgentSet.kind ()Lorg/nlogo/api/AgentKind;
          ALOAD 5
          GETSTATIC scala/reflect/ClassTag$.MODULE$ : Lscala/reflect/ClassTag$;
          LDC Lorg/nlogo/agent/Agent;.class
          INVOKEVIRTUAL scala/reflect/ClassTag$.apply (Ljava/lang/Class;)Lscala/reflect/ClassTag;
          INVOKEVIRTUAL scala/collection/mutable/ArrayBuffer.toArray (Lscala/reflect/ClassTag;)Ljava/lang/Object;
          CHECKCAST [Lorg/nlogo/agent/Agent;
          INVOKEVIRTUAL org/nlogo/agent/AgentSet$.fromArray (Lorg/nlogo/api/AgentKind;[Lorg/nlogo/agent/Agent;)Lorg/nlogo/agent/AgentSet;
         L7
          ASTORE 2
          ALOAD 1
          GETFIELD org/nlogo/nvm/Context.agent : Lorg/nlogo/agent/Agent;
          INSTANCEOF org/nlogo/agent/Observer
          IFNE L8
          ALOAD 2
          ALOAD 0
          GETFIELD org/nlogo/prim/_asm_procedureshowrules_ask_6.world : Lorg/nlogo/agent/World;
          INVOKEVIRTUAL org/nlogo/agent/World.turtles ()Lorg/nlogo/agent/AgentSet;
          IF_ACMPNE L9
          NEW org/nlogo/nvm/EngineException
          DUP
          ALOAD 1
          ALOAD 0
          GETSTATIC org/nlogo/api/I18N$.MODULE$ : Lorg/nlogo/api/I18N$;
          INVOKEVIRTUAL org/nlogo/api/I18N$.errors ()Lorg/nlogo/api/I18N$BundleKind;
          LDC "org.nlogo.prim.$common.onlyObserverCanAskAllTurtles"
          INVOKEVIRTUAL org/nlogo/api/I18N$BundleKind.get (Ljava/lang/String;)Ljava/lang/String;
          INVOKESPECIAL org/nlogo/nvm/EngineException.<init> (Lorg/nlogo/nvm/Context;Lorg/nlogo/nvm/Instruction;Ljava/lang/String;)V
          ATHROW
         L9
          ALOAD 2
          ALOAD 0
          GETFIELD org/nlogo/prim/_asm_procedureshowrules_ask_6.world : Lorg/nlogo/agent/World;
          INVOKEVIRTUAL org/nlogo/agent/World.patches ()Lorg/nlogo/agent/AgentSet;
          IF_ACMPNE L8
          NEW org/nlogo/nvm/EngineException
          DUP
          ALOAD 1
          ALOAD 0
          GETSTATIC org/nlogo/api/I18N$.MODULE$ : Lorg/nlogo/api/I18N$;
          INVOKEVIRTUAL org/nlogo/api/I18N$.errors ()Lorg/nlogo/api/I18N$BundleKind;
          LDC "org.nlogo.prim.$common.onlyObserverCanAskAllPatches"
          INVOKEVIRTUAL org/nlogo/api/I18N$BundleKind.get (Ljava/lang/String;)Ljava/lang/String;
          INVOKESPECIAL org/nlogo/nvm/EngineException.<init> (Lorg/nlogo/nvm/Context;Lorg/nlogo/nvm/Instruction;Ljava/lang/String;)V
          ATHROW
         L8
          ALOAD 1
          ALOAD 2
          BIPUSH 6
          INVOKEVIRTUAL org/nlogo/nvm/Context.runExclusiveJob (Lorg/nlogo/agent/AgentSet;I)V
          ALOAD 1
          BIPUSH 27
          PUTFIELD org/nlogo/nvm/Context.ip : I
         L10
          RETURN
[6]_sprout:,+26
      _asm_procedureshowrules_constdouble_8 "1" => Double
           L0
            ALOAD 0
            GETFIELD org/nlogo/prim/_asm_procedureshowrules_constdouble_8.kept1_value : Ljava/lang/Double;
           L1
            ARETURN
[7]_asm_procedureshowrules_setturtlevariable_9 "set heading 270" Object => void
      _constdouble:270.0 => Double
          TRYCATCHBLOCK L0 L1 L2 org/nlogo/api/AgentException
         L3
          ALOAD 0
          GETFIELD org/nlogo/prim/_asm_procedureshowrules_setturtlevariable_9.kept2_value : Ljava/lang/Double;
         L4
          ASTORE 2
         L0
          ALOAD 1
          GETFIELD org/nlogo/nvm/Context.agent : Lorg/nlogo/agent/Agent;
          ICONST_2
          ALOAD 2
          INVOKEVIRTUAL org/nlogo/agent/Agent.setTurtleVariable (ILjava/lang/Object;)V
         L1
          ALOAD 1
          BIPUSH 8
          PUTFIELD org/nlogo/nvm/Context.ip : I
          GOTO L5
         L2
          ASTORE 3
          NEW org/nlogo/nvm/EngineException
          DUP
          ALOAD 1
          ALOAD 0
          ALOAD 3
          INVOKEVIRTUAL org/nlogo/api/AgentException.getMessage ()Ljava/lang/String;
          INVOKESPECIAL org/nlogo/nvm/EngineException.<init> (Lorg/nlogo/nvm/Context;Lorg/nlogo/nvm/Instruction;Ljava/lang/String;)V
          ATHROW
         L5
          RETURN
[8]_asm_procedureshowrules_fd_10 "fd 18" double => void
      _constdouble:18.0 => double
         L0
          LDC 18.0
         L1
          DSTORE 2
          ALOAD 1
          ALOAD 0
          GETFIELD org/nlogo/prim/_asm_procedureshowrules_fd_10.kept1__let : Lorg/nlogo/api/Let;
          NEW org/nlogo/nvm/MutableDouble
          DUP
          DLOAD 2
          INVOKESPECIAL org/nlogo/nvm/MutableDouble.<init> (D)V
          INVOKEVIRTUAL org/nlogo/nvm/Context.let (Lorg/nlogo/api/Let;Ljava/lang/Object;)V
          ALOAD 1
          BIPUSH 9
          PUTFIELD org/nlogo/nvm/Context.ip : I
         L2
          RETURN
[9]_asm_procedureshowrules_fdinternal_11 "" => void
          TRYCATCHBLOCK L0 L1 L2 org/nlogo/api/AgentException
          TRYCATCHBLOCK L3 L4 L1 org/nlogo/api/AgentException
         L5
          ALOAD 1
          GETFIELD org/nlogo/nvm/Context.agent : Lorg/nlogo/agent/Agent;
          CHECKCAST org/nlogo/agent/Turtle
          ASTORE 2
          ALOAD 1
          ALOAD 0
          GETFIELD org/nlogo/prim/_asm_procedureshowrules_fdinternal_11.kept1_let : Lorg/nlogo/api/Let;
          INVOKEVIRTUAL org/nlogo/nvm/Context.getLet (Lorg/nlogo/api/Let;)Ljava/lang/Object;
          CHECKCAST org/nlogo/nvm/MutableDouble
          ASTORE 3
          ALOAD 3
          INVOKEVIRTUAL org/nlogo/nvm/MutableDouble.value ()D
          DSTORE 4
          DLOAD 4
          INVOKESTATIC java/lang/StrictMath.abs (D)D
          DSTORE 6
          DLOAD 6
          GETSTATIC org/nlogo/api/Constants$.MODULE$ : Lorg/nlogo/api/Constants$;
          INVOKEVIRTUAL org/nlogo/api/Constants$.Infinitesimal ()D
          DCMPG
          IFGT L6
          ALOAD 1
          BIPUSH 10
          PUTFIELD org/nlogo/nvm/Context.ip : I
          GOTO L7
         L6
          DLOAD 6
          DCONST_1
          DCMPG
          IFGT L4
         L3
          ALOAD 2
          DLOAD 4
          INVOKEVIRTUAL org/nlogo/agent/Turtle.jump (D)V
          GOTO L8
         L4
          DLOAD 4
          ICONST_0
          I2D
          DCMPL
          IFLE L9
          ICONST_1
          GOTO L10
         L9
          ICONST_M1
         L10
          ISTORE 8
         L0
          ALOAD 2
          ILOAD 8
          I2D
          INVOKEVIRTUAL org/nlogo/agent/Turtle.jump (D)V
          ALOAD 3
          ALOAD 3
          INVOKEVIRTUAL org/nlogo/nvm/MutableDouble.value ()D
          ILOAD 8
          I2D
          DSUB
          INVOKEVIRTUAL org/nlogo/nvm/MutableDouble.value_$eq (D)V
          GOTO L7
         L1
          POP
         L8
          ALOAD 1
          BIPUSH 10
          PUTFIELD org/nlogo/nvm/Context.ip : I
          GOTO L7
         L2
          POP
          ALOAD 1
          BIPUSH 10
          PUTFIELD org/nlogo/nvm/Context.ip : I
         L7
          RETURN
[10]_asm_procedureshowrules_call_12 "print-block (item 0 (item who rules"
      _item
        _asm_procedureshowrules_constdouble_13 "0" => Double
             L0
              ALOAD 0
              GETFIELD org/nlogo/prim/_asm_procedureshowrules_constdouble_13.kept1_value : Ljava/lang/Double;
             L1
              ARETURN
        _item
          _asm_procedureshowrules_turtlevariabledouble_14 "who" => Double
                TRYCATCHBLOCK L0 L1 L2 org/nlogo/api/AgentException
               L0
                ALOAD 1
                GETFIELD org/nlogo/nvm/Context.agent : Lorg/nlogo/agent/Agent;
                ICONST_0
                INVOKEVIRTUAL org/nlogo/agent/Agent.getTurtleVariable (I)Ljava/lang/Object;
                CHECKCAST java/lang/Double
               L1
                GOTO L3
               L2
                ASTORE 2
                NEW org/nlogo/nvm/EngineException
                DUP
                ALOAD 1
                ALOAD 0
                ALOAD 2
                INVOKEVIRTUAL org/nlogo/api/AgentException.getMessage ()Ljava/lang/String;
                INVOKESPECIAL org/nlogo/nvm/EngineException.<init> (Lorg/nlogo/nvm/Context;Lorg/nlogo/nvm/Instruction;Ljava/lang/String;)V
                ATHROW
               L3
                ARETURN
          _asm_procedureshowrules_procedurevariable_15 "rules" => Object
               L0
                ALOAD 1
                GETFIELD org/nlogo/nvm/Context.activation : Lorg/nlogo/nvm/Activation;
                INVOKEVIRTUAL org/nlogo/nvm/Activation.args ()[Ljava/lang/Object;
                ICONST_0
                AALOAD
               L1
                ARETURN
         L0
          NEW org/nlogo/nvm/Activation
          DUP
          ALOAD 0
          GETFIELD org/nlogo/prim/_asm_procedureshowrules_call_12.kept1_procedure : Lorg/nlogo/nvm/Procedure;
          ALOAD 1
          GETFIELD org/nlogo/nvm/Context.activation : Lorg/nlogo/nvm/Activation;
          BIPUSH 11
          INVOKESPECIAL org/nlogo/nvm/Activation.<init> (Lorg/nlogo/nvm/Procedure;Lorg/nlogo/nvm/Activation;I)V
          DUP
          INVOKEVIRTUAL org/nlogo/nvm/Activation.args ()[Ljava/lang/Object;
          ICONST_0
          ALOAD 0
          GETFIELD org/nlogo/prim/_asm_procedureshowrules_call_12.keptinstr2 : Lorg/nlogo/prim/etc/_item;
          ALOAD 1
          INVOKEVIRTUAL org/nlogo/prim/etc/_item.report (Lorg/nlogo/nvm/Context;)Ljava/lang/Object;
          AASTORE
          ALOAD 1
          SWAP
          PUTFIELD org/nlogo/nvm/Context.activation : Lorg/nlogo/nvm/Activation;
          ALOAD 1
          ICONST_0
          PUTFIELD org/nlogo/nvm/Context.ip : I
         L1
          RETURN
[11]_asm_procedureshowrules_fd_16 "fd 2" double => void
      _constdouble:2.0 => double
         L0
          LDC 2.0
         L1
          DSTORE 2
          ALOAD 1
          ALOAD 0
          GETFIELD org/nlogo/prim/_asm_procedureshowrules_fd_16.kept1__let : Lorg/nlogo/api/Let;
          NEW org/nlogo/nvm/MutableDouble
          DUP
          DLOAD 2
          INVOKESPECIAL org/nlogo/nvm/MutableDouble.<init> (D)V
          INVOKEVIRTUAL org/nlogo/nvm/Context.let (Lorg/nlogo/api/Let;Ljava/lang/Object;)V
          ALOAD 1
          BIPUSH 12
          PUTFIELD org/nlogo/nvm/Context.ip : I
         L2
          RETURN
[12]_asm_procedureshowrules_fdinternal_17 "" => void
          TRYCATCHBLOCK L0 L1 L2 org/nlogo/api/AgentException
          TRYCATCHBLOCK L3 L4 L1 org/nlogo/api/AgentException
         L5
          ALOAD 1
          GETFIELD org/nlogo/nvm/Context.agent : Lorg/nlogo/agent/Agent;
          CHECKCAST org/nlogo/agent/Turtle
          ASTORE 2
          ALOAD 1
          ALOAD 0
          GETFIELD org/nlogo/prim/_asm_procedureshowrules_fdinternal_17.kept1_let : Lorg/nlogo/api/Let;
          INVOKEVIRTUAL org/nlogo/nvm/Context.getLet (Lorg/nlogo/api/Let;)Ljava/lang/Object;
          CHECKCAST org/nlogo/nvm/MutableDouble
          ASTORE 3
          ALOAD 3
          INVOKEVIRTUAL org/nlogo/nvm/MutableDouble.value ()D
          DSTORE 4
          DLOAD 4
          INVOKESTATIC java/lang/StrictMath.abs (D)D
          DSTORE 6
          DLOAD 6
          GETSTATIC org/nlogo/api/Constants$.MODULE$ : Lorg/nlogo/api/Constants$;
          INVOKEVIRTUAL org/nlogo/api/Constants$.Infinitesimal ()D
          DCMPG
          IFGT L6
          ALOAD 1
          BIPUSH 13
          PUTFIELD org/nlogo/nvm/Context.ip : I
          GOTO L7
         L6
          DLOAD 6
          DCONST_1
          DCMPG
          IFGT L4
         L3
          ALOAD 2
          DLOAD 4
          INVOKEVIRTUAL org/nlogo/agent/Turtle.jump (D)V
          GOTO L8
         L4
          DLOAD 4
          ICONST_0
          I2D
          DCMPL
          IFLE L9
          ICONST_1
          GOTO L10
         L9
          ICONST_M1
         L10
          ISTORE 8
         L0
          ALOAD 2
          ILOAD 8
          I2D
          INVOKEVIRTUAL org/nlogo/agent/Turtle.jump (D)V
          ALOAD 3
          ALOAD 3
          INVOKEVIRTUAL org/nlogo/nvm/MutableDouble.value ()D
          ILOAD 8
          I2D
          DSUB
          INVOKEVIRTUAL org/nlogo/nvm/MutableDouble.value_$eq (D)V
          GOTO L7
         L1
          POP
         L8
          ALOAD 1
          BIPUSH 13
          PUTFIELD org/nlogo/nvm/Context.ip : I
          GOTO L7
         L2
          POP
          ALOAD 1
          BIPUSH 13
          PUTFIELD org/nlogo/nvm/Context.ip : I
         L7
          RETURN
[13]_asm_procedureshowrules_call_18 "print-block (item 1 (item who rules"
      _item
        _asm_procedureshowrules_constdouble_19 "1" => Double
             L0
              ALOAD 0
              GETFIELD org/nlogo/prim/_asm_procedureshowrules_constdouble_19.kept1_value : Ljava/lang/Double;
             L1
              ARETURN
        _item
          _asm_procedureshowrules_turtlevariabledouble_20 "who" => Double
                TRYCATCHBLOCK L0 L1 L2 org/nlogo/api/AgentException
               L0
                ALOAD 1
                GETFIELD org/nlogo/nvm/Context.agent : Lorg/nlogo/agent/Agent;
                ICONST_0
                INVOKEVIRTUAL org/nlogo/agent/Agent.getTurtleVariable (I)Ljava/lang/Object;
                CHECKCAST java/lang/Double
               L1
                GOTO L3
               L2
                ASTORE 2
                NEW org/nlogo/nvm/EngineException
                DUP
                ALOAD 1
                ALOAD 0
                ALOAD 2
                INVOKEVIRTUAL org/nlogo/api/AgentException.getMessage ()Ljava/lang/String;
                INVOKESPECIAL org/nlogo/nvm/EngineException.<init> (Lorg/nlogo/nvm/Context;Lorg/nlogo/nvm/Instruction;Ljava/lang/String;)V
                ATHROW
               L3
                ARETURN
          _asm_procedureshowrules_procedurevariable_21 "rules" => Object
               L0
                ALOAD 1
                GETFIELD org/nlogo/nvm/Context.activation : Lorg/nlogo/nvm/Activation;
                INVOKEVIRTUAL org/nlogo/nvm/Activation.args ()[Ljava/lang/Object;
                ICONST_0
                AALOAD
               L1
                ARETURN
         L0
          NEW org/nlogo/nvm/Activation
          DUP
          ALOAD 0
          GETFIELD org/nlogo/prim/_asm_procedureshowrules_call_18.kept1_procedure : Lorg/nlogo/nvm/Procedure;
          ALOAD 1
          GETFIELD org/nlogo/nvm/Context.activation : Lorg/nlogo/nvm/Activation;
          BIPUSH 14
          INVOKESPECIAL org/nlogo/nvm/Activation.<init> (Lorg/nlogo/nvm/Procedure;Lorg/nlogo/nvm/Activation;I)V
          DUP
          INVOKEVIRTUAL org/nlogo/nvm/Activation.args ()[Ljava/lang/Object;
          ICONST_0
          ALOAD 0
          GETFIELD org/nlogo/prim/_asm_procedureshowrules_call_18.keptinstr2 : Lorg/nlogo/prim/etc/_item;
          ALOAD 1
          INVOKEVIRTUAL org/nlogo/prim/etc/_item.report (Lorg/nlogo/nvm/Context;)Ljava/lang/Object;
          AASTORE
          ALOAD 1
          SWAP
          PUTFIELD org/nlogo/nvm/Context.activation : Lorg/nlogo/nvm/Activation;
          ALOAD 1
          ICONST_0
          PUTFIELD org/nlogo/nvm/Context.ip : I
         L1
          RETURN
[14]_asm_procedureshowrules_fd_22 "fd 2" double => void
      _constdouble:2.0 => double
         L0
          LDC 2.0
         L1
          DSTORE 2
          ALOAD 1
          ALOAD 0
          GETFIELD org/nlogo/prim/_asm_procedureshowrules_fd_22.kept1__let : Lorg/nlogo/api/Let;
          NEW org/nlogo/nvm/MutableDouble
          DUP
          DLOAD 2
          INVOKESPECIAL org/nlogo/nvm/MutableDouble.<init> (D)V
          INVOKEVIRTUAL org/nlogo/nvm/Context.let (Lorg/nlogo/api/Let;Ljava/lang/Object;)V
          ALOAD 1
          BIPUSH 15
          PUTFIELD org/nlogo/nvm/Context.ip : I
         L2
          RETURN
[15]_asm_procedureshowrules_fdinternal_23 "" => void
          TRYCATCHBLOCK L0 L1 L2 org/nlogo/api/AgentException
          TRYCATCHBLOCK L3 L4 L1 org/nlogo/api/AgentException
         L5
          ALOAD 1
          GETFIELD org/nlogo/nvm/Context.agent : Lorg/nlogo/agent/Agent;
          CHECKCAST org/nlogo/agent/Turtle
          ASTORE 2
          ALOAD 1
          ALOAD 0
          GETFIELD org/nlogo/prim/_asm_procedureshowrules_fdinternal_23.kept1_let : Lorg/nlogo/api/Let;
          INVOKEVIRTUAL org/nlogo/nvm/Context.getLet (Lorg/nlogo/api/Let;)Ljava/lang/Object;
          CHECKCAST org/nlogo/nvm/MutableDouble
          ASTORE 3
          ALOAD 3
          INVOKEVIRTUAL org/nlogo/nvm/MutableDouble.value ()D
          DSTORE 4
          DLOAD 4
          INVOKESTATIC java/lang/StrictMath.abs (D)D
          DSTORE 6
          DLOAD 6
          GETSTATIC org/nlogo/api/Constants$.MODULE$ : Lorg/nlogo/api/Constants$;
          INVOKEVIRTUAL org/nlogo/api/Constants$.Infinitesimal ()D
          DCMPG
          IFGT L6
          ALOAD 1
          BIPUSH 16
          PUTFIELD org/nlogo/nvm/Context.ip : I
          GOTO L7
         L6
          DLOAD 6
          DCONST_1
          DCMPG
          IFGT L4
         L3
          ALOAD 2
          DLOAD 4
          INVOKEVIRTUAL org/nlogo/agent/Turtle.jump (D)V
          GOTO L8
         L4
          DLOAD 4
          ICONST_0
          I2D
          DCMPL
          IFLE L9
          ICONST_1
          GOTO L10
         L9
          ICONST_M1
         L10
          ISTORE 8
         L0
          ALOAD 2
          ILOAD 8
          I2D
          INVOKEVIRTUAL org/nlogo/agent/Turtle.jump (D)V
          ALOAD 3
          ALOAD 3
          INVOKEVIRTUAL org/nlogo/nvm/MutableDouble.value ()D
          ILOAD 8
          I2D
          DSUB
          INVOKEVIRTUAL org/nlogo/nvm/MutableDouble.value_$eq (D)V
          GOTO L7
         L1
          POP
         L8
          ALOAD 1
          BIPUSH 16
          PUTFIELD org/nlogo/nvm/Context.ip : I
          GOTO L7
         L2
          POP
          ALOAD 1
          BIPUSH 16
          PUTFIELD org/nlogo/nvm/Context.ip : I
         L7
          RETURN
[16]_asm_procedureshowrules_call_24 "print-block (item 2 (item who rules"
      _item
        _asm_procedureshowrules_constdouble_25 "2" => Double
             L0
              ALOAD 0
              GETFIELD org/nlogo/prim/_asm_procedureshowrules_constdouble_25.kept1_value : Ljava/lang/Double;
             L1
              ARETURN
        _item
          _asm_procedureshowrules_turtlevariabledouble_26 "who" => Double
                TRYCATCHBLOCK L0 L1 L2 org/nlogo/api/AgentException
               L0
                ALOAD 1
                GETFIELD org/nlogo/nvm/Context.agent : Lorg/nlogo/agent/Agent;
                ICONST_0
                INVOKEVIRTUAL org/nlogo/agent/Agent.getTurtleVariable (I)Ljava/lang/Object;
                CHECKCAST java/lang/Double
               L1
                GOTO L3
               L2
                ASTORE 2
                NEW org/nlogo/nvm/EngineException
                DUP
                ALOAD 1
                ALOAD 0
                ALOAD 2
                INVOKEVIRTUAL org/nlogo/api/AgentException.getMessage ()Ljava/lang/String;
                INVOKESPECIAL org/nlogo/nvm/EngineException.<init> (Lorg/nlogo/nvm/Context;Lorg/nlogo/nvm/Instruction;Ljava/lang/String;)V
                ATHROW
               L3
                ARETURN
          _asm_procedureshowrules_procedurevariable_27 "rules" => Object
               L0
                ALOAD 1
                GETFIELD org/nlogo/nvm/Context.activation : Lorg/nlogo/nvm/Activation;
                INVOKEVIRTUAL org/nlogo/nvm/Activation.args ()[Ljava/lang/Object;
                ICONST_0
                AALOAD
               L1
                ARETURN
         L0
          NEW org/nlogo/nvm/Activation
          DUP
          ALOAD 0
          GETFIELD org/nlogo/prim/_asm_procedureshowrules_call_24.kept1_procedure : Lorg/nlogo/nvm/Procedure;
          ALOAD 1
          GETFIELD org/nlogo/nvm/Context.activation : Lorg/nlogo/nvm/Activation;
          BIPUSH 17
          INVOKESPECIAL org/nlogo/nvm/Activation.<init> (Lorg/nlogo/nvm/Procedure;Lorg/nlogo/nvm/Activation;I)V
          DUP
          INVOKEVIRTUAL org/nlogo/nvm/Activation.args ()[Ljava/lang/Object;
          ICONST_0
          ALOAD 0
          GETFIELD org/nlogo/prim/_asm_procedureshowrules_call_24.keptinstr2 : Lorg/nlogo/prim/etc/_item;
          ALOAD 1
          INVOKEVIRTUAL org/nlogo/prim/etc/_item.report (Lorg/nlogo/nvm/Context;)Ljava/lang/Object;
          AASTORE
          ALOAD 1
          SWAP
          PUTFIELD org/nlogo/nvm/Context.activation : Lorg/nlogo/nvm/Activation;
          ALOAD 1
          ICONST_0
          PUTFIELD org/nlogo/nvm/Context.ip : I
         L1
          RETURN
[17]_asm_procedureshowrules_bk_28 "bk 2" double => void
      _constdouble:2.0 => double
         L0
          LDC 2.0
         L1
          DSTORE 2
          ALOAD 1
          ALOAD 0
          GETFIELD org/nlogo/prim/_asm_procedureshowrules_bk_28.kept1__let : Lorg/nlogo/api/Let;
          NEW org/nlogo/nvm/MutableDouble
          DUP
          DLOAD 2
          DNEG
          INVOKESPECIAL org/nlogo/nvm/MutableDouble.<init> (D)V
          INVOKEVIRTUAL org/nlogo/nvm/Context.let (Lorg/nlogo/api/Let;Ljava/lang/Object;)V
          ALOAD 1
          BIPUSH 18
          PUTFIELD org/nlogo/nvm/Context.ip : I
         L2
          RETURN
[18]_asm_procedureshowrules_fdinternal_29 "" => void
          TRYCATCHBLOCK L0 L1 L2 org/nlogo/api/AgentException
          TRYCATCHBLOCK L3 L4 L1 org/nlogo/api/AgentException
         L5
          ALOAD 1
          GETFIELD org/nlogo/nvm/Context.agent : Lorg/nlogo/agent/Agent;
          CHECKCAST org/nlogo/agent/Turtle
          ASTORE 2
          ALOAD 1
          ALOAD 0
          GETFIELD org/nlogo/prim/_asm_procedureshowrules_fdinternal_29.kept1_let : Lorg/nlogo/api/Let;
          INVOKEVIRTUAL org/nlogo/nvm/Context.getLet (Lorg/nlogo/api/Let;)Ljava/lang/Object;
          CHECKCAST org/nlogo/nvm/MutableDouble
          ASTORE 3
          ALOAD 3
          INVOKEVIRTUAL org/nlogo/nvm/MutableDouble.value ()D
          DSTORE 4
          DLOAD 4
          INVOKESTATIC java/lang/StrictMath.abs (D)D
          DSTORE 6
          DLOAD 6
          GETSTATIC org/nlogo/api/Constants$.MODULE$ : Lorg/nlogo/api/Constants$;
          INVOKEVIRTUAL org/nlogo/api/Constants$.Infinitesimal ()D
          DCMPG
          IFGT L6
          ALOAD 1
          BIPUSH 19
          PUTFIELD org/nlogo/nvm/Context.ip : I
          GOTO L7
         L6
          DLOAD 6
          DCONST_1
          DCMPG
          IFGT L4
         L3
          ALOAD 2
          DLOAD 4
          INVOKEVIRTUAL org/nlogo/agent/Turtle.jump (D)V
          GOTO L8
         L4
          DLOAD 4
          ICONST_0
          I2D
          DCMPL
          IFLE L9
          ICONST_1
          GOTO L10
         L9
          ICONST_M1
         L10
          ISTORE 8
         L0
          ALOAD 2
          ILOAD 8
          I2D
          INVOKEVIRTUAL org/nlogo/agent/Turtle.jump (D)V
          ALOAD 3
          ALOAD 3
          INVOKEVIRTUAL org/nlogo/nvm/MutableDouble.value ()D
          ILOAD 8
          I2D
          DSUB
          INVOKEVIRTUAL org/nlogo/nvm/MutableDouble.value_$eq (D)V
          GOTO L7
         L1
          POP
         L8
          ALOAD 1
          BIPUSH 19
          PUTFIELD org/nlogo/nvm/Context.ip : I
          GOTO L7
         L2
          POP
          ALOAD 1
          BIPUSH 19
          PUTFIELD org/nlogo/nvm/Context.ip : I
         L7
          RETURN
[19]_asm_procedureshowrules_setturtlevariable_30 "set heading 180" Object => void
      _constdouble:180.0 => Double
          TRYCATCHBLOCK L0 L1 L2 org/nlogo/api/AgentException
         L3
          ALOAD 0
          GETFIELD org/nlogo/prim/_asm_procedureshowrules_setturtlevariable_30.kept2_value : Ljava/lang/Double;
         L4
          ASTORE 2
         L0
          ALOAD 1
          GETFIELD org/nlogo/nvm/Context.agent : Lorg/nlogo/agent/Agent;
          ICONST_2
          ALOAD 2
          INVOKEVIRTUAL org/nlogo/agent/Agent.setTurtleVariable (ILjava/lang/Object;)V
         L1
          ALOAD 1
          BIPUSH 20
          PUTFIELD org/nlogo/nvm/Context.ip : I
          GOTO L5
         L2
          ASTORE 3
          NEW org/nlogo/nvm/EngineException
          DUP
          ALOAD 1
          ALOAD 0
          ALOAD 3
          INVOKEVIRTUAL org/nlogo/api/AgentException.getMessage ()Ljava/lang/String;
          INVOKESPECIAL org/nlogo/nvm/EngineException.<init> (Lorg/nlogo/nvm/Context;Lorg/nlogo/nvm/Instruction;Ljava/lang/String;)V
          ATHROW
         L5
          RETURN
[20]_asm_procedureshowrules_fd_31 "fd 2" double => void
      _constdouble:2.0 => double
         L0
          LDC 2.0
         L1
          DSTORE 2
          ALOAD 1
          ALOAD 0
          GETFIELD org/nlogo/prim/_asm_procedureshowrules_fd_31.kept1__let : Lorg/nlogo/api/Let;
          NEW org/nlogo/nvm/MutableDouble
          DUP
          DLOAD 2
          INVOKESPECIAL org/nlogo/nvm/MutableDouble.<init> (D)V
          INVOKEVIRTUAL org/nlogo/nvm/Context.let (Lorg/nlogo/api/Let;Ljava/lang/Object;)V
          ALOAD 1
          BIPUSH 21
          PUTFIELD org/nlogo/nvm/Context.ip : I
         L2
          RETURN
[21]_asm_procedureshowrules_fdinternal_32 "" => void
          TRYCATCHBLOCK L0 L1 L2 org/nlogo/api/AgentException
          TRYCATCHBLOCK L3 L4 L1 org/nlogo/api/AgentException
         L5
          ALOAD 1
          GETFIELD org/nlogo/nvm/Context.agent : Lorg/nlogo/agent/Agent;
          CHECKCAST org/nlogo/agent/Turtle
          ASTORE 2
          ALOAD 1
          ALOAD 0
          GETFIELD org/nlogo/prim/_asm_procedureshowrules_fdinternal_32.kept1_let : Lorg/nlogo/api/Let;
          INVOKEVIRTUAL org/nlogo/nvm/Context.getLet (Lorg/nlogo/api/Let;)Ljava/lang/Object;
          CHECKCAST org/nlogo/nvm/MutableDouble
          ASTORE 3
          ALOAD 3
          INVOKEVIRTUAL org/nlogo/nvm/MutableDouble.value ()D
          DSTORE 4
          DLOAD 4
          INVOKESTATIC java/lang/StrictMath.abs (D)D
          DSTORE 6
          DLOAD 6
          GETSTATIC org/nlogo/api/Constants$.MODULE$ : Lorg/nlogo/api/Constants$;
          INVOKEVIRTUAL org/nlogo/api/Constants$.Infinitesimal ()D
          DCMPG
          IFGT L6
          ALOAD 1
          BIPUSH 22
          PUTFIELD org/nlogo/nvm/Context.ip : I
          GOTO L7
         L6
          DLOAD 6
          DCONST_1
          DCMPG
          IFGT L4
         L3
          ALOAD 2
          DLOAD 4
          INVOKEVIRTUAL org/nlogo/agent/Turtle.jump (D)V
          GOTO L8
         L4
          DLOAD 4
          ICONST_0
          I2D
          DCMPL
          IFLE L9
          ICONST_1
          GOTO L10
         L9
          ICONST_M1
         L10
          ISTORE 8
         L0
          ALOAD 2
          ILOAD 8
          I2D
          INVOKEVIRTUAL org/nlogo/agent/Turtle.jump (D)V
          ALOAD 3
          ALOAD 3
          INVOKEVIRTUAL org/nlogo/nvm/MutableDouble.value ()D
          ILOAD 8
          I2D
          DSUB
          INVOKEVIRTUAL org/nlogo/nvm/MutableDouble.value_$eq (D)V
          GOTO L7
         L1
          POP
         L8
          ALOAD 1
          BIPUSH 22
          PUTFIELD org/nlogo/nvm/Context.ip : I
          GOTO L7
         L2
          POP
          ALOAD 1
          BIPUSH 22
          PUTFIELD org/nlogo/nvm/Context.ip : I
         L7
          RETURN
[22]_asm_procedureshowrules_setturtlevariable_33 "set heading 90" Object => void
      _constdouble:90.0 => Double
          TRYCATCHBLOCK L0 L1 L2 org/nlogo/api/AgentException
         L3
          ALOAD 0
          GETFIELD org/nlogo/prim/_asm_procedureshowrules_setturtlevariable_33.kept2_value : Ljava/lang/Double;
         L4
          ASTORE 2
         L0
          ALOAD 1
          GETFIELD org/nlogo/nvm/Context.agent : Lorg/nlogo/agent/Agent;
          ICONST_2
          ALOAD 2
          INVOKEVIRTUAL org/nlogo/agent/Agent.setTurtleVariable (ILjava/lang/Object;)V
         L1
          ALOAD 1
          BIPUSH 23
          PUTFIELD org/nlogo/nvm/Context.ip : I
          GOTO L5
         L2
          ASTORE 3
          NEW org/nlogo/nvm/EngineException
          DUP
          ALOAD 1
          ALOAD 0
          ALOAD 3
          INVOKEVIRTUAL org/nlogo/api/AgentException.getMessage ()Ljava/lang/String;
          INVOKESPECIAL org/nlogo/nvm/EngineException.<init> (Lorg/nlogo/nvm/Context;Lorg/nlogo/nvm/Instruction;Ljava/lang/String;)V
          ATHROW
         L5
          RETURN
[23]_asm_procedureshowrules_call_34 "print-block (item 3 (item who rules"
      _item
        _asm_procedureshowrules_constdouble_35 "3" => Double
             L0
              ALOAD 0
              GETFIELD org/nlogo/prim/_asm_procedureshowrules_constdouble_35.kept1_value : Ljava/lang/Double;
             L1
              ARETURN
        _item
          _asm_procedureshowrules_turtlevariabledouble_36 "who" => Double
                TRYCATCHBLOCK L0 L1 L2 org/nlogo/api/AgentException
               L0
                ALOAD 1
                GETFIELD org/nlogo/nvm/Context.agent : Lorg/nlogo/agent/Agent;
                ICONST_0
                INVOKEVIRTUAL org/nlogo/agent/Agent.getTurtleVariable (I)Ljava/lang/Object;
                CHECKCAST java/lang/Double
               L1
                GOTO L3
               L2
                ASTORE 2
                NEW org/nlogo/nvm/EngineException
                DUP
                ALOAD 1
                ALOAD 0
                ALOAD 2
                INVOKEVIRTUAL org/nlogo/api/AgentException.getMessage ()Ljava/lang/String;
                INVOKESPECIAL org/nlogo/nvm/EngineException.<init> (Lorg/nlogo/nvm/Context;Lorg/nlogo/nvm/Instruction;Ljava/lang/String;)V
                ATHROW
               L3
                ARETURN
          _asm_procedureshowrules_procedurevariable_37 "rules" => Object
               L0
                ALOAD 1
                GETFIELD org/nlogo/nvm/Context.activation : Lorg/nlogo/nvm/Activation;
                INVOKEVIRTUAL org/nlogo/nvm/Activation.args ()[Ljava/lang/Object;
                ICONST_0
                AALOAD
               L1
                ARETURN
         L0
          NEW org/nlogo/nvm/Activation
          DUP
          ALOAD 0
          GETFIELD org/nlogo/prim/_asm_procedureshowrules_call_34.kept1_procedure : Lorg/nlogo/nvm/Procedure;
          ALOAD 1
          GETFIELD org/nlogo/nvm/Context.activation : Lorg/nlogo/nvm/Activation;
          BIPUSH 24
          INVOKESPECIAL org/nlogo/nvm/Activation.<init> (Lorg/nlogo/nvm/Procedure;Lorg/nlogo/nvm/Activation;I)V
          DUP
          INVOKEVIRTUAL org/nlogo/nvm/Activation.args ()[Ljava/lang/Object;
          ICONST_0
          ALOAD 0
          GETFIELD org/nlogo/prim/_asm_procedureshowrules_call_34.keptinstr2 : Lorg/nlogo/prim/etc/_item;
          ALOAD 1
          INVOKEVIRTUAL org/nlogo/prim/etc/_item.report (Lorg/nlogo/nvm/Context;)Ljava/lang/Object;
          AASTORE
          ALOAD 1
          SWAP
          PUTFIELD org/nlogo/nvm/Context.activation : Lorg/nlogo/nvm/Activation;
          ALOAD 1
          ICONST_0
          PUTFIELD org/nlogo/nvm/Context.ip : I
         L1
          RETURN
[24]_asm_procedureshowrules_die_38 "die" => void
         L0
          ALOAD 1
          GETFIELD org/nlogo/nvm/Context.agent : Lorg/nlogo/agent/Agent;
          INSTANCEOF org/nlogo/agent/Turtle
          IFEQ L1
          ALOAD 1
          GETFIELD org/nlogo/nvm/Context.agent : Lorg/nlogo/agent/Agent;
          CHECKCAST org/nlogo/agent/Turtle
          INVOKEVIRTUAL org/nlogo/agent/Turtle.die ()V
          GOTO L2
         L1
          ALOAD 1
          GETFIELD org/nlogo/nvm/Context.agent : Lorg/nlogo/agent/Agent;
          CHECKCAST org/nlogo/agent/Link
          INVOKEVIRTUAL org/nlogo/agent/Link.die ()V
         L2
          ALOAD 1
          ICONST_1
          PUTFIELD org/nlogo/nvm/Context.finished : Z
         L3
          RETURN
[25]_asm_procedureshowrules_done_39 "" => void
         L0
          ALOAD 1
          ICONST_1
          PUTFIELD org/nlogo/nvm/Context.finished : Z
         L1
          RETURN
[26]_asm_procedureshowrules_done_40 "" => void
         L0
          ALOAD 1
          ICONST_1
          PUTFIELD org/nlogo/nvm/Context.finished : Z
         L1
          RETURN
[27]_asm_procedureshowrules_setobservervariable_41 "set rules-shown? true" Object => void
      _constboolean:true => Boolean
          TRYCATCHBLOCK L0 L1 L2 org/nlogo/api/AgentException
         L3
          ALOAD 0
          GETFIELD org/nlogo/prim/_asm_procedureshowrules_setobservervariable_41.kept2_value : Ljava/lang/Boolean;
         L4
          ASTORE 2
         L0
          ALOAD 0
          GETFIELD org/nlogo/prim/_asm_procedureshowrules_setobservervariable_41.world : Lorg/nlogo/agent/World;
          INVOKEVIRTUAL org/nlogo/agent/World.observer ()Lorg/nlogo/agent/Observer;
          BIPUSH 15
          ALOAD 2
          INVOKEVIRTUAL org/nlogo/agent/Observer.setVariable (ILjava/lang/Object;)V
         L1
          ALOAD 1
          BIPUSH 28
          PUTFIELD org/nlogo/nvm/Context.ip : I
          GOTO L5
         L2
          ASTORE 3
          NEW org/nlogo/nvm/EngineException
          DUP
          ALOAD 1
          ALOAD 0
          ALOAD 3
          INVOKEVIRTUAL org/nlogo/api/AgentException.getMessage ()Ljava/lang/String;
          INVOKESPECIAL org/nlogo/nvm/EngineException.<init> (Lorg/nlogo/nvm/Context;Lorg/nlogo/nvm/Instruction;Ljava/lang/String;)V
          ATHROW
         L5
          RETURN
[28]_asm_procedureshowrules_return_42 "" => void
         L0
          ALOAD 1
          INVOKEVIRTUAL org/nlogo/nvm/Context.returnFromProcedure ()V
          ALOAD 1
          ICONST_0
          PUTFIELD org/nlogo/nvm/Context.stopping : Z
         L1
          RETURN

procedure PRINT-BLOCK:[STATE _repeatlocal:1]{-T--}:
[0]_asm_procedureprintblock_ifelse_0 "ifelse state" boolean => void
      _procedurevariable:STATE => Object
          TRYCATCHBLOCK L0 L1 L1 java/lang/ClassCastException
         L2
          ALOAD 1
          GETFIELD org/nlogo/nvm/Context.activation : Lorg/nlogo/nvm/Activation;
          INVOKEVIRTUAL org/nlogo/nvm/Activation.args ()[Ljava/lang/Object;
          ICONST_0
          AALOAD
         L3
          ASTORE 2
         L0
          ALOAD 2
          CHECKCAST java/lang/Boolean
          INVOKEVIRTUAL java/lang/Boolean.booleanValue ()Z
          GOTO L4
         L1
          POP
          NEW org/nlogo/nvm/ArgumentTypeException
          DUP
          ALOAD 1
          ALOAD 0
          BIPUSH 0
          LDC 2
          ALOAD 2
          INVOKESPECIAL org/nlogo/nvm/ArgumentTypeException.<init> (Lorg/nlogo/nvm/Context;Lorg/nlogo/nvm/Instruction;IILjava/lang/Object;)V
          ATHROW
         L4
          ISTORE 2
          ALOAD 1
          ILOAD 2
          IFEQ L5
          ICONST_1
          GOTO L6
         L5
          ICONST_3
         L6
          PUTFIELD org/nlogo/nvm/Context.ip : I
         L7
          RETURN
[1]_asm_procedureprintblock_setturtleorlinkvariable_1 "set color foreground" Object => void
      _observervariable:FOREGROUND => Object
          TRYCATCHBLOCK L0 L1 L2 org/nlogo/api/AgentException
         L3
          ALOAD 0
          GETFIELD org/nlogo/prim/_asm_procedureprintblock_setturtleorlinkvariable_1.world : Lorg/nlogo/agent/World;
          INVOKEVIRTUAL org/nlogo/agent/World.observer ()Lorg/nlogo/agent/Observer;
          BIPUSH 8
          INVOKEVIRTUAL org/nlogo/agent/Observer.getVariable (I)Ljava/lang/Object;
         L4
          ASTORE 2
         L0
          ALOAD 1
          GETFIELD org/nlogo/nvm/Context.agent : Lorg/nlogo/agent/Agent;
          LDC "COLOR"
          ALOAD 2
          INVOKEVIRTUAL org/nlogo/agent/Agent.setTurtleOrLinkVariable (Ljava/lang/String;Ljava/lang/Object;)V
         L1
          ALOAD 1
          ICONST_2
          PUTFIELD org/nlogo/nvm/Context.ip : I
          GOTO L5
         L2
          ASTORE 3
          NEW org/nlogo/nvm/EngineException
          DUP
          ALOAD 1
          ALOAD 0
          ALOAD 3
          INVOKEVIRTUAL org/nlogo/api/AgentException.getMessage ()Ljava/lang/String;
          INVOKESPECIAL org/nlogo/nvm/EngineException.<init> (Lorg/nlogo/nvm/Context;Lorg/nlogo/nvm/Instruction;Ljava/lang/String;)V
          ATHROW
         L5
          RETURN
[2]_asm_procedureprintblock_goto_2 "" => void
         L0
          ALOAD 1
          ICONST_4
          PUTFIELD org/nlogo/nvm/Context.ip : I
         L1
          RETURN
[3]_asm_procedureprintblock_setturtleorlinkvariable_3 "set color background" Object => void
      _observervariable:BACKGROUND => Object
          TRYCATCHBLOCK L0 L1 L2 org/nlogo/api/AgentException
         L3
          ALOAD 0
          GETFIELD org/nlogo/prim/_asm_procedureprintblock_setturtleorlinkvariable_3.world : Lorg/nlogo/agent/World;
          INVOKEVIRTUAL org/nlogo/agent/World.observer ()Lorg/nlogo/agent/Observer;
          BIPUSH 9
          INVOKEVIRTUAL org/nlogo/agent/Observer.getVariable (I)Ljava/lang/Object;
         L4
          ASTORE 2
         L0
          ALOAD 1
          GETFIELD org/nlogo/nvm/Context.agent : Lorg/nlogo/agent/Agent;
          LDC "COLOR"
          ALOAD 2
          INVOKEVIRTUAL org/nlogo/agent/Agent.setTurtleOrLinkVariable (Ljava/lang/String;Ljava/lang/Object;)V
         L1
          ALOAD 1
          ICONST_4
          PUTFIELD org/nlogo/nvm/Context.ip : I
          GOTO L5
         L2
          ASTORE 3
          NEW org/nlogo/nvm/EngineException
          DUP
          ALOAD 1
          ALOAD 0
          ALOAD 3
          INVOKEVIRTUAL org/nlogo/api/AgentException.getMessage ()Ljava/lang/String;
          INVOKESPECIAL org/nlogo/nvm/EngineException.<init> (Lorg/nlogo/nvm/Context;Lorg/nlogo/nvm/Instruction;Ljava/lang/String;)V
          ATHROW
         L5
          RETURN
[4]_asm_procedureprintblock_setturtlevariable_4 "set heading 90" Object => void
      _constdouble:90.0 => Double
          TRYCATCHBLOCK L0 L1 L2 org/nlogo/api/AgentException
         L3
          ALOAD 0
          GETFIELD org/nlogo/prim/_asm_procedureprintblock_setturtlevariable_4.kept2_value : Ljava/lang/Double;
         L4
          ASTORE 2
         L0
          ALOAD 1
          GETFIELD org/nlogo/nvm/Context.agent : Lorg/nlogo/agent/Agent;
          ICONST_2
          ALOAD 2
          INVOKEVIRTUAL org/nlogo/agent/Agent.setTurtleVariable (ILjava/lang/Object;)V
         L1
          ALOAD 1
          ICONST_5
          PUTFIELD org/nlogo/nvm/Context.ip : I
          GOTO L5
         L2
          ASTORE 3
          NEW org/nlogo/nvm/EngineException
          DUP
          ALOAD 1
          ALOAD 0
          ALOAD 3
          INVOKEVIRTUAL org/nlogo/api/AgentException.getMessage ()Ljava/lang/String;
          INVOKESPECIAL org/nlogo/nvm/EngineException.<init> (Lorg/nlogo/nvm/Context;Lorg/nlogo/nvm/Instruction;Ljava/lang/String;)V
          ATHROW
         L5
          RETURN
[5]_asm_procedureprintblock_repeatlocal_5 "" double => void
      _constdouble:4.0 => double
         L0
          LDC 4.0
         L1
          DSTORE 2
          ALOAD 1
          GETFIELD org/nlogo/nvm/Context.activation : Lorg/nlogo/nvm/Activation;
          INVOKEVIRTUAL org/nlogo/nvm/Activation.args ()[Ljava/lang/Object;
          ICONST_1
          NEW org/nlogo/nvm/MutableLong
          DUP
          ALOAD 0
          DLOAD 2
          INVOKEVIRTUAL org/nlogo/prim/_asm_procedureprintblock_repeatlocal_5.validLong (D)J
          INVOKESPECIAL org/nlogo/nvm/MutableLong.<init> (J)V
          AASTORE
          ALOAD 1
          BIPUSH 9
          PUTFIELD org/nlogo/nvm/Context.ip : I
         L2
          RETURN
[6]_asm_procedureprintblock_setpatchvariable_6 "set pcolor color" Object => void
      _turtleorlinkvariable:COLOR => Object
          TRYCATCHBLOCK L0 L1 L2 org/nlogo/api/AgentException
          TRYCATCHBLOCK L3 L4 L5 org/nlogo/api/AgentException
         L0
          ALOAD 1
          GETFIELD org/nlogo/nvm/Context.agent : Lorg/nlogo/agent/Agent;
          LDC "COLOR"
          INVOKEVIRTUAL org/nlogo/agent/Agent.getTurtleOrLinkVariable (Ljava/lang/String;)Ljava/lang/Object;
         L1
          GOTO L6
         L2
          ASTORE 2
          NEW org/nlogo/nvm/EngineException
          DUP
          ALOAD 1
          ALOAD 0
          ALOAD 2
          INVOKEVIRTUAL org/nlogo/api/AgentException.getMessage ()Ljava/lang/String;
          INVOKESPECIAL org/nlogo/nvm/EngineException.<init> (Lorg/nlogo/nvm/Context;Lorg/nlogo/nvm/Instruction;Ljava/lang/String;)V
          ATHROW
         L6
          ASTORE 2
         L3
          ALOAD 1
          GETFIELD org/nlogo/nvm/Context.agent : Lorg/nlogo/agent/Agent;
          ICONST_2
          ALOAD 2
          INVOKEVIRTUAL org/nlogo/agent/Agent.setPatchVariable (ILjava/lang/Object;)V
         L4
          ALOAD 1
          BIPUSH 7
          PUTFIELD org/nlogo/nvm/Context.ip : I
          GOTO L7
         L5
          ASTORE 3
          NEW org/nlogo/nvm/EngineException
          DUP
          ALOAD 1
          ALOAD 0
          ALOAD 3
          INVOKEVIRTUAL org/nlogo/api/AgentException.getMessage ()Ljava/lang/String;
          INVOKESPECIAL org/nlogo/nvm/EngineException.<init> (Lorg/nlogo/nvm/Context;Lorg/nlogo/nvm/Instruction;Ljava/lang/String;)V
          ATHROW
         L7
          RETURN
[7]_asm_procedureprintblock_right_7 "rt 90" double => void
      _constdouble:90.0 => double
         L0
          LDC 90.0
         L1
          DSTORE 2
          ALOAD 1
          GETFIELD org/nlogo/nvm/Context.agent : Lorg/nlogo/agent/Agent;
          CHECKCAST org/nlogo/agent/Turtle
          DLOAD 2
          INVOKEVIRTUAL org/nlogo/agent/Turtle.turnRight (D)V
          ALOAD 1
          BIPUSH 8
          PUTFIELD org/nlogo/nvm/Context.ip : I
         L2
          RETURN
[8]_asm_procedureprintblock_fd1_8 "fd" => void
          TRYCATCHBLOCK L0 L1 L1 org/nlogo/api/AgentException
         L0
          ALOAD 1
          GETFIELD org/nlogo/nvm/Context.agent : Lorg/nlogo/agent/Agent;
          CHECKCAST org/nlogo/agent/Turtle
          DCONST_1
          INVOKEVIRTUAL org/nlogo/agent/Turtle.jump (D)V
          GOTO L2
         L1
          ASTORE 2
         L2
          ALOAD 1
          BIPUSH 9
          PUTFIELD org/nlogo/nvm/Context.ip : I
         L3
          RETURN
[9]_asm_procedureprintblock_repeatlocalinternal_9 "" => void
         L0
          ALOAD 1
          GETFIELD org/nlogo/nvm/Context.activation : Lorg/nlogo/nvm/Activation;
          INVOKEVIRTUAL org/nlogo/nvm/Activation.args ()[Ljava/lang/Object;
          ICONST_1
          AALOAD
          CHECKCAST org/nlogo/nvm/MutableLong
          ASTORE 2
          ALOAD 2
          INVOKEVIRTUAL org/nlogo/nvm/MutableLong.value ()J
          LCONST_0
          LCMP
          IFGT L1
          ALOAD 1
          BIPUSH 10
          PUTFIELD org/nlogo/nvm/Context.ip : I
          GOTO L2
         L1
          ALOAD 2
          ALOAD 2
          INVOKEVIRTUAL org/nlogo/nvm/MutableLong.value ()J
          LCONST_1
          LSUB
          INVOKEVIRTUAL org/nlogo/nvm/MutableLong.value_$eq (J)V
          ALOAD 1
          BIPUSH 6
          PUTFIELD org/nlogo/nvm/Context.ip : I
         L2
          RETURN
[10]_asm_procedureprintblock_return_10 "" => void
         L0
          ALOAD 1
          INVOKEVIRTUAL org/nlogo/nvm/Context.returnFromProcedure ()V
          ALOAD 1
          ICONST_0
          PUTFIELD org/nlogo/nvm/Context.stopping : Z
         L1
          RETURN

reporter procedure LIST-RULES:[RULES]{OTPL}:
[0]_asm_procedurelistrules_setprocedurevariable_0 "" Object => void
      _constlist:[] => LogoList
         L0
          ALOAD 0
          GETFIELD org/nlogo/prim/_asm_procedurelistrules_setprocedurevariable_0.kept2_value : Lorg/nlogo/api/LogoList;
         L1
          ASTORE 2
          ALOAD 1
          GETFIELD org/nlogo/nvm/Context.activation : Lorg/nlogo/nvm/Activation;
          INVOKEVIRTUAL org/nlogo/nvm/Activation.args ()[Ljava/lang/Object;
          ICONST_0
          ALOAD 2
          AASTORE
          ALOAD 1
          ICONST_1
          PUTFIELD org/nlogo/nvm/Context.ip : I
         L2
          RETURN
[1]_asm_procedurelistrules_setprocedurevariable_1 "set rules (lput (lput ooo [false false false]) rules" Object => void
      _lput
        _lput
          _asm_procedurelistrules_observervariable_2 "ooo" => Object
               L0
                ALOAD 0
                GETFIELD org/nlogo/prim/_asm_procedurelistrules_observervariable_2.world : Lorg/nlogo/agent/World;
                INVOKEVIRTUAL org/nlogo/agent/World.observer ()Lorg/nlogo/agent/Observer;
                ICONST_0
                INVOKEVIRTUAL org/nlogo/agent/Observer.getVariable (I)Ljava/lang/Object;
               L1
                ARETURN
          _asm_procedurelistrules_constlist_3 "" => LogoList
               L0
                ALOAD 0
                GETFIELD org/nlogo/prim/_asm_procedurelistrules_constlist_3.kept1_value : Lorg/nlogo/api/LogoList;
               L1
                ARETURN
        _asm_procedurelistrules_procedurevariable_4 "rules" => Object
             L0
              ALOAD 1
              GETFIELD org/nlogo/nvm/Context.activation : Lorg/nlogo/nvm/Activation;
              INVOKEVIRTUAL org/nlogo/nvm/Activation.args ()[Ljava/lang/Object;
              ICONST_0
              AALOAD
             L1
              ARETURN
          ALOAD 0
          GETFIELD org/nlogo/prim/_asm_procedurelistrules_setprocedurevariable_1.keptinstr2 : Lorg/nlogo/prim/etc/_lput;
          ALOAD 1
          INVOKEVIRTUAL org/nlogo/prim/etc/_lput.report (Lorg/nlogo/nvm/Context;)Ljava/lang/Object;
         L0
          ASTORE 2
          ALOAD 1
          GETFIELD org/nlogo/nvm/Context.activation : Lorg/nlogo/nvm/Activation;
          INVOKEVIRTUAL org/nlogo/nvm/Activation.args ()[Ljava/lang/Object;
          ICONST_0
          ALOAD 2
          AASTORE
          ALOAD 1
          ICONST_2
          PUTFIELD org/nlogo/nvm/Context.ip : I
         L1
          RETURN
[2]_asm_procedurelistrules_setprocedurevariable_5 "set rules (lput (lput ooi [false false true ]) rules" Object => void
      _lput
        _lput
          _asm_procedurelistrules_observervariable_6 "ooi" => Object
               L0
                ALOAD 0
                GETFIELD org/nlogo/prim/_asm_procedurelistrules_observervariable_6.world : Lorg/nlogo/agent/World;
                INVOKEVIRTUAL org/nlogo/agent/World.observer ()Lorg/nlogo/agent/Observer;
                ICONST_1
                INVOKEVIRTUAL org/nlogo/agent/Observer.getVariable (I)Ljava/lang/Object;
               L1
                ARETURN
          _asm_procedurelistrules_constlist_7 "" => LogoList
               L0
                ALOAD 0
                GETFIELD org/nlogo/prim/_asm_procedurelistrules_constlist_7.kept1_value : Lorg/nlogo/api/LogoList;
               L1
                ARETURN
        _asm_procedurelistrules_procedurevariable_8 "rules" => Object
             L0
              ALOAD 1
              GETFIELD org/nlogo/nvm/Context.activation : Lorg/nlogo/nvm/Activation;
              INVOKEVIRTUAL org/nlogo/nvm/Activation.args ()[Ljava/lang/Object;
              ICONST_0
              AALOAD
             L1
              ARETURN
          ALOAD 0
          GETFIELD org/nlogo/prim/_asm_procedurelistrules_setprocedurevariable_5.keptinstr2 : Lorg/nlogo/prim/etc/_lput;
          ALOAD 1
          INVOKEVIRTUAL org/nlogo/prim/etc/_lput.report (Lorg/nlogo/nvm/Context;)Ljava/lang/Object;
         L0
          ASTORE 2
          ALOAD 1
          GETFIELD org/nlogo/nvm/Context.activation : Lorg/nlogo/nvm/Activation;
          INVOKEVIRTUAL org/nlogo/nvm/Activation.args ()[Ljava/lang/Object;
          ICONST_0
          ALOAD 2
          AASTORE
          ALOAD 1
          ICONST_3
          PUTFIELD org/nlogo/nvm/Context.ip : I
         L1
          RETURN
[3]_asm_procedurelistrules_setprocedurevariable_9 "set rules (lput (lput oio [false true  false]) rules" Object => void
      _lput
        _lput
          _asm_procedurelistrules_observervariable_10 "oio" => Object
               L0
                ALOAD 0
                GETFIELD org/nlogo/prim/_asm_procedurelistrules_observervariable_10.world : Lorg/nlogo/agent/World;
                INVOKEVIRTUAL org/nlogo/agent/World.observer ()Lorg/nlogo/agent/Observer;
                ICONST_2
                INVOKEVIRTUAL org/nlogo/agent/Observer.getVariable (I)Ljava/lang/Object;
               L1
                ARETURN
          _asm_procedurelistrules_constlist_11 "" => LogoList
               L0
                ALOAD 0
                GETFIELD org/nlogo/prim/_asm_procedurelistrules_constlist_11.kept1_value : Lorg/nlogo/api/LogoList;
               L1
                ARETURN
        _asm_procedurelistrules_procedurevariable_12 "rules" => Object
             L0
              ALOAD 1
              GETFIELD org/nlogo/nvm/Context.activation : Lorg/nlogo/nvm/Activation;
              INVOKEVIRTUAL org/nlogo/nvm/Activation.args ()[Ljava/lang/Object;
              ICONST_0
              AALOAD
             L1
              ARETURN
          ALOAD 0
          GETFIELD org/nlogo/prim/_asm_procedurelistrules_setprocedurevariable_9.keptinstr2 : Lorg/nlogo/prim/etc/_lput;
          ALOAD 1
          INVOKEVIRTUAL org/nlogo/prim/etc/_lput.report (Lorg/nlogo/nvm/Context;)Ljava/lang/Object;
         L0
          ASTORE 2
          ALOAD 1
          GETFIELD org/nlogo/nvm/Context.activation : Lorg/nlogo/nvm/Activation;
          INVOKEVIRTUAL org/nlogo/nvm/Activation.args ()[Ljava/lang/Object;
          ICONST_0
          ALOAD 2
          AASTORE
          ALOAD 1
          ICONST_4
          PUTFIELD org/nlogo/nvm/Context.ip : I
         L1
          RETURN
[4]_asm_procedurelistrules_setprocedurevariable_13 "set rules (lput (lput oii [false true  true ]) rules" Object => void
      _lput
        _lput
          _asm_procedurelistrules_observervariable_14 "oii" => Object
               L0
                ALOAD 0
                GETFIELD org/nlogo/prim/_asm_procedurelistrules_observervariable_14.world : Lorg/nlogo/agent/World;
                INVOKEVIRTUAL org/nlogo/agent/World.observer ()Lorg/nlogo/agent/Observer;
                ICONST_3
                INVOKEVIRTUAL org/nlogo/agent/Observer.getVariable (I)Ljava/lang/Object;
               L1
                ARETURN
          _asm_procedurelistrules_constlist_15 "" => LogoList
               L0
                ALOAD 0
                GETFIELD org/nlogo/prim/_asm_procedurelistrules_constlist_15.kept1_value : Lorg/nlogo/api/LogoList;
               L1
                ARETURN
        _asm_procedurelistrules_procedurevariable_16 "rules" => Object
             L0
              ALOAD 1
              GETFIELD org/nlogo/nvm/Context.activation : Lorg/nlogo/nvm/Activation;
              INVOKEVIRTUAL org/nlogo/nvm/Activation.args ()[Ljava/lang/Object;
              ICONST_0
              AALOAD
             L1
              ARETURN
          ALOAD 0
          GETFIELD org/nlogo/prim/_asm_procedurelistrules_setprocedurevariable_13.keptinstr2 : Lorg/nlogo/prim/etc/_lput;
          ALOAD 1
          INVOKEVIRTUAL org/nlogo/prim/etc/_lput.report (Lorg/nlogo/nvm/Context;)Ljava/lang/Object;
         L0
          ASTORE 2
          ALOAD 1
          GETFIELD org/nlogo/nvm/Context.activation : Lorg/nlogo/nvm/Activation;
          INVOKEVIRTUAL org/nlogo/nvm/Activation.args ()[Ljava/lang/Object;
          ICONST_0
          ALOAD 2
          AASTORE
          ALOAD 1
          ICONST_5
          PUTFIELD org/nlogo/nvm/Context.ip : I
         L1
          RETURN
[5]_asm_procedurelistrules_setprocedurevariable_17 "set rules (lput (lput ioo [true  false false]) rules" Object => void
      _lput
        _lput
          _asm_procedurelistrules_observervariable_18 "ioo" => Object
               L0
                ALOAD 0
                GETFIELD org/nlogo/prim/_asm_procedurelistrules_observervariable_18.world : Lorg/nlogo/agent/World;
                INVOKEVIRTUAL org/nlogo/agent/World.observer ()Lorg/nlogo/agent/Observer;
                ICONST_4
                INVOKEVIRTUAL org/nlogo/agent/Observer.getVariable (I)Ljava/lang/Object;
               L1
                ARETURN
          _asm_procedurelistrules_constlist_19 "" => LogoList
               L0
                ALOAD 0
                GETFIELD org/nlogo/prim/_asm_procedurelistrules_constlist_19.kept1_value : Lorg/nlogo/api/LogoList;
               L1
                ARETURN
        _asm_procedurelistrules_procedurevariable_20 "rules" => Object
             L0
              ALOAD 1
              GETFIELD org/nlogo/nvm/Context.activation : Lorg/nlogo/nvm/Activation;
              INVOKEVIRTUAL org/nlogo/nvm/Activation.args ()[Ljava/lang/Object;
              ICONST_0
              AALOAD
             L1
              ARETURN
          ALOAD 0
          GETFIELD org/nlogo/prim/_asm_procedurelistrules_setprocedurevariable_17.keptinstr2 : Lorg/nlogo/prim/etc/_lput;
          ALOAD 1
          INVOKEVIRTUAL org/nlogo/prim/etc/_lput.report (Lorg/nlogo/nvm/Context;)Ljava/lang/Object;
         L0
          ASTORE 2
          ALOAD 1
          GETFIELD org/nlogo/nvm/Context.activation : Lorg/nlogo/nvm/Activation;
          INVOKEVIRTUAL org/nlogo/nvm/Activation.args ()[Ljava/lang/Object;
          ICONST_0
          ALOAD 2
          AASTORE
          ALOAD 1
          BIPUSH 6
          PUTFIELD org/nlogo/nvm/Context.ip : I
         L1
          RETURN
[6]_asm_procedurelistrules_setprocedurevariable_21 "set rules (lput (lput ioi [true  false true ]) rules" Object => void
      _lput
        _lput
          _asm_procedurelistrules_observervariable_22 "ioi" => Object
               L0
                ALOAD 0
                GETFIELD org/nlogo/prim/_asm_procedurelistrules_observervariable_22.world : Lorg/nlogo/agent/World;
                INVOKEVIRTUAL org/nlogo/agent/World.observer ()Lorg/nlogo/agent/Observer;
                ICONST_5
                INVOKEVIRTUAL org/nlogo/agent/Observer.getVariable (I)Ljava/lang/Object;
               L1
                ARETURN
          _asm_procedurelistrules_constlist_23 "" => LogoList
               L0
                ALOAD 0
                GETFIELD org/nlogo/prim/_asm_procedurelistrules_constlist_23.kept1_value : Lorg/nlogo/api/LogoList;
               L1
                ARETURN
        _asm_procedurelistrules_procedurevariable_24 "rules" => Object
             L0
              ALOAD 1
              GETFIELD org/nlogo/nvm/Context.activation : Lorg/nlogo/nvm/Activation;
              INVOKEVIRTUAL org/nlogo/nvm/Activation.args ()[Ljava/lang/Object;
              ICONST_0
              AALOAD
             L1
              ARETURN
          ALOAD 0
          GETFIELD org/nlogo/prim/_asm_procedurelistrules_setprocedurevariable_21.keptinstr2 : Lorg/nlogo/prim/etc/_lput;
          ALOAD 1
          INVOKEVIRTUAL org/nlogo/prim/etc/_lput.report (Lorg/nlogo/nvm/Context;)Ljava/lang/Object;
         L0
          ASTORE 2
          ALOAD 1
          GETFIELD org/nlogo/nvm/Context.activation : Lorg/nlogo/nvm/Activation;
          INVOKEVIRTUAL org/nlogo/nvm/Activation.args ()[Ljava/lang/Object;
          ICONST_0
          ALOAD 2
          AASTORE
          ALOAD 1
          BIPUSH 7
          PUTFIELD org/nlogo/nvm/Context.ip : I
         L1
          RETURN
[7]_asm_procedurelistrules_setprocedurevariable_25 "set rules (lput (lput iio [true  true  false]) rules" Object => void
      _lput
        _lput
          _asm_procedurelistrules_observervariable_26 "iio" => Object
               L0
                ALOAD 0
                GETFIELD org/nlogo/prim/_asm_procedurelistrules_observervariable_26.world : Lorg/nlogo/agent/World;
                INVOKEVIRTUAL org/nlogo/agent/World.observer ()Lorg/nlogo/agent/Observer;
                BIPUSH 6
                INVOKEVIRTUAL org/nlogo/agent/Observer.getVariable (I)Ljava/lang/Object;
               L1
                ARETURN
          _asm_procedurelistrules_constlist_27 "" => LogoList
               L0
                ALOAD 0
                GETFIELD org/nlogo/prim/_asm_procedurelistrules_constlist_27.kept1_value : Lorg/nlogo/api/LogoList;
               L1
                ARETURN
        _asm_procedurelistrules_procedurevariable_28 "rules" => Object
             L0
              ALOAD 1
              GETFIELD org/nlogo/nvm/Context.activation : Lorg/nlogo/nvm/Activation;
              INVOKEVIRTUAL org/nlogo/nvm/Activation.args ()[Ljava/lang/Object;
              ICONST_0
              AALOAD
             L1
              ARETURN
          ALOAD 0
          GETFIELD org/nlogo/prim/_asm_procedurelistrules_setprocedurevariable_25.keptinstr2 : Lorg/nlogo/prim/etc/_lput;
          ALOAD 1
          INVOKEVIRTUAL org/nlogo/prim/etc/_lput.report (Lorg/nlogo/nvm/Context;)Ljava/lang/Object;
         L0
          ASTORE 2
          ALOAD 1
          GETFIELD org/nlogo/nvm/Context.activation : Lorg/nlogo/nvm/Activation;
          INVOKEVIRTUAL org/nlogo/nvm/Activation.args ()[Ljava/lang/Object;
          ICONST_0
          ALOAD 2
          AASTORE
          ALOAD 1
          BIPUSH 8
          PUTFIELD org/nlogo/nvm/Context.ip : I
         L1
          RETURN
[8]_asm_procedurelistrules_setprocedurevariable_29 "set rules (lput (lput iii [true  true  true ]) rules" Object => void
      _lput
        _lput
          _asm_procedurelistrules_observervariable_30 "iii" => Object
               L0
                ALOAD 0
                GETFIELD org/nlogo/prim/_asm_procedurelistrules_observervariable_30.world : Lorg/nlogo/agent/World;
                INVOKEVIRTUAL org/nlogo/agent/World.observer ()Lorg/nlogo/agent/Observer;
                BIPUSH 7
                INVOKEVIRTUAL org/nlogo/agent/Observer.getVariable (I)Ljava/lang/Object;
               L1
                ARETURN
          _asm_procedurelistrules_constlist_31 "" => LogoList
               L0
                ALOAD 0
                GETFIELD org/nlogo/prim/_asm_procedurelistrules_constlist_31.kept1_value : Lorg/nlogo/api/LogoList;
               L1
                ARETURN
        _asm_procedurelistrules_procedurevariable_32 "rules" => Object
             L0
              ALOAD 1
              GETFIELD org/nlogo/nvm/Context.activation : Lorg/nlogo/nvm/Activation;
              INVOKEVIRTUAL org/nlogo/nvm/Activation.args ()[Ljava/lang/Object;
              ICONST_0
              AALOAD
             L1
              ARETURN
          ALOAD 0
          GETFIELD org/nlogo/prim/_asm_procedurelistrules_setprocedurevariable_29.keptinstr2 : Lorg/nlogo/prim/etc/_lput;
          ALOAD 1
          INVOKEVIRTUAL org/nlogo/prim/etc/_lput.report (Lorg/nlogo/nvm/Context;)Ljava/lang/Object;
         L0
          ASTORE 2
          ALOAD 1
          GETFIELD org/nlogo/nvm/Context.activation : Lorg/nlogo/nvm/Activation;
          INVOKEVIRTUAL org/nlogo/nvm/Activation.args ()[Ljava/lang/Object;
          ICONST_0
          ALOAD 2
          AASTORE
          ALOAD 1
          BIPUSH 9
          PUTFIELD org/nlogo/nvm/Context.ip : I
         L1
          RETURN
[9]_asm_procedurelistrules_report_33 "report rules" Object => void
      _procedurevariable:RULES => Object
         L0
          ALOAD 1
          GETFIELD org/nlogo/nvm/Context.activation : Lorg/nlogo/nvm/Activation;
          INVOKEVIRTUAL org/nlogo/nvm/Activation.args ()[Ljava/lang/Object;
          ICONST_0
          AALOAD
         L1
          ASTORE 2
          ALOAD 1
          GETFIELD org/nlogo/nvm/Context.job : Lorg/nlogo/nvm/Job;
          ALOAD 2
          PUTFIELD org/nlogo/nvm/Job.result : Ljava/lang/Object;
          ALOAD 1
          ICONST_0
          PUTFIELD org/nlogo/nvm/Context.stopping : Z
          ALOAD 1
          BIPUSH 10
          PUTFIELD org/nlogo/nvm/Context.ip : I
          ALOAD 1
          GETFIELD org/nlogo/nvm/Context.activation : Lorg/nlogo/nvm/Activation;
          INVOKEVIRTUAL org/nlogo/nvm/Activation.procedure ()Lorg/nlogo/nvm/Procedure;
          INVOKEVIRTUAL org/nlogo/nvm/Procedure.isTask ()Z
          IFEQ L2
          GETSTATIC org/nlogo/nvm/NonLocalExit$.MODULE$ : Lorg/nlogo/nvm/NonLocalExit$;
          ATHROW
         L2
          ALOAD 1
          GETFIELD org/nlogo/nvm/Context.activation : Lorg/nlogo/nvm/Activation;
          INVOKEVIRTUAL org/nlogo/nvm/Activation.procedure ()Lorg/nlogo/nvm/Procedure;
          INVOKEVIRTUAL org/nlogo/nvm/Procedure.isReporter ()Z
          IFNE L3
          NEW org/nlogo/nvm/EngineException
          DUP
          ALOAD 1
          ALOAD 0
          INVOKESTATIC org/nlogo/api/I18N.errorsJ ()Lorg/nlogo/api/I18NJava;
          LDC "org.nlogo.prim._report.canOnlyUseInToReport"
          ICONST_1
          ANEWARRAY java/lang/Object
          DUP
          ICONST_0
          LDC "REPORT"
          AASTORE
          INVOKEINTERFACE org/nlogo/api/I18NJava.getN (Ljava/lang/String;[Ljava/lang/Object;)Ljava/lang/String;
          INVOKESPECIAL org/nlogo/nvm/EngineException.<init> (Lorg/nlogo/nvm/Context;Lorg/nlogo/nvm/Instruction;Ljava/lang/String;)V
          ATHROW
         L3
          ALOAD 1
          INVOKEVIRTUAL org/nlogo/nvm/Context.atTopActivation ()Z
          IFNE L4
          NEW org/nlogo/nvm/EngineException
          DUP
          ALOAD 1
          ALOAD 0
          INVOKESTATIC org/nlogo/api/I18N.errorsJ ()Lorg/nlogo/api/I18NJava;
          LDC "org.nlogo.prim._report.mustImmediatelyBeUsedInToReport"
          ICONST_1
          ANEWARRAY java/lang/Object
          DUP
          ICONST_0
          LDC "REPORT"
          AASTORE
          INVOKEINTERFACE org/nlogo/api/I18NJava.getN (Ljava/lang/String;[Ljava/lang/Object;)Ljava/lang/String;
          INVOKESPECIAL org/nlogo/nvm/EngineException.<init> (Lorg/nlogo/nvm/Context;Lorg/nlogo/nvm/Instruction;Ljava/lang/String;)V
          ATHROW
         L4
          RETURN
[10]_asm_procedurelistrules_returnreport_34 "" => void
         L0
          NEW org/nlogo/nvm/EngineException
          DUP
          ALOAD 1
          ALOAD 0
          GETSTATIC org/nlogo/api/I18N$.MODULE$ : Lorg/nlogo/api/I18N$;
          INVOKEVIRTUAL org/nlogo/api/I18N$.errors ()Lorg/nlogo/api/I18N$BundleKind;
          LDC "org.nlogo.prim._returnreport.reportNotCalledInReportProcedure"
          INVOKEVIRTUAL org/nlogo/api/I18N$BundleKind.get (Ljava/lang/String;)Ljava/lang/String;
          INVOKESPECIAL org/nlogo/nvm/EngineException.<init> (Lorg/nlogo/nvm/Context;Lorg/nlogo/nvm/Instruction;Ljava/lang/String;)V
          ATHROW
         L1
          RETURN
<|MERGE_RESOLUTION|>--- conflicted
+++ resolved
@@ -3016,39 +3016,6 @@
           NEW org/nlogo/nvm/ArgumentTypeException
           DUP
           ALOAD 1
-<<<<<<< HEAD
-=======
-          ICONST_1
-          PUTFIELD org/nlogo/nvm/Context.ip : I
-         L2
-          RETURN
-[1]_asm_procedurelistrules_setprocedurevariable_1 "set rules (lput (lput ooo [false false false]) rules" Object => void
-      _lput
-        _lput
-          _asm_procedurelistrules_observervariable_2 "ooo" => Object
-               L0
-                ALOAD 1
-                GETFIELD org/nlogo/nvm/Context.agent : Lorg/nlogo/agent/Agent;
-                ICONST_0
-                INVOKEVIRTUAL org/nlogo/agent/Agent.getObserverVariable (I)Ljava/lang/Object;
-               L1
-                ARETURN
-          _asm_procedurelistrules_constlist_3 "[false false false]" => LogoList
-               L0
-                ALOAD 0
-                GETFIELD org/nlogo/prim/_asm_procedurelistrules_constlist_3.kept1_value : Lorg/nlogo/api/LogoList;
-               L1
-                ARETURN
-        _asm_procedurelistrules_procedurevariable_4 "rules" => Object
-             L0
-              ALOAD 1
-              GETFIELD org/nlogo/nvm/Context.activation : Lorg/nlogo/nvm/Activation;
-              GETFIELD org/nlogo/nvm/Activation.args : [Ljava/lang/Object;
-              ICONST_0
-              AALOAD
-             L1
-              ARETURN
->>>>>>> 935cf7b1
           ALOAD 0
           BIPUSH 1
           LDC 2
@@ -3090,39 +3057,6 @@
           NEW org/nlogo/nvm/ArgumentTypeException
           DUP
           ALOAD 1
-<<<<<<< HEAD
-=======
-          ICONST_2
-          PUTFIELD org/nlogo/nvm/Context.ip : I
-         L1
-          RETURN
-[2]_asm_procedurelistrules_setprocedurevariable_5 "set rules (lput (lput ooi [false false true ]) rules" Object => void
-      _lput
-        _lput
-          _asm_procedurelistrules_observervariable_6 "ooi" => Object
-               L0
-                ALOAD 1
-                GETFIELD org/nlogo/nvm/Context.agent : Lorg/nlogo/agent/Agent;
-                ICONST_1
-                INVOKEVIRTUAL org/nlogo/agent/Agent.getObserverVariable (I)Ljava/lang/Object;
-               L1
-                ARETURN
-          _asm_procedurelistrules_constlist_7 "[false false true ]" => LogoList
-               L0
-                ALOAD 0
-                GETFIELD org/nlogo/prim/_asm_procedurelistrules_constlist_7.kept1_value : Lorg/nlogo/api/LogoList;
-               L1
-                ARETURN
-        _asm_procedurelistrules_procedurevariable_8 "rules" => Object
-             L0
-              ALOAD 1
-              GETFIELD org/nlogo/nvm/Context.activation : Lorg/nlogo/nvm/Activation;
-              GETFIELD org/nlogo/nvm/Activation.args : [Ljava/lang/Object;
-              ICONST_0
-              AALOAD
-             L1
-              ARETURN
->>>>>>> 935cf7b1
           ALOAD 0
           BIPUSH 1
           LDC 2
@@ -3183,39 +3117,6 @@
           NEW org/nlogo/nvm/ArgumentTypeException
           DUP
           ALOAD 1
-<<<<<<< HEAD
-=======
-          ICONST_3
-          PUTFIELD org/nlogo/nvm/Context.ip : I
-         L1
-          RETURN
-[3]_asm_procedurelistrules_setprocedurevariable_9 "set rules (lput (lput oio [false true  false]) rules" Object => void
-      _lput
-        _lput
-          _asm_procedurelistrules_observervariable_10 "oio" => Object
-               L0
-                ALOAD 1
-                GETFIELD org/nlogo/nvm/Context.agent : Lorg/nlogo/agent/Agent;
-                ICONST_2
-                INVOKEVIRTUAL org/nlogo/agent/Agent.getObserverVariable (I)Ljava/lang/Object;
-               L1
-                ARETURN
-          _asm_procedurelistrules_constlist_11 "[false true  false]" => LogoList
-               L0
-                ALOAD 0
-                GETFIELD org/nlogo/prim/_asm_procedurelistrules_constlist_11.kept1_value : Lorg/nlogo/api/LogoList;
-               L1
-                ARETURN
-        _asm_procedurelistrules_procedurevariable_12 "rules" => Object
-             L0
-              ALOAD 1
-              GETFIELD org/nlogo/nvm/Context.activation : Lorg/nlogo/nvm/Activation;
-              GETFIELD org/nlogo/nvm/Activation.args : [Ljava/lang/Object;
-              ICONST_0
-              AALOAD
-             L1
-              ARETURN
->>>>>>> 935cf7b1
           ALOAD 0
           BIPUSH 0
           LDC 2
@@ -3242,39 +3143,6 @@
           NEW org/nlogo/nvm/ArgumentTypeException
           DUP
           ALOAD 1
-<<<<<<< HEAD
-=======
-          ICONST_4
-          PUTFIELD org/nlogo/nvm/Context.ip : I
-         L1
-          RETURN
-[4]_asm_procedurelistrules_setprocedurevariable_13 "set rules (lput (lput oii [false true  true ]) rules" Object => void
-      _lput
-        _lput
-          _asm_procedurelistrules_observervariable_14 "oii" => Object
-               L0
-                ALOAD 1
-                GETFIELD org/nlogo/nvm/Context.agent : Lorg/nlogo/agent/Agent;
-                ICONST_3
-                INVOKEVIRTUAL org/nlogo/agent/Agent.getObserverVariable (I)Ljava/lang/Object;
-               L1
-                ARETURN
-          _asm_procedurelistrules_constlist_15 "[false true  true ]" => LogoList
-               L0
-                ALOAD 0
-                GETFIELD org/nlogo/prim/_asm_procedurelistrules_constlist_15.kept1_value : Lorg/nlogo/api/LogoList;
-               L1
-                ARETURN
-        _asm_procedurelistrules_procedurevariable_16 "rules" => Object
-             L0
-              ALOAD 1
-              GETFIELD org/nlogo/nvm/Context.activation : Lorg/nlogo/nvm/Activation;
-              GETFIELD org/nlogo/nvm/Activation.args : [Ljava/lang/Object;
-              ICONST_0
-              AALOAD
-             L1
-              ARETURN
->>>>>>> 935cf7b1
           ALOAD 0
           BIPUSH 1
           LDC 2
@@ -3316,39 +3184,6 @@
           NEW org/nlogo/nvm/ArgumentTypeException
           DUP
           ALOAD 1
-<<<<<<< HEAD
-=======
-          ICONST_5
-          PUTFIELD org/nlogo/nvm/Context.ip : I
-         L1
-          RETURN
-[5]_asm_procedurelistrules_setprocedurevariable_17 "set rules (lput (lput ioo [true  false false]) rules" Object => void
-      _lput
-        _lput
-          _asm_procedurelistrules_observervariable_18 "ioo" => Object
-               L0
-                ALOAD 1
-                GETFIELD org/nlogo/nvm/Context.agent : Lorg/nlogo/agent/Agent;
-                ICONST_4
-                INVOKEVIRTUAL org/nlogo/agent/Agent.getObserverVariable (I)Ljava/lang/Object;
-               L1
-                ARETURN
-          _asm_procedurelistrules_constlist_19 "[true  false false]" => LogoList
-               L0
-                ALOAD 0
-                GETFIELD org/nlogo/prim/_asm_procedurelistrules_constlist_19.kept1_value : Lorg/nlogo/api/LogoList;
-               L1
-                ARETURN
-        _asm_procedurelistrules_procedurevariable_20 "rules" => Object
-             L0
-              ALOAD 1
-              GETFIELD org/nlogo/nvm/Context.activation : Lorg/nlogo/nvm/Activation;
-              GETFIELD org/nlogo/nvm/Activation.args : [Ljava/lang/Object;
-              ICONST_0
-              AALOAD
-             L1
-              ARETURN
->>>>>>> 935cf7b1
           ALOAD 0
           BIPUSH 1
           LDC 2
@@ -3421,39 +3256,6 @@
           NEW org/nlogo/nvm/ArgumentTypeException
           DUP
           ALOAD 1
-<<<<<<< HEAD
-=======
-          BIPUSH 6
-          PUTFIELD org/nlogo/nvm/Context.ip : I
-         L1
-          RETURN
-[6]_asm_procedurelistrules_setprocedurevariable_21 "set rules (lput (lput ioi [true  false true ]) rules" Object => void
-      _lput
-        _lput
-          _asm_procedurelistrules_observervariable_22 "ioi" => Object
-               L0
-                ALOAD 1
-                GETFIELD org/nlogo/nvm/Context.agent : Lorg/nlogo/agent/Agent;
-                ICONST_5
-                INVOKEVIRTUAL org/nlogo/agent/Agent.getObserverVariable (I)Ljava/lang/Object;
-               L1
-                ARETURN
-          _asm_procedurelistrules_constlist_23 "[true  false true ]" => LogoList
-               L0
-                ALOAD 0
-                GETFIELD org/nlogo/prim/_asm_procedurelistrules_constlist_23.kept1_value : Lorg/nlogo/api/LogoList;
-               L1
-                ARETURN
-        _asm_procedurelistrules_procedurevariable_24 "rules" => Object
-             L0
-              ALOAD 1
-              GETFIELD org/nlogo/nvm/Context.activation : Lorg/nlogo/nvm/Activation;
-              GETFIELD org/nlogo/nvm/Activation.args : [Ljava/lang/Object;
-              ICONST_0
-              AALOAD
-             L1
-              ARETURN
->>>>>>> 935cf7b1
           ALOAD 0
           BIPUSH 0
           LDC 2
@@ -3480,39 +3282,6 @@
           NEW org/nlogo/nvm/ArgumentTypeException
           DUP
           ALOAD 1
-<<<<<<< HEAD
-=======
-          BIPUSH 7
-          PUTFIELD org/nlogo/nvm/Context.ip : I
-         L1
-          RETURN
-[7]_asm_procedurelistrules_setprocedurevariable_25 "set rules (lput (lput iio [true  true  false]) rules" Object => void
-      _lput
-        _lput
-          _asm_procedurelistrules_observervariable_26 "iio" => Object
-               L0
-                ALOAD 1
-                GETFIELD org/nlogo/nvm/Context.agent : Lorg/nlogo/agent/Agent;
-                BIPUSH 6
-                INVOKEVIRTUAL org/nlogo/agent/Agent.getObserverVariable (I)Ljava/lang/Object;
-               L1
-                ARETURN
-          _asm_procedurelistrules_constlist_27 "[true  true  false]" => LogoList
-               L0
-                ALOAD 0
-                GETFIELD org/nlogo/prim/_asm_procedurelistrules_constlist_27.kept1_value : Lorg/nlogo/api/LogoList;
-               L1
-                ARETURN
-        _asm_procedurelistrules_procedurevariable_28 "rules" => Object
-             L0
-              ALOAD 1
-              GETFIELD org/nlogo/nvm/Context.activation : Lorg/nlogo/nvm/Activation;
-              GETFIELD org/nlogo/nvm/Activation.args : [Ljava/lang/Object;
-              ICONST_0
-              AALOAD
-             L1
-              ARETURN
->>>>>>> 935cf7b1
           ALOAD 0
           BIPUSH 1
           LDC 2
@@ -3554,39 +3323,6 @@
           NEW org/nlogo/nvm/ArgumentTypeException
           DUP
           ALOAD 1
-<<<<<<< HEAD
-=======
-          BIPUSH 8
-          PUTFIELD org/nlogo/nvm/Context.ip : I
-         L1
-          RETURN
-[8]_asm_procedurelistrules_setprocedurevariable_29 "set rules (lput (lput iii [true  true  true ]) rules" Object => void
-      _lput
-        _lput
-          _asm_procedurelistrules_observervariable_30 "iii" => Object
-               L0
-                ALOAD 1
-                GETFIELD org/nlogo/nvm/Context.agent : Lorg/nlogo/agent/Agent;
-                BIPUSH 7
-                INVOKEVIRTUAL org/nlogo/agent/Agent.getObserverVariable (I)Ljava/lang/Object;
-               L1
-                ARETURN
-          _asm_procedurelistrules_constlist_31 "[true  true  true ]" => LogoList
-               L0
-                ALOAD 0
-                GETFIELD org/nlogo/prim/_asm_procedurelistrules_constlist_31.kept1_value : Lorg/nlogo/api/LogoList;
-               L1
-                ARETURN
-        _asm_procedurelistrules_procedurevariable_32 "rules" => Object
-             L0
-              ALOAD 1
-              GETFIELD org/nlogo/nvm/Context.activation : Lorg/nlogo/nvm/Activation;
-              GETFIELD org/nlogo/nvm/Activation.args : [Ljava/lang/Object;
-              ICONST_0
-              AALOAD
-             L1
-              ARETURN
->>>>>>> 935cf7b1
           ALOAD 0
           BIPUSH 0
           LDC 2
@@ -9007,7 +8743,7 @@
                 INVOKEVIRTUAL org/nlogo/agent/Observer.getVariable (I)Ljava/lang/Object;
                L1
                 ARETURN
-          _asm_procedurelistrules_constlist_3 "" => LogoList
+          _asm_procedurelistrules_constlist_3 "[false false false]" => LogoList
                L0
                 ALOAD 0
                 GETFIELD org/nlogo/prim/_asm_procedurelistrules_constlist_3.kept1_value : Lorg/nlogo/api/LogoList;
@@ -9051,7 +8787,7 @@
                 INVOKEVIRTUAL org/nlogo/agent/Observer.getVariable (I)Ljava/lang/Object;
                L1
                 ARETURN
-          _asm_procedurelistrules_constlist_7 "" => LogoList
+          _asm_procedurelistrules_constlist_7 "[false false true ]" => LogoList
                L0
                 ALOAD 0
                 GETFIELD org/nlogo/prim/_asm_procedurelistrules_constlist_7.kept1_value : Lorg/nlogo/api/LogoList;
@@ -9095,7 +8831,7 @@
                 INVOKEVIRTUAL org/nlogo/agent/Observer.getVariable (I)Ljava/lang/Object;
                L1
                 ARETURN
-          _asm_procedurelistrules_constlist_11 "" => LogoList
+          _asm_procedurelistrules_constlist_11 "[false true  false]" => LogoList
                L0
                 ALOAD 0
                 GETFIELD org/nlogo/prim/_asm_procedurelistrules_constlist_11.kept1_value : Lorg/nlogo/api/LogoList;
@@ -9139,7 +8875,7 @@
                 INVOKEVIRTUAL org/nlogo/agent/Observer.getVariable (I)Ljava/lang/Object;
                L1
                 ARETURN
-          _asm_procedurelistrules_constlist_15 "" => LogoList
+          _asm_procedurelistrules_constlist_15 "[false true  true ]" => LogoList
                L0
                 ALOAD 0
                 GETFIELD org/nlogo/prim/_asm_procedurelistrules_constlist_15.kept1_value : Lorg/nlogo/api/LogoList;
@@ -9183,7 +8919,7 @@
                 INVOKEVIRTUAL org/nlogo/agent/Observer.getVariable (I)Ljava/lang/Object;
                L1
                 ARETURN
-          _asm_procedurelistrules_constlist_19 "" => LogoList
+          _asm_procedurelistrules_constlist_19 "[true  false false]" => LogoList
                L0
                 ALOAD 0
                 GETFIELD org/nlogo/prim/_asm_procedurelistrules_constlist_19.kept1_value : Lorg/nlogo/api/LogoList;
@@ -9227,7 +8963,7 @@
                 INVOKEVIRTUAL org/nlogo/agent/Observer.getVariable (I)Ljava/lang/Object;
                L1
                 ARETURN
-          _asm_procedurelistrules_constlist_23 "" => LogoList
+          _asm_procedurelistrules_constlist_23 "[true  false true ]" => LogoList
                L0
                 ALOAD 0
                 GETFIELD org/nlogo/prim/_asm_procedurelistrules_constlist_23.kept1_value : Lorg/nlogo/api/LogoList;
@@ -9271,7 +9007,7 @@
                 INVOKEVIRTUAL org/nlogo/agent/Observer.getVariable (I)Ljava/lang/Object;
                L1
                 ARETURN
-          _asm_procedurelistrules_constlist_27 "" => LogoList
+          _asm_procedurelistrules_constlist_27 "[true  true  false]" => LogoList
                L0
                 ALOAD 0
                 GETFIELD org/nlogo/prim/_asm_procedurelistrules_constlist_27.kept1_value : Lorg/nlogo/api/LogoList;
@@ -9315,7 +9051,7 @@
                 INVOKEVIRTUAL org/nlogo/agent/Observer.getVariable (I)Ljava/lang/Object;
                L1
                 ARETURN
-          _asm_procedurelistrules_constlist_31 "" => LogoList
+          _asm_procedurelistrules_constlist_31 "[true  true  true ]" => LogoList
                L0
                 ALOAD 0
                 GETFIELD org/nlogo/prim/_asm_procedurelistrules_constlist_31.kept1_value : Lorg/nlogo/api/LogoList;

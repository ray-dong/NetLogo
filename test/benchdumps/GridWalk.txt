globals [RESULT]
interfaceGlobals []
turtles-own [WHO COLOR HEADING XCOR YCOR SHAPE LABEL LABEL-COLOR BREED HIDDEN? SIZE PEN-SIZE PEN-MODE]
patches-own [PXCOR PYCOR PCOLOR PLABEL PLABEL-COLOR]
links-own [END1 END2 COLOR LABEL LABEL-COLOR HIDDEN? BREED THICKNESS SHAPE TIE-MODE]
breeds 
link-breeds 

procedure BENCHMARK:[_repeatlocal:0]{O---}:
[0]_asm_procedurebenchmark_randomseed_0 "random-seed 362" double => void
      _constdouble:362.0 => double
         L0
          LDC 362.0
         L1
          DSTORE 2
          DLOAD 2
          D2L
          LSTORE 4
          LLOAD 4
          LDC -2147483648
          LCMP
          IFLT L2
          LLOAD 4
          LDC 2147483647
          LCMP
          IFLE L3
         L2
          NEW org/nlogo/nvm/EngineException
          DUP
          ALOAD 1
          ALOAD 0
          NEW scala/collection/mutable/StringBuilder
          DUP
          INVOKESPECIAL scala/collection/mutable/StringBuilder.<init> ()V
          GETSTATIC org/nlogo/api/Dump$.MODULE$ : Lorg/nlogo/api/Dump$;
          DLOAD 2
          INVOKEVIRTUAL org/nlogo/api/Dump$.number (D)Ljava/lang/String;
          INVOKEVIRTUAL scala/collection/mutable/StringBuilder.append (Ljava/lang/Object;)Lscala/collection/mutable/StringBuilder;
          LDC " is not in the allowable range for random seeds (-2147483648 to 2147483647)"
          INVOKEVIRTUAL scala/collection/mutable/StringBuilder.append (Ljava/lang/Object;)Lscala/collection/mutable/StringBuilder;
          INVOKEVIRTUAL scala/collection/mutable/StringBuilder.toString ()Ljava/lang/String;
          INVOKESPECIAL org/nlogo/nvm/EngineException.<init> (Lorg/nlogo/nvm/Context;Lorg/nlogo/nvm/Instruction;Ljava/lang/String;)V
          ATHROW
         L3
          ALOAD 1
          GETFIELD org/nlogo/nvm/Context.job : Lorg/nlogo/nvm/Job;
          GETFIELD org/nlogo/nvm/Job.random : Lorg/nlogo/util/MersenneTwisterFast;
          LLOAD 4
          L2I
          I2L
          INVOKEVIRTUAL org/nlogo/util/MersenneTwisterFast.setSeed (J)V
          ALOAD 1
          ICONST_1
          PUTFIELD org/nlogo/nvm/Context.ip : I
         L4
          RETURN
[1]_asm_procedurebenchmark_call_1 "setup"
         L0
          NEW org/nlogo/nvm/Activation
          DUP
          ALOAD 0
          GETFIELD org/nlogo/prim/_asm_procedurebenchmark_call_1.kept1_procedure : Lorg/nlogo/nvm/Procedure;
          ALOAD 1
          GETFIELD org/nlogo/nvm/Context.activation : Lorg/nlogo/nvm/Activation;
          ICONST_2
          INVOKESPECIAL org/nlogo/nvm/Activation.<init> (Lorg/nlogo/nvm/Procedure;Lorg/nlogo/nvm/Activation;I)V
          ALOAD 1
          SWAP
          PUTFIELD org/nlogo/nvm/Context.activation : Lorg/nlogo/nvm/Activation;
          ALOAD 1
          ICONST_0
          PUTFIELD org/nlogo/nvm/Context.ip : I
         L1
          RETURN
[2]_resettimer
[3]_asm_procedurebenchmark_repeatlocal_2 "" double => void
      _constdouble:20000.0 => double
         L0
          LDC 20000.0
         L1
          DSTORE 2
          ALOAD 1
          GETFIELD org/nlogo/nvm/Context.activation : Lorg/nlogo/nvm/Activation;
          INVOKEVIRTUAL org/nlogo/nvm/Activation.args ()[Ljava/lang/Object;
          ICONST_0
          NEW org/nlogo/nvm/MutableLong
          DUP
          ALOAD 0
          DLOAD 2
          INVOKEVIRTUAL org/nlogo/prim/_asm_procedurebenchmark_repeatlocal_2.validLong (D)J
          INVOKESPECIAL org/nlogo/nvm/MutableLong.<init> (J)V
          AASTORE
          ALOAD 1
          ICONST_5
          PUTFIELD org/nlogo/nvm/Context.ip : I
         L2
          RETURN
[4]_asm_procedurebenchmark_call_3 "go"
         L0
          NEW org/nlogo/nvm/Activation
          DUP
          ALOAD 0
          GETFIELD org/nlogo/prim/_asm_procedurebenchmark_call_3.kept1_procedure : Lorg/nlogo/nvm/Procedure;
          ALOAD 1
          GETFIELD org/nlogo/nvm/Context.activation : Lorg/nlogo/nvm/Activation;
          ICONST_5
          INVOKESPECIAL org/nlogo/nvm/Activation.<init> (Lorg/nlogo/nvm/Procedure;Lorg/nlogo/nvm/Activation;I)V
          ALOAD 1
          SWAP
          PUTFIELD org/nlogo/nvm/Context.activation : Lorg/nlogo/nvm/Activation;
          ALOAD 1
          ICONST_0
          PUTFIELD org/nlogo/nvm/Context.ip : I
         L1
          RETURN
[5]_asm_procedurebenchmark_repeatlocalinternal_4 "" => void
         L0
          ALOAD 1
          GETFIELD org/nlogo/nvm/Context.activation : Lorg/nlogo/nvm/Activation;
          INVOKEVIRTUAL org/nlogo/nvm/Activation.args ()[Ljava/lang/Object;
          ICONST_0
          AALOAD
          CHECKCAST org/nlogo/nvm/MutableLong
          ASTORE 2
          ALOAD 2
          INVOKEVIRTUAL org/nlogo/nvm/MutableLong.value ()J
          LCONST_0
          LCMP
          IFGT L1
          ALOAD 1
          BIPUSH 6
          PUTFIELD org/nlogo/nvm/Context.ip : I
          GOTO L2
         L1
          ALOAD 2
          ALOAD 2
          INVOKEVIRTUAL org/nlogo/nvm/MutableLong.value ()J
          LCONST_1
          LSUB
          INVOKEVIRTUAL org/nlogo/nvm/MutableLong.value_$eq (J)V
          ALOAD 1
          ICONST_4
          PUTFIELD org/nlogo/nvm/Context.ip : I
         L2
          RETURN
[6]_asm_procedurebenchmark_setobservervariable_5 "set result timer" Object => void
      _timer => double
          TRYCATCHBLOCK L0 L1 L2 org/nlogo/api/AgentException
         L3
          ALOAD 0
          GETFIELD org/nlogo/prim/_asm_procedurebenchmark_setobservervariable_5.world : Lorg/nlogo/agent/World;
          INVOKEVIRTUAL org/nlogo/agent/World.timer ()Lorg/nlogo/api/Timer;
          INVOKEVIRTUAL org/nlogo/api/Timer.read ()D
         L4
          DSTORE 2
          NEW java/lang/Double
          DUP
          DLOAD 2
          INVOKESPECIAL java/lang/Double.<init> (D)V
          ASTORE 2
         L0
          ALOAD 0
          GETFIELD org/nlogo/prim/_asm_procedurebenchmark_setobservervariable_5.world : Lorg/nlogo/agent/World;
          INVOKEVIRTUAL org/nlogo/agent/World.observer ()Lorg/nlogo/agent/Observer;
          ICONST_0
          ALOAD 2
          INVOKEVIRTUAL org/nlogo/agent/Observer.setVariable (ILjava/lang/Object;)V
         L1
          ALOAD 1
          BIPUSH 7
          PUTFIELD org/nlogo/nvm/Context.ip : I
          GOTO L5
         L2
          ASTORE 3
          NEW org/nlogo/nvm/EngineException
          DUP
          ALOAD 1
          ALOAD 0
          ALOAD 3
          INVOKEVIRTUAL org/nlogo/api/AgentException.getMessage ()Ljava/lang/String;
          INVOKESPECIAL org/nlogo/nvm/EngineException.<init> (Lorg/nlogo/nvm/Context;Lorg/nlogo/nvm/Instruction;Ljava/lang/String;)V
          ATHROW
         L5
          RETURN
[7]_asm_procedurebenchmark_return_6 "" => void
         L0
          ALOAD 1
          INVOKEVIRTUAL org/nlogo/nvm/Context.returnFromProcedure ()V
          ALOAD 1
          ICONST_0
          PUTFIELD org/nlogo/nvm/Context.stopping : Z
         L1
          RETURN

procedure SETUP:[]{O---}:
[0]_clearall
[1]_resetticks
[2]_createorderedturtles:,+6
      _asm_proceduresetup_constdouble_0 "1000" => Double
           L0
            ALOAD 0
            GETFIELD org/nlogo/prim/_asm_proceduresetup_constdouble_0.kept1_value : Ljava/lang/Double;
           L1
            ARETURN
[3]_moveto
      _asm_proceduresetup_oneof_1 "one-of patches" AgentSet => Object
        _patches => AgentSet
           L0
            ALOAD 0
            GETFIELD org/nlogo/prim/_asm_proceduresetup_oneof_1.world : Lorg/nlogo/agent/World;
            INVOKEVIRTUAL org/nlogo/agent/World.patches ()Lorg/nlogo/agent/AgentSet;
           L1
            ASTORE 2
            ALOAD 2
            INVOKEVIRTUAL org/nlogo/agent/AgentSet.count ()I
            ISTORE 3
            ILOAD 3
            ICONST_0
            IF_ICMPNE L2
            GETSTATIC org/nlogo/api/Nobody$.MODULE$ : Lorg/nlogo/api/Nobody$;
            GOTO L3
           L2
            ALOAD 2
            ILOAD 3
            ALOAD 1
            GETFIELD org/nlogo/nvm/Context.job : Lorg/nlogo/nvm/Job;
            GETFIELD org/nlogo/nvm/Job.random : Lorg/nlogo/util/MersenneTwisterFast;
            ILOAD 3
            INVOKEVIRTUAL org/nlogo/util/MersenneTwisterFast.nextInt (I)I
            INVOKEVIRTUAL org/nlogo/agent/AgentSet.randomOne (II)Lorg/nlogo/agent/Agent;
           L3
            ARETURN
[4]_asm_proceduresetup_face_2 "face one-of neighbors4" Agent => void
      _oneof AgentSet => Object
        _neighbors4 => AgentSet
          TRYCATCHBLOCK L0 L1 L1 java/lang/ClassCastException
         L2
          ALOAD 1
          GETFIELD org/nlogo/nvm/Context.agent : Lorg/nlogo/agent/Agent;
          ASTORE 2
          ALOAD 2
          INSTANCEOF org/nlogo/agent/Turtle
          IFEQ L3
          ALOAD 2
          CHECKCAST org/nlogo/agent/Turtle
          ASTORE 3
          ALOAD 3
          INVOKEVIRTUAL org/nlogo/agent/Turtle.getPatchHere ()Lorg/nlogo/agent/Patch;
          ASTORE 4
          GOTO L4
         L3
          ALOAD 2
          INSTANCEOF org/nlogo/agent/Patch
          IFEQ L5
          ALOAD 2
          CHECKCAST org/nlogo/agent/Patch
          ASTORE 5
          ALOAD 5
          ASTORE 4
         L4
          ALOAD 4
          INVOKEVIRTUAL org/nlogo/agent/Patch.getNeighbors4 ()Lorg/nlogo/agent/AgentSet;
          GOTO L6
         L5
          NEW scala/MatchError
          DUP
          ALOAD 2
          INVOKESPECIAL scala/MatchError.<init> (Ljava/lang/Object;)V
          ATHROW
         L6
          ASTORE 2
          ALOAD 2
          INVOKEVIRTUAL org/nlogo/agent/AgentSet.count ()I
          ISTORE 3
          ILOAD 3
          ICONST_0
          IF_ICMPNE L7
          GETSTATIC org/nlogo/api/Nobody$.MODULE$ : Lorg/nlogo/api/Nobody$;
          GOTO L8
         L7
          ALOAD 2
          ILOAD 3
          ALOAD 1
          GETFIELD org/nlogo/nvm/Context.job : Lorg/nlogo/nvm/Job;
          GETFIELD org/nlogo/nvm/Job.random : Lorg/nlogo/util/MersenneTwisterFast;
          ILOAD 3
          INVOKEVIRTUAL org/nlogo/util/MersenneTwisterFast.nextInt (I)I
          INVOKEVIRTUAL org/nlogo/agent/AgentSet.randomOne (II)Lorg/nlogo/agent/Agent;
         L8
          ASTORE 2
         L0
          ALOAD 2
          CHECKCAST org/nlogo/agent/Agent
          GOTO L9
         L1
          POP
          NEW org/nlogo/nvm/ArgumentTypeException
          DUP
          ALOAD 1
          ALOAD 0
          BIPUSH 0
          LDC 1792
          ALOAD 2
          INVOKESPECIAL org/nlogo/nvm/ArgumentTypeException.<init> (Lorg/nlogo/nvm/Context;Lorg/nlogo/nvm/Instruction;IILjava/lang/Object;)V
          ATHROW
         L9
          ASTORE 2
          ALOAD 2
          INSTANCEOF org/nlogo/agent/Link
          IFEQ L10
          NEW org/nlogo/nvm/EngineException
          DUP
          ALOAD 1
          ALOAD 0
          GETSTATIC org/nlogo/api/I18N$.MODULE$ : Lorg/nlogo/api/I18N$;
          INVOKEVIRTUAL org/nlogo/api/I18N$.errors ()Lorg/nlogo/api/I18N$BundleKind;
          LDC "org.nlogo.prim.etc.$common.expectedTurtleOrPatchButGotLink"
          INVOKEVIRTUAL org/nlogo/api/I18N$BundleKind.get (Ljava/lang/String;)Ljava/lang/String;
          INVOKESPECIAL org/nlogo/nvm/EngineException.<init> (Lorg/nlogo/nvm/Context;Lorg/nlogo/nvm/Instruction;Ljava/lang/String;)V
          ATHROW
         L10
          ALOAD 2
          INVOKEVIRTUAL org/nlogo/agent/Agent.id ()J
          LDC -1
          LCMP
          IFNE L11
          NEW org/nlogo/nvm/EngineException
          DUP
          ALOAD 1
          ALOAD 0
          GETSTATIC org/nlogo/api/I18N$.MODULE$ : Lorg/nlogo/api/I18N$;
          INVOKEVIRTUAL org/nlogo/api/I18N$.errors ()Lorg/nlogo/api/I18N$BundleKind;
          LDC "org.nlogo.$common.thatAgentIsDead"
          GETSTATIC scala/Predef$.MODULE$ : Lscala/Predef$;
          ICONST_1
          ANEWARRAY java/lang/Object
          DUP
          ICONST_0
          ALOAD 2
          INVOKEVIRTUAL org/nlogo/agent/Agent.classDisplayName ()Ljava/lang/String;
          AASTORE
          INVOKEVIRTUAL scala/Predef$.wrapRefArray ([Ljava/lang/Object;)Lscala/collection/mutable/WrappedArray;
          INVOKEVIRTUAL org/nlogo/api/I18N$BundleKind.getN (Ljava/lang/String;Lscala/collection/Seq;)Ljava/lang/String;
          INVOKESPECIAL org/nlogo/nvm/EngineException.<init> (Lorg/nlogo/nvm/Context;Lorg/nlogo/nvm/Instruction;Ljava/lang/String;)V
          ATHROW
         L11
          ALOAD 1
          GETFIELD org/nlogo/nvm/Context.agent : Lorg/nlogo/agent/Agent;
          CHECKCAST org/nlogo/agent/Turtle
          ALOAD 2
          ICONST_1
          INVOKEVIRTUAL org/nlogo/agent/Turtle.face (Lorg/nlogo/agent/Agent;Z)V
<<<<<<< HEAD
=======
          GETSTATIC scala/runtime/BoxedUnit.UNIT : Lscala/runtime/BoxedUnit;
          ASTORE 5
          GOTO L13
         L12
          ALOAD 3
          INSTANCEOF org/nlogo/agent/Observer
          IFEQ L14
          ALOAD 3
          CHECKCAST org/nlogo/agent/Observer
          ASTORE 6
          ALOAD 6
          ALOAD 2
          INVOKEVIRTUAL org/nlogo/agent/Observer.face (Lorg/nlogo/api/Agent;)V
          GETSTATIC scala/runtime/BoxedUnit.UNIT : Lscala/runtime/BoxedUnit;
          ASTORE 5
         L13
>>>>>>> 6edaf94f
          ALOAD 1
          ICONST_5
          PUTFIELD org/nlogo/nvm/Context.ip : I
         L12
          RETURN
[5]_asm_proceduresetup_done_3 "" => void
         L0
          ALOAD 1
          ICONST_1
          PUTFIELD org/nlogo/nvm/Context.finished : Z
         L1
          RETURN
[6]_asm_proceduresetup_return_4 "" => void
         L0
          ALOAD 1
          INVOKEVIRTUAL org/nlogo/nvm/Context.returnFromProcedure ()V
          ALOAD 1
          ICONST_0
          PUTFIELD org/nlogo/nvm/Context.stopping : Z
         L1
          RETURN

procedure GO:[]{O---}:
[0]_asm_procedurego_ask_0 "ask turtles" AgentSet => void
      _turtles => AgentSet
         L0
          ALOAD 0
          GETFIELD org/nlogo/prim/_asm_procedurego_ask_0.world : Lorg/nlogo/agent/World;
          INVOKEVIRTUAL org/nlogo/agent/World.turtles ()Lorg/nlogo/agent/AgentSet;
         L1
          ASTORE 2
          ALOAD 1
          GETFIELD org/nlogo/nvm/Context.agent : Lorg/nlogo/agent/Agent;
          INSTANCEOF org/nlogo/agent/Observer
          IFNE L2
          ALOAD 2
          ALOAD 0
          GETFIELD org/nlogo/prim/_asm_procedurego_ask_0.world : Lorg/nlogo/agent/World;
          INVOKEVIRTUAL org/nlogo/agent/World.turtles ()Lorg/nlogo/agent/AgentSet;
          IF_ACMPNE L3
          NEW org/nlogo/nvm/EngineException
          DUP
          ALOAD 1
          ALOAD 0
          GETSTATIC org/nlogo/api/I18N$.MODULE$ : Lorg/nlogo/api/I18N$;
          INVOKEVIRTUAL org/nlogo/api/I18N$.errors ()Lorg/nlogo/api/I18N$BundleKind;
          LDC "org.nlogo.prim.$common.onlyObserverCanAskAllTurtles"
          INVOKEVIRTUAL org/nlogo/api/I18N$BundleKind.get (Ljava/lang/String;)Ljava/lang/String;
          INVOKESPECIAL org/nlogo/nvm/EngineException.<init> (Lorg/nlogo/nvm/Context;Lorg/nlogo/nvm/Instruction;Ljava/lang/String;)V
          ATHROW
         L3
          ALOAD 2
          ALOAD 0
          GETFIELD org/nlogo/prim/_asm_procedurego_ask_0.world : Lorg/nlogo/agent/World;
          INVOKEVIRTUAL org/nlogo/agent/World.patches ()Lorg/nlogo/agent/AgentSet;
          IF_ACMPNE L2
          NEW org/nlogo/nvm/EngineException
          DUP
          ALOAD 1
          ALOAD 0
          GETSTATIC org/nlogo/api/I18N$.MODULE$ : Lorg/nlogo/api/I18N$;
          INVOKEVIRTUAL org/nlogo/api/I18N$.errors ()Lorg/nlogo/api/I18N$BundleKind;
          LDC "org.nlogo.prim.$common.onlyObserverCanAskAllPatches"
          INVOKEVIRTUAL org/nlogo/api/I18N$BundleKind.get (Ljava/lang/String;)Ljava/lang/String;
          INVOKESPECIAL org/nlogo/nvm/EngineException.<init> (Lorg/nlogo/nvm/Context;Lorg/nlogo/nvm/Instruction;Ljava/lang/String;)V
          ATHROW
         L2
          ALOAD 1
          ALOAD 2
          ICONST_1
          INVOKEVIRTUAL org/nlogo/nvm/Context.runExclusiveJob (Lorg/nlogo/agent/AgentSet;I)V
          ALOAD 1
          ICONST_4
          PUTFIELD org/nlogo/nvm/Context.ip : I
         L4
          RETURN
[1]_asm_procedurego_face_1 "face one-of neighbors4" Agent => void
      _oneof AgentSet => Object
        _neighbors4 => AgentSet
          TRYCATCHBLOCK L0 L1 L1 java/lang/ClassCastException
         L2
          ALOAD 1
          GETFIELD org/nlogo/nvm/Context.agent : Lorg/nlogo/agent/Agent;
          ASTORE 2
          ALOAD 2
          INSTANCEOF org/nlogo/agent/Turtle
          IFEQ L3
          ALOAD 2
          CHECKCAST org/nlogo/agent/Turtle
          ASTORE 3
          ALOAD 3
          INVOKEVIRTUAL org/nlogo/agent/Turtle.getPatchHere ()Lorg/nlogo/agent/Patch;
          ASTORE 4
          GOTO L4
         L3
          ALOAD 2
          INSTANCEOF org/nlogo/agent/Patch
          IFEQ L5
          ALOAD 2
          CHECKCAST org/nlogo/agent/Patch
          ASTORE 5
          ALOAD 5
          ASTORE 4
         L4
          ALOAD 4
          INVOKEVIRTUAL org/nlogo/agent/Patch.getNeighbors4 ()Lorg/nlogo/agent/AgentSet;
          GOTO L6
         L5
          NEW scala/MatchError
          DUP
          ALOAD 2
          INVOKESPECIAL scala/MatchError.<init> (Ljava/lang/Object;)V
          ATHROW
         L6
          ASTORE 2
          ALOAD 2
          INVOKEVIRTUAL org/nlogo/agent/AgentSet.count ()I
          ISTORE 3
          ILOAD 3
          ICONST_0
          IF_ICMPNE L7
          GETSTATIC org/nlogo/api/Nobody$.MODULE$ : Lorg/nlogo/api/Nobody$;
          GOTO L8
         L7
          ALOAD 2
          ILOAD 3
          ALOAD 1
          GETFIELD org/nlogo/nvm/Context.job : Lorg/nlogo/nvm/Job;
          GETFIELD org/nlogo/nvm/Job.random : Lorg/nlogo/util/MersenneTwisterFast;
          ILOAD 3
          INVOKEVIRTUAL org/nlogo/util/MersenneTwisterFast.nextInt (I)I
          INVOKEVIRTUAL org/nlogo/agent/AgentSet.randomOne (II)Lorg/nlogo/agent/Agent;
         L8
          ASTORE 2
         L0
          ALOAD 2
          CHECKCAST org/nlogo/agent/Agent
          GOTO L9
         L1
          POP
          NEW org/nlogo/nvm/ArgumentTypeException
          DUP
          ALOAD 1
          ALOAD 0
          BIPUSH 0
          LDC 1792
          ALOAD 2
          INVOKESPECIAL org/nlogo/nvm/ArgumentTypeException.<init> (Lorg/nlogo/nvm/Context;Lorg/nlogo/nvm/Instruction;IILjava/lang/Object;)V
          ATHROW
         L9
          ASTORE 2
          ALOAD 2
          INSTANCEOF org/nlogo/agent/Link
          IFEQ L10
          NEW org/nlogo/nvm/EngineException
          DUP
          ALOAD 1
          ALOAD 0
          GETSTATIC org/nlogo/api/I18N$.MODULE$ : Lorg/nlogo/api/I18N$;
          INVOKEVIRTUAL org/nlogo/api/I18N$.errors ()Lorg/nlogo/api/I18N$BundleKind;
          LDC "org.nlogo.prim.etc.$common.expectedTurtleOrPatchButGotLink"
          INVOKEVIRTUAL org/nlogo/api/I18N$BundleKind.get (Ljava/lang/String;)Ljava/lang/String;
          INVOKESPECIAL org/nlogo/nvm/EngineException.<init> (Lorg/nlogo/nvm/Context;Lorg/nlogo/nvm/Instruction;Ljava/lang/String;)V
          ATHROW
         L10
          ALOAD 2
          INVOKEVIRTUAL org/nlogo/agent/Agent.id ()J
          LDC -1
          LCMP
          IFNE L11
          NEW org/nlogo/nvm/EngineException
          DUP
          ALOAD 1
          ALOAD 0
          GETSTATIC org/nlogo/api/I18N$.MODULE$ : Lorg/nlogo/api/I18N$;
          INVOKEVIRTUAL org/nlogo/api/I18N$.errors ()Lorg/nlogo/api/I18N$BundleKind;
          LDC "org.nlogo.$common.thatAgentIsDead"
          GETSTATIC scala/Predef$.MODULE$ : Lscala/Predef$;
          ICONST_1
          ANEWARRAY java/lang/Object
          DUP
          ICONST_0
          ALOAD 2
          INVOKEVIRTUAL org/nlogo/agent/Agent.classDisplayName ()Ljava/lang/String;
          AASTORE
          INVOKEVIRTUAL scala/Predef$.wrapRefArray ([Ljava/lang/Object;)Lscala/collection/mutable/WrappedArray;
          INVOKEVIRTUAL org/nlogo/api/I18N$BundleKind.getN (Ljava/lang/String;Lscala/collection/Seq;)Ljava/lang/String;
          INVOKESPECIAL org/nlogo/nvm/EngineException.<init> (Lorg/nlogo/nvm/Context;Lorg/nlogo/nvm/Instruction;Ljava/lang/String;)V
          ATHROW
         L11
          ALOAD 1
          GETFIELD org/nlogo/nvm/Context.agent : Lorg/nlogo/agent/Agent;
          CHECKCAST org/nlogo/agent/Turtle
          ALOAD 2
          ICONST_1
          INVOKEVIRTUAL org/nlogo/agent/Turtle.face (Lorg/nlogo/agent/Agent;Z)V
<<<<<<< HEAD
=======
          GETSTATIC scala/runtime/BoxedUnit.UNIT : Lscala/runtime/BoxedUnit;
          ASTORE 5
          GOTO L13
         L12
          ALOAD 3
          INSTANCEOF org/nlogo/agent/Observer
          IFEQ L14
          ALOAD 3
          CHECKCAST org/nlogo/agent/Observer
          ASTORE 6
          ALOAD 6
          ALOAD 2
          INVOKEVIRTUAL org/nlogo/agent/Observer.face (Lorg/nlogo/api/Agent;)V
          GETSTATIC scala/runtime/BoxedUnit.UNIT : Lscala/runtime/BoxedUnit;
          ASTORE 5
         L13
>>>>>>> 6edaf94f
          ALOAD 1
          ICONST_2
          PUTFIELD org/nlogo/nvm/Context.ip : I
         L12
          RETURN
[2]_asm_procedurego_fd1_2 "fd" => void
          TRYCATCHBLOCK L0 L1 L1 org/nlogo/api/AgentException
         L0
          ALOAD 1
          GETFIELD org/nlogo/nvm/Context.agent : Lorg/nlogo/agent/Agent;
          CHECKCAST org/nlogo/agent/Turtle
          DCONST_1
          INVOKEVIRTUAL org/nlogo/agent/Turtle.jump (D)V
          GOTO L2
         L1
          ASTORE 2
         L2
          ALOAD 1
          ICONST_3
          PUTFIELD org/nlogo/nvm/Context.ip : I
         L3
          RETURN
[3]_asm_procedurego_done_3 "" => void
         L0
          ALOAD 1
          ICONST_1
          PUTFIELD org/nlogo/nvm/Context.finished : Z
         L1
          RETURN
[4]_tick
[5]_asm_procedurego_return_4 "" => void
         L0
          ALOAD 1
          INVOKEVIRTUAL org/nlogo/nvm/Context.returnFromProcedure ()V
          ALOAD 1
          ICONST_0
          PUTFIELD org/nlogo/nvm/Context.stopping : Z
         L1
          RETURN
<|MERGE_RESOLUTION|>--- conflicted
+++ resolved
@@ -350,25 +350,6 @@
           ALOAD 2
           ICONST_1
           INVOKEVIRTUAL org/nlogo/agent/Turtle.face (Lorg/nlogo/agent/Agent;Z)V
-<<<<<<< HEAD
-=======
-          GETSTATIC scala/runtime/BoxedUnit.UNIT : Lscala/runtime/BoxedUnit;
-          ASTORE 5
-          GOTO L13
-         L12
-          ALOAD 3
-          INSTANCEOF org/nlogo/agent/Observer
-          IFEQ L14
-          ALOAD 3
-          CHECKCAST org/nlogo/agent/Observer
-          ASTORE 6
-          ALOAD 6
-          ALOAD 2
-          INVOKEVIRTUAL org/nlogo/agent/Observer.face (Lorg/nlogo/api/Agent;)V
-          GETSTATIC scala/runtime/BoxedUnit.UNIT : Lscala/runtime/BoxedUnit;
-          ASTORE 5
-         L13
->>>>>>> 6edaf94f
           ALOAD 1
           ICONST_5
           PUTFIELD org/nlogo/nvm/Context.ip : I
@@ -565,25 +546,6 @@
           ALOAD 2
           ICONST_1
           INVOKEVIRTUAL org/nlogo/agent/Turtle.face (Lorg/nlogo/agent/Agent;Z)V
-<<<<<<< HEAD
-=======
-          GETSTATIC scala/runtime/BoxedUnit.UNIT : Lscala/runtime/BoxedUnit;
-          ASTORE 5
-          GOTO L13
-         L12
-          ALOAD 3
-          INSTANCEOF org/nlogo/agent/Observer
-          IFEQ L14
-          ALOAD 3
-          CHECKCAST org/nlogo/agent/Observer
-          ASTORE 6
-          ALOAD 6
-          ALOAD 2
-          INVOKEVIRTUAL org/nlogo/agent/Observer.face (Lorg/nlogo/api/Agent;)V
-          GETSTATIC scala/runtime/BoxedUnit.UNIT : Lscala/runtime/BoxedUnit;
-          ASTORE 5
-         L13
->>>>>>> 6edaf94f
           ALOAD 1
           ICONST_2
           PUTFIELD org/nlogo/nvm/Context.ip : I

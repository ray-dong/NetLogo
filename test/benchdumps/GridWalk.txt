--- conflicted
+++ resolved
@@ -346,7 +346,6 @@
          L11
           ALOAD 1
           GETFIELD org/nlogo/nvm/Context.agent : Lorg/nlogo/agent/Agent;
-<<<<<<< HEAD
           CHECKCAST org/nlogo/agent/Turtle
           ALOAD 2
           ICONST_1
@@ -355,46 +354,6 @@
           ICONST_5
           PUTFIELD org/nlogo/nvm/Context.ip : I
          L12
-=======
-          ASTORE 3
-          ALOAD 3
-          INSTANCEOF org/nlogo/agent/Turtle
-          IFEQ L12
-          ALOAD 3
-          CHECKCAST org/nlogo/agent/Turtle
-          ASTORE 4
-          ALOAD 4
-          ALOAD 2
-          ICONST_1
-          INVOKEVIRTUAL org/nlogo/agent/Turtle.face (Lorg/nlogo/agent/Agent;Z)V
-          GETSTATIC scala/runtime/BoxedUnit.UNIT : Lscala/runtime/BoxedUnit;
-          ASTORE 5
-          GOTO L13
-         L12
-          ALOAD 3
-          INSTANCEOF org/nlogo/agent/Observer
-          IFEQ L14
-          ALOAD 3
-          CHECKCAST org/nlogo/agent/Observer
-          ASTORE 6
-          ALOAD 6
-          ALOAD 2
-          INVOKEINTERFACE org/nlogo/agent/Camera.face (Lorg/nlogo/api/Agent;)V
-          GETSTATIC scala/runtime/BoxedUnit.UNIT : Lscala/runtime/BoxedUnit;
-          ASTORE 5
-         L13
-          ALOAD 1
-          ICONST_5
-          PUTFIELD org/nlogo/nvm/Context.ip : I
-          GOTO L15
-         L14
-          NEW scala/MatchError
-          DUP
-          ALOAD 3
-          INVOKESPECIAL scala/MatchError.<init> (Ljava/lang/Object;)V
-          ATHROW
-         L15
->>>>>>> 17bab9e1
           RETURN
 [5]_asm_proceduresetup_done_3 "" => void
          L0
@@ -583,7 +542,6 @@
          L11
           ALOAD 1
           GETFIELD org/nlogo/nvm/Context.agent : Lorg/nlogo/agent/Agent;
-<<<<<<< HEAD
           CHECKCAST org/nlogo/agent/Turtle
           ALOAD 2
           ICONST_1
@@ -592,46 +550,6 @@
           ICONST_2
           PUTFIELD org/nlogo/nvm/Context.ip : I
          L12
-=======
-          ASTORE 3
-          ALOAD 3
-          INSTANCEOF org/nlogo/agent/Turtle
-          IFEQ L12
-          ALOAD 3
-          CHECKCAST org/nlogo/agent/Turtle
-          ASTORE 4
-          ALOAD 4
-          ALOAD 2
-          ICONST_1
-          INVOKEVIRTUAL org/nlogo/agent/Turtle.face (Lorg/nlogo/agent/Agent;Z)V
-          GETSTATIC scala/runtime/BoxedUnit.UNIT : Lscala/runtime/BoxedUnit;
-          ASTORE 5
-          GOTO L13
-         L12
-          ALOAD 3
-          INSTANCEOF org/nlogo/agent/Observer
-          IFEQ L14
-          ALOAD 3
-          CHECKCAST org/nlogo/agent/Observer
-          ASTORE 6
-          ALOAD 6
-          ALOAD 2
-          INVOKEINTERFACE org/nlogo/agent/Camera.face (Lorg/nlogo/api/Agent;)V
-          GETSTATIC scala/runtime/BoxedUnit.UNIT : Lscala/runtime/BoxedUnit;
-          ASTORE 5
-         L13
-          ALOAD 1
-          ICONST_2
-          PUTFIELD org/nlogo/nvm/Context.ip : I
-          GOTO L15
-         L14
-          NEW scala/MatchError
-          DUP
-          ALOAD 3
-          INVOKESPECIAL scala/MatchError.<init> (Ljava/lang/Object;)V
-          ATHROW
-         L15
->>>>>>> 17bab9e1
           RETURN
 [2]_asm_procedurego_fd1_2 "fd" => void
           TRYCATCHBLOCK L0 L1 L1 org/nlogo/api/AgentException

--- conflicted
+++ resolved
@@ -5276,14 +5276,8 @@
           ALOAD 1
           GETFIELD org/nlogo/nvm/Context.activation : Lorg/nlogo/nvm/Activation;
           INVOKEVIRTUAL org/nlogo/nvm/Activation.procedure ()Lorg/nlogo/nvm/Procedure;
-<<<<<<< HEAD
-          GETFIELD org/nlogo/nvm/Procedure.tpe : Lorg/nlogo/nvm/Procedure$Type;
-          GETSTATIC org/nlogo/nvm/Procedure$Type.REPORTER : Lorg/nlogo/nvm/Procedure$Type;
-          IF_ACMPEQ L13
-=======
           INVOKEVIRTUAL org/nlogo/nvm/Procedure.isReporter ()Z
-          IFNE L16
->>>>>>> 5552b873
+          IFNE L13
           NEW org/nlogo/nvm/EngineException
           DUP
           ALOAD 1
@@ -5614,14 +5608,8 @@
           ALOAD 1
           GETFIELD org/nlogo/nvm/Context.activation : Lorg/nlogo/nvm/Activation;
           INVOKEVIRTUAL org/nlogo/nvm/Activation.procedure ()Lorg/nlogo/nvm/Procedure;
-<<<<<<< HEAD
-          GETFIELD org/nlogo/nvm/Procedure.tpe : Lorg/nlogo/nvm/Procedure$Type;
-          GETSTATIC org/nlogo/nvm/Procedure$Type.REPORTER : Lorg/nlogo/nvm/Procedure$Type;
-          IF_ACMPEQ L13
-=======
           INVOKEVIRTUAL org/nlogo/nvm/Procedure.isReporter ()Z
-          IFNE L16
->>>>>>> 5552b873
+          IFNE L13
           NEW org/nlogo/nvm/EngineException
           DUP
           ALOAD 1

globals [TEMPERATURE RESULT SUM-OF-SPINS]
interfaceGlobals [temperature]
turtles-own [WHO COLOR HEADING XCOR YCOR SHAPE LABEL LABEL-COLOR BREED HIDDEN? SIZE PEN-SIZE PEN-MODE]
patches-own [PXCOR PYCOR PCOLOR PLABEL PLABEL-COLOR SPIN]
links-own [END1 END2 COLOR LABEL LABEL-COLOR HIDDEN? BREED THICKNESS SHAPE TIE-MODE]
breeds 
link-breeds 

procedure BENCHMARK:[_repeatlocal:0]{O---}:
[0]_asm_procedurebenchmark_randomseed_0 "random-seed 2929" double => void
      _constdouble:2929.0 => double
         L0
          LDC 2929.0
         L1
          DSTORE 2
          DLOAD 2
          D2L
          LSTORE 4
          LLOAD 4
          LDC -2147483648
          LCMP
          IFLT L2
          LLOAD 4
          LDC 2147483647
          LCMP
          IFLE L3
         L2
          NEW org/nlogo/nvm/EngineException
          DUP
          ALOAD 1
          ALOAD 0
          NEW scala/collection/mutable/StringBuilder
          DUP
          INVOKESPECIAL scala/collection/mutable/StringBuilder.<init> ()V
          GETSTATIC org/nlogo/api/Dump$.MODULE$ : Lorg/nlogo/api/Dump$;
          DLOAD 2
          INVOKEVIRTUAL org/nlogo/api/Dump$.number (D)Ljava/lang/String;
          INVOKEVIRTUAL scala/collection/mutable/StringBuilder.append (Ljava/lang/Object;)Lscala/collection/mutable/StringBuilder;
          LDC " is not in the allowable range for random seeds (-2147483648 to 2147483647)"
          INVOKEVIRTUAL scala/collection/mutable/StringBuilder.append (Ljava/lang/Object;)Lscala/collection/mutable/StringBuilder;
          INVOKEVIRTUAL scala/collection/mutable/StringBuilder.toString ()Ljava/lang/String;
          INVOKESPECIAL org/nlogo/nvm/EngineException.<init> (Lorg/nlogo/nvm/Context;Lorg/nlogo/nvm/Instruction;Ljava/lang/String;)V
          ATHROW
         L3
          ALOAD 1
          GETFIELD org/nlogo/nvm/Context.job : Lorg/nlogo/nvm/Job;
          GETFIELD org/nlogo/nvm/Job.random : Lorg/nlogo/util/MersenneTwisterFast;
          LLOAD 4
          L2I
          I2L
          INVOKEVIRTUAL org/nlogo/util/MersenneTwisterFast.setSeed (J)V
          ALOAD 1
          ICONST_1
          PUTFIELD org/nlogo/nvm/Context.ip : I
         L4
          RETURN
[1]_resettimer
[2]_asm_procedurebenchmark_call_1 "setup 0"
      _constdouble:0.0 => Double
         L0
          NEW org/nlogo/nvm/Activation
          DUP
          ALOAD 0
          GETFIELD org/nlogo/prim/_asm_procedurebenchmark_call_1.kept1_procedure : Lorg/nlogo/nvm/Procedure;
          ALOAD 1
          GETFIELD org/nlogo/nvm/Context.activation : Lorg/nlogo/nvm/Activation;
          ICONST_3
          INVOKESPECIAL org/nlogo/nvm/Activation.<init> (Lorg/nlogo/nvm/Procedure;Lorg/nlogo/nvm/Activation;I)V
          DUP
          INVOKEVIRTUAL org/nlogo/nvm/Activation.args ()[Ljava/lang/Object;
          ICONST_0
         L1
          ALOAD 0
          GETFIELD org/nlogo/prim/_asm_procedurebenchmark_call_1.kept2_value : Ljava/lang/Double;
         L2
          AASTORE
          ALOAD 1
          SWAP
          PUTFIELD org/nlogo/nvm/Context.activation : Lorg/nlogo/nvm/Activation;
          ALOAD 1
          ICONST_0
          PUTFIELD org/nlogo/nvm/Context.ip : I
         L3
          RETURN
[3]_asm_procedurebenchmark_repeatlocal_2 "" double => void
      _constdouble:2000000.0 => double
         L0
          LDC 2000000.0
         L1
          DSTORE 2
          ALOAD 1
          GETFIELD org/nlogo/nvm/Context.activation : Lorg/nlogo/nvm/Activation;
          INVOKEVIRTUAL org/nlogo/nvm/Activation.args ()[Ljava/lang/Object;
          ICONST_0
          NEW org/nlogo/nvm/MutableLong
          DUP
          ALOAD 0
          DLOAD 2
          INVOKEVIRTUAL org/nlogo/prim/_asm_procedurebenchmark_repeatlocal_2.validLong (D)J
          INVOKESPECIAL org/nlogo/nvm/MutableLong.<init> (J)V
          AASTORE
          ALOAD 1
          ICONST_5
          PUTFIELD org/nlogo/nvm/Context.ip : I
         L2
          RETURN
[4]_asm_procedurebenchmark_call_3 "go"
         L0
          NEW org/nlogo/nvm/Activation
          DUP
          ALOAD 0
          GETFIELD org/nlogo/prim/_asm_procedurebenchmark_call_3.kept1_procedure : Lorg/nlogo/nvm/Procedure;
          ALOAD 1
          GETFIELD org/nlogo/nvm/Context.activation : Lorg/nlogo/nvm/Activation;
          ICONST_5
          INVOKESPECIAL org/nlogo/nvm/Activation.<init> (Lorg/nlogo/nvm/Procedure;Lorg/nlogo/nvm/Activation;I)V
          ALOAD 1
          SWAP
          PUTFIELD org/nlogo/nvm/Context.activation : Lorg/nlogo/nvm/Activation;
          ALOAD 1
          ICONST_0
          PUTFIELD org/nlogo/nvm/Context.ip : I
         L1
          RETURN
[5]_asm_procedurebenchmark_repeatlocalinternal_4 "" => void
         L0
          ALOAD 1
          GETFIELD org/nlogo/nvm/Context.activation : Lorg/nlogo/nvm/Activation;
          INVOKEVIRTUAL org/nlogo/nvm/Activation.args ()[Ljava/lang/Object;
          ICONST_0
          AALOAD
          CHECKCAST org/nlogo/nvm/MutableLong
          ASTORE 2
          ALOAD 2
          INVOKEVIRTUAL org/nlogo/nvm/MutableLong.value ()J
          LCONST_0
          LCMP
          IFGT L1
          ALOAD 1
          BIPUSH 6
          PUTFIELD org/nlogo/nvm/Context.ip : I
          GOTO L2
         L1
          ALOAD 2
          ALOAD 2
          INVOKEVIRTUAL org/nlogo/nvm/MutableLong.value ()J
          LCONST_1
          LSUB
          INVOKEVIRTUAL org/nlogo/nvm/MutableLong.value_$eq (J)V
          ALOAD 1
          ICONST_4
          PUTFIELD org/nlogo/nvm/Context.ip : I
         L2
          RETURN
[6]_asm_procedurebenchmark_setobservervariable_5 "set result timer" Object => void
      _timer => double
          TRYCATCHBLOCK L0 L1 L2 org/nlogo/api/AgentException
         L3
          ALOAD 0
          GETFIELD org/nlogo/prim/_asm_procedurebenchmark_setobservervariable_5.world : Lorg/nlogo/agent/World;
          INVOKEVIRTUAL org/nlogo/agent/World.timer ()Lorg/nlogo/api/Timer;
          INVOKEVIRTUAL org/nlogo/api/Timer.read ()D
         L4
          DSTORE 2
          NEW java/lang/Double
          DUP
          DLOAD 2
          INVOKESPECIAL java/lang/Double.<init> (D)V
          ASTORE 2
         L0
          ALOAD 0
          GETFIELD org/nlogo/prim/_asm_procedurebenchmark_setobservervariable_5.world : Lorg/nlogo/agent/World;
          INVOKEVIRTUAL org/nlogo/agent/World.observer ()Lorg/nlogo/agent/Observer;
          ICONST_1
          ALOAD 2
          INVOKEVIRTUAL org/nlogo/agent/Observer.setVariable (ILjava/lang/Object;)V
         L1
          ALOAD 1
          BIPUSH 7
          PUTFIELD org/nlogo/nvm/Context.ip : I
          GOTO L5
         L2
          ASTORE 3
          NEW org/nlogo/nvm/EngineException
          DUP
          ALOAD 1
          ALOAD 0
          ALOAD 3
          INVOKEVIRTUAL org/nlogo/api/AgentException.getMessage ()Ljava/lang/String;
          INVOKESPECIAL org/nlogo/nvm/EngineException.<init> (Lorg/nlogo/nvm/Context;Lorg/nlogo/nvm/Instruction;Ljava/lang/String;)V
          ATHROW
         L5
          RETURN
[7]_asm_procedurebenchmark_return_6 "" => void
         L0
          ALOAD 1
          INVOKEVIRTUAL org/nlogo/nvm/Context.returnFromProcedure ()V
          ALOAD 1
          ICONST_0
          PUTFIELD org/nlogo/nvm/Context.stopping : Z
         L1
          RETURN

procedure SETUP:[INITIAL-MAGNETIZATION]{O---}:
[0]_clearall
[1]_resetticks
[2]_asm_proceduresetup_ask_0 "ask patches" AgentSet => void
      _patches => AgentSet
         L0
          ALOAD 0
          GETFIELD org/nlogo/prim/_asm_proceduresetup_ask_0.world : Lorg/nlogo/agent/World;
          INVOKEVIRTUAL org/nlogo/agent/World.patches ()Lorg/nlogo/agent/AgentSet;
         L1
          ASTORE 2
          ALOAD 1
          GETFIELD org/nlogo/nvm/Context.agent : Lorg/nlogo/agent/Agent;
          INSTANCEOF org/nlogo/agent/Observer
          IFNE L2
          ALOAD 2
          ALOAD 0
          GETFIELD org/nlogo/prim/_asm_proceduresetup_ask_0.world : Lorg/nlogo/agent/World;
          INVOKEVIRTUAL org/nlogo/agent/World.turtles ()Lorg/nlogo/agent/AgentSet;
          IF_ACMPNE L3
          NEW org/nlogo/nvm/EngineException
          DUP
          ALOAD 1
          ALOAD 0
          GETSTATIC org/nlogo/api/I18N$.MODULE$ : Lorg/nlogo/api/I18N$;
          INVOKEVIRTUAL org/nlogo/api/I18N$.errors ()Lorg/nlogo/api/I18N$BundleKind;
          LDC "org.nlogo.prim.$common.onlyObserverCanAskAllTurtles"
          INVOKEVIRTUAL org/nlogo/api/I18N$BundleKind.get (Ljava/lang/String;)Ljava/lang/String;
          INVOKESPECIAL org/nlogo/nvm/EngineException.<init> (Lorg/nlogo/nvm/Context;Lorg/nlogo/nvm/Instruction;Ljava/lang/String;)V
          ATHROW
         L3
          ALOAD 2
          ALOAD 0
          GETFIELD org/nlogo/prim/_asm_proceduresetup_ask_0.world : Lorg/nlogo/agent/World;
          INVOKEVIRTUAL org/nlogo/agent/World.patches ()Lorg/nlogo/agent/AgentSet;
          IF_ACMPNE L2
          NEW org/nlogo/nvm/EngineException
          DUP
          ALOAD 1
          ALOAD 0
          GETSTATIC org/nlogo/api/I18N$.MODULE$ : Lorg/nlogo/api/I18N$;
          INVOKEVIRTUAL org/nlogo/api/I18N$.errors ()Lorg/nlogo/api/I18N$BundleKind;
          LDC "org.nlogo.prim.$common.onlyObserverCanAskAllPatches"
          INVOKEVIRTUAL org/nlogo/api/I18N$BundleKind.get (Ljava/lang/String;)Ljava/lang/String;
          INVOKESPECIAL org/nlogo/nvm/EngineException.<init> (Lorg/nlogo/nvm/Context;Lorg/nlogo/nvm/Instruction;Ljava/lang/String;)V
          ATHROW
         L2
          ALOAD 1
          ALOAD 2
          ICONST_3
          INVOKEVIRTUAL org/nlogo/nvm/Context.runExclusiveJob (Lorg/nlogo/agent/AgentSet;I)V
          ALOAD 1
          BIPUSH 9
          PUTFIELD org/nlogo/nvm/Context.ip : I
         L4
          RETURN
[3]_asm_proceduresetup_ifelse_1 "ifelse initial-magnetization = 0" boolean => void
      _equal Object,double => boolean
        _procedurevariable:INITIAL-MAGNETIZATION => Object
        _constdouble:0.0 => double
         L0
          ALOAD 1
          GETFIELD org/nlogo/nvm/Context.activation : Lorg/nlogo/nvm/Activation;
          INVOKEVIRTUAL org/nlogo/nvm/Activation.args ()[Ljava/lang/Object;
          ICONST_0
          AALOAD
         L1
          DCONST_0
         L2
          DSTORE 3
          ASTORE 2
          ALOAD 2
          ASTORE 5
          ALOAD 5
          INSTANCEOF java/lang/Double
          IFEQ L3
          ALOAD 5
          CHECKCAST java/lang/Double
          ASTORE 6
          DLOAD 3
          ALOAD 6
          INVOKEVIRTUAL java/lang/Double.doubleValue ()D
          DCMPL
          IFNE L4
          ICONST_1
          GOTO L5
         L4
          ICONST_0
         L5
          ISTORE 7
          GOTO L6
         L3
          ICONST_0
          ISTORE 7
         L6
          ILOAD 7
         L7
          ISTORE 2
          ALOAD 1
          ILOAD 2
          IFEQ L8
          ICONST_4
          GOTO L9
         L8
          BIPUSH 6
         L9
          PUTFIELD org/nlogo/nvm/Context.ip : I
         L10
          RETURN
[4]_asm_proceduresetup_setpatchvariable_2 "set spin one-of" Object => void
      _oneof LogoList => Object
        _constlist:[-1 1] => LogoList
          TRYCATCHBLOCK L0 L1 L2 org/nlogo/api/AgentException
         L3
          ALOAD 0
          GETFIELD org/nlogo/prim/_asm_proceduresetup_setpatchvariable_2.kept3_value : Lorg/nlogo/api/LogoList;
         L4
          ASTORE 2
          ALOAD 2
          INVOKEVIRTUAL org/nlogo/api/LogoList.size ()I
          ISTORE 3
          ILOAD 3
          ICONST_0
          IF_ICMPNE L5
          NEW org/nlogo/nvm/EngineException
          DUP
          ALOAD 1
          ALOAD 0
          GETSTATIC org/nlogo/api/I18N$.MODULE$ : Lorg/nlogo/api/I18N$;
          INVOKEVIRTUAL org/nlogo/api/I18N$.errors ()Lorg/nlogo/api/I18N$BundleKind;
          LDC "org.nlogo.prim.etc.$common.emptyListInput"
          GETSTATIC scala/Predef$.MODULE$ : Lscala/Predef$;
          ICONST_1
          ANEWARRAY java/lang/Object
          DUP
          ICONST_0
          LDC "ONE-OF"
          AASTORE
          INVOKEVIRTUAL scala/Predef$.wrapRefArray ([Ljava/lang/Object;)Lscala/collection/mutable/WrappedArray;
          INVOKEVIRTUAL org/nlogo/api/I18N$BundleKind.getN (Ljava/lang/String;Lscala/collection/Seq;)Ljava/lang/String;
          INVOKESPECIAL org/nlogo/nvm/EngineException.<init> (Lorg/nlogo/nvm/Context;Lorg/nlogo/nvm/Instruction;Ljava/lang/String;)V
          ATHROW
         L5
          ALOAD 2
          ALOAD 1
          GETFIELD org/nlogo/nvm/Context.job : Lorg/nlogo/nvm/Job;
          GETFIELD org/nlogo/nvm/Job.random : Lorg/nlogo/util/MersenneTwisterFast;
          ILOAD 3
          INVOKEVIRTUAL org/nlogo/util/MersenneTwisterFast.nextInt (I)I
          INVOKEVIRTUAL org/nlogo/api/LogoList.get (I)Ljava/lang/Object;
         L6
          ASTORE 2
         L0
          ALOAD 1
          GETFIELD org/nlogo/nvm/Context.agent : Lorg/nlogo/agent/Agent;
          ICONST_5
          ALOAD 2
          INVOKEVIRTUAL org/nlogo/agent/Agent.setPatchVariable (ILjava/lang/Object;)V
         L1
          ALOAD 1
          ICONST_5
          PUTFIELD org/nlogo/nvm/Context.ip : I
          GOTO L7
         L2
          ASTORE 3
          NEW org/nlogo/nvm/EngineException
          DUP
          ALOAD 1
          ALOAD 0
          ALOAD 3
          INVOKEVIRTUAL org/nlogo/api/AgentException.getMessage ()Ljava/lang/String;
          INVOKESPECIAL org/nlogo/nvm/EngineException.<init> (Lorg/nlogo/nvm/Context;Lorg/nlogo/nvm/Instruction;Ljava/lang/String;)V
          ATHROW
         L7
          RETURN
[5]_asm_proceduresetup_goto_3 "" => void
         L0
          ALOAD 1
          BIPUSH 7
          PUTFIELD org/nlogo/nvm/Context.ip : I
         L1
          RETURN
[6]_asm_proceduresetup_setpatchvariable_4 "set spin initial-magnetization" Object => void
      _procedurevariable:INITIAL-MAGNETIZATION => Object
          TRYCATCHBLOCK L0 L1 L2 org/nlogo/api/AgentException
         L3
          ALOAD 1
          GETFIELD org/nlogo/nvm/Context.activation : Lorg/nlogo/nvm/Activation;
          INVOKEVIRTUAL org/nlogo/nvm/Activation.args ()[Ljava/lang/Object;
          ICONST_0
          AALOAD
         L4
          ASTORE 2
         L0
          ALOAD 1
          GETFIELD org/nlogo/nvm/Context.agent : Lorg/nlogo/agent/Agent;
          ICONST_5
          ALOAD 2
          INVOKEVIRTUAL org/nlogo/agent/Agent.setPatchVariable (ILjava/lang/Object;)V
         L1
          ALOAD 1
          BIPUSH 7
          PUTFIELD org/nlogo/nvm/Context.ip : I
          GOTO L5
         L2
          ASTORE 3
          NEW org/nlogo/nvm/EngineException
          DUP
          ALOAD 1
          ALOAD 0
          ALOAD 3
          INVOKEVIRTUAL org/nlogo/api/AgentException.getMessage ()Ljava/lang/String;
          INVOKESPECIAL org/nlogo/nvm/EngineException.<init> (Lorg/nlogo/nvm/Context;Lorg/nlogo/nvm/Instruction;Ljava/lang/String;)V
          ATHROW
         L5
          RETURN
[7]_asm_proceduresetup_call_5 "recolor"
         L0
          NEW org/nlogo/nvm/Activation
          DUP
          ALOAD 0
          GETFIELD org/nlogo/prim/_asm_proceduresetup_call_5.kept1_procedure : Lorg/nlogo/nvm/Procedure;
          ALOAD 1
          GETFIELD org/nlogo/nvm/Context.activation : Lorg/nlogo/nvm/Activation;
          BIPUSH 8
          INVOKESPECIAL org/nlogo/nvm/Activation.<init> (Lorg/nlogo/nvm/Procedure;Lorg/nlogo/nvm/Activation;I)V
          ALOAD 1
          SWAP
          PUTFIELD org/nlogo/nvm/Context.activation : Lorg/nlogo/nvm/Activation;
          ALOAD 1
          ICONST_0
          PUTFIELD org/nlogo/nvm/Context.ip : I
         L1
          RETURN
[8]_asm_proceduresetup_done_6 "" => void
         L0
          ALOAD 1
          ICONST_1
          PUTFIELD org/nlogo/nvm/Context.finished : Z
         L1
          RETURN
[9]_asm_proceduresetup_setobservervariable_7 "set sum-of-spins sum [spin] of patches" Object => void
      _sum LogoList => double
        _patchvariableof:SPIN AgentSet => LogoList
          _patches => AgentSet
          TRYCATCHBLOCK L0 L1 L2 org/nlogo/api/AgentException
          TRYCATCHBLOCK L3 L4 L5 org/nlogo/api/AgentException
         L6
          ALOAD 0
          GETFIELD org/nlogo/prim/_asm_proceduresetup_setobservervariable_7.world : Lorg/nlogo/agent/World;
          INVOKEVIRTUAL org/nlogo/agent/World.patches ()Lorg/nlogo/agent/AgentSet;
         L7
          ASTORE 2
         L0
          NEW org/nlogo/api/LogoListBuilder
          DUP
          INVOKESPECIAL org/nlogo/api/LogoListBuilder.<init> ()V
          ASTORE 4
          ALOAD 2
          ALOAD 1
          GETFIELD org/nlogo/nvm/Context.job : Lorg/nlogo/nvm/Job;
          GETFIELD org/nlogo/nvm/Job.random : Lorg/nlogo/util/MersenneTwisterFast;
          INVOKEVIRTUAL org/nlogo/agent/AgentSet.shufflerator (Lorg/nlogo/util/MersenneTwisterFast;)Lorg/nlogo/agent/AgentIterator;
          ASTORE 5
         L8
          ALOAD 5
          INVOKEINTERFACE org/nlogo/agent/AgentIterator.hasNext ()Z
          IFEQ L9
          ALOAD 4
          ALOAD 5
          INVOKEINTERFACE org/nlogo/agent/AgentIterator.next ()Lorg/nlogo/agent/Agent;
          ICONST_5
          INVOKEVIRTUAL org/nlogo/agent/Agent.getPatchVariable (I)Ljava/lang/Object;
          INVOKEVIRTUAL org/nlogo/api/LogoListBuilder.add (Ljava/lang/Object;)V
          GOTO L8
         L9
          ALOAD 4
          INVOKEVIRTUAL org/nlogo/api/LogoListBuilder.toLogoList ()Lorg/nlogo/api/LogoList;
         L1
          GOTO L10
         L2
          ASTORE 3
          NEW org/nlogo/nvm/EngineException
          DUP
          ALOAD 1
          ALOAD 0
          ALOAD 3
          INVOKEVIRTUAL org/nlogo/api/AgentException.getMessage ()Ljava/lang/String;
          INVOKESPECIAL org/nlogo/nvm/EngineException.<init> (Lorg/nlogo/nvm/Context;Lorg/nlogo/nvm/Instruction;Ljava/lang/String;)V
          ATHROW
         L10
          ASTORE 2
          DCONST_0
          DSTORE 3
          ALOAD 2
          INVOKEVIRTUAL org/nlogo/api/LogoList.iterator ()Ljava/util/Iterator;
          ASTORE 5
         L11
          ALOAD 5
          INVOKEINTERFACE java/util/Iterator.hasNext ()Z
          IFEQ L12
          ALOAD 5
          INVOKEINTERFACE java/util/Iterator.next ()Ljava/lang/Object;
          ASTORE 6
          ALOAD 6
          INSTANCEOF java/lang/Double
          IFEQ L13
          ALOAD 6
          CHECKCAST java/lang/Double
          ASTORE 7
          DLOAD 3
          ALOAD 7
          INVOKEVIRTUAL java/lang/Double.doubleValue ()D
          DADD
          DSTORE 3
          GETSTATIC scala/runtime/BoxedUnit.UNIT : Lscala/runtime/BoxedUnit;
          ASTORE 8
          GOTO L11
         L13
          GETSTATIC scala/runtime/BoxedUnit.UNIT : Lscala/runtime/BoxedUnit;
          ASTORE 8
          GOTO L11
         L12
          ALOAD 0
          DLOAD 3
          INVOKEVIRTUAL org/nlogo/prim/_asm_proceduresetup_setobservervariable_7.validDouble (D)D
         L14
          DSTORE 2
          NEW java/lang/Double
          DUP
          DLOAD 2
          INVOKESPECIAL java/lang/Double.<init> (D)V
          ASTORE 2
         L3
          ALOAD 0
          GETFIELD org/nlogo/prim/_asm_proceduresetup_setobservervariable_7.world : Lorg/nlogo/agent/World;
          INVOKEVIRTUAL org/nlogo/agent/World.observer ()Lorg/nlogo/agent/Observer;
          ICONST_2
          ALOAD 2
          INVOKEVIRTUAL org/nlogo/agent/Observer.setVariable (ILjava/lang/Object;)V
         L4
          ALOAD 1
          BIPUSH 10
          PUTFIELD org/nlogo/nvm/Context.ip : I
          GOTO L15
         L5
          ASTORE 3
          NEW org/nlogo/nvm/EngineException
          DUP
          ALOAD 1
          ALOAD 0
          ALOAD 3
          INVOKEVIRTUAL org/nlogo/api/AgentException.getMessage ()Ljava/lang/String;
          INVOKESPECIAL org/nlogo/nvm/EngineException.<init> (Lorg/nlogo/nvm/Context;Lorg/nlogo/nvm/Instruction;Ljava/lang/String;)V
          ATHROW
         L15
          RETURN
[10]_asm_proceduresetup_call_8 "setup-plot"
         L0
          NEW org/nlogo/nvm/Activation
          DUP
          ALOAD 0
          GETFIELD org/nlogo/prim/_asm_proceduresetup_call_8.kept1_procedure : Lorg/nlogo/nvm/Procedure;
          ALOAD 1
          GETFIELD org/nlogo/nvm/Context.activation : Lorg/nlogo/nvm/Activation;
          BIPUSH 11
          INVOKESPECIAL org/nlogo/nvm/Activation.<init> (Lorg/nlogo/nvm/Procedure;Lorg/nlogo/nvm/Activation;I)V
          ALOAD 1
          SWAP
          PUTFIELD org/nlogo/nvm/Context.activation : Lorg/nlogo/nvm/Activation;
          ALOAD 1
          ICONST_0
          PUTFIELD org/nlogo/nvm/Context.ip : I
         L1
          RETURN
[11]_asm_proceduresetup_call_9 "update-plot"
         L0
          NEW org/nlogo/nvm/Activation
          DUP
          ALOAD 0
          GETFIELD org/nlogo/prim/_asm_proceduresetup_call_9.kept1_procedure : Lorg/nlogo/nvm/Procedure;
          ALOAD 1
          GETFIELD org/nlogo/nvm/Context.activation : Lorg/nlogo/nvm/Activation;
          BIPUSH 12
          INVOKESPECIAL org/nlogo/nvm/Activation.<init> (Lorg/nlogo/nvm/Procedure;Lorg/nlogo/nvm/Activation;I)V
          ALOAD 1
          SWAP
          PUTFIELD org/nlogo/nvm/Context.activation : Lorg/nlogo/nvm/Activation;
          ALOAD 1
          ICONST_0
          PUTFIELD org/nlogo/nvm/Context.ip : I
         L1
          RETURN
[12]_asm_proceduresetup_return_10 "" => void
         L0
          ALOAD 1
          INVOKEVIRTUAL org/nlogo/nvm/Context.returnFromProcedure ()V
          ALOAD 1
          ICONST_0
          PUTFIELD org/nlogo/nvm/Context.stopping : Z
         L1
          RETURN

procedure GO:[]{O---}:
[0]_asm_procedurego_ask_0 "ask one-of patches" Object => void
      _oneof AgentSet => Object
        _patches => AgentSet
         L0
          ALOAD 0
          GETFIELD org/nlogo/prim/_asm_procedurego_ask_0.world : Lorg/nlogo/agent/World;
          INVOKEVIRTUAL org/nlogo/agent/World.patches ()Lorg/nlogo/agent/AgentSet;
         L1
          ASTORE 2
          ALOAD 2
          INVOKEVIRTUAL org/nlogo/agent/AgentSet.count ()I
          ISTORE 3
          ILOAD 3
          ICONST_0
          IF_ICMPNE L2
          GETSTATIC org/nlogo/api/Nobody$.MODULE$ : Lorg/nlogo/api/Nobody$;
          GOTO L3
         L2
          ALOAD 2
          ILOAD 3
          ALOAD 1
          GETFIELD org/nlogo/nvm/Context.job : Lorg/nlogo/nvm/Job;
          GETFIELD org/nlogo/nvm/Job.random : Lorg/nlogo/util/MersenneTwisterFast;
          ILOAD 3
          INVOKEVIRTUAL org/nlogo/util/MersenneTwisterFast.nextInt (I)I
          INVOKEVIRTUAL org/nlogo/agent/AgentSet.randomOne (II)Lorg/nlogo/agent/Agent;
         L3
          ASTORE 2
          ALOAD 2
          ASTORE 4
          ALOAD 4
          INSTANCEOF org/nlogo/agent/AgentSet
          IFEQ L4
          ALOAD 4
          CHECKCAST org/nlogo/agent/AgentSet
          ASTORE 5
          ALOAD 1
          GETFIELD org/nlogo/nvm/Context.agent : Lorg/nlogo/agent/Agent;
          INSTANCEOF org/nlogo/agent/Observer
          IFNE L5
          ALOAD 5
          ALOAD 0
          GETFIELD org/nlogo/prim/_asm_procedurego_ask_0.world : Lorg/nlogo/agent/World;
          INVOKEVIRTUAL org/nlogo/agent/World.turtles ()Lorg/nlogo/agent/AgentSet;
          IF_ACMPNE L6
          NEW org/nlogo/nvm/EngineException
          DUP
          ALOAD 1
          ALOAD 0
          GETSTATIC org/nlogo/api/I18N$.MODULE$ : Lorg/nlogo/api/I18N$;
          INVOKEVIRTUAL org/nlogo/api/I18N$.errors ()Lorg/nlogo/api/I18N$BundleKind;
          LDC "org.nlogo.prim.$common.onlyObserverCanAskAllTurtles"
          INVOKEVIRTUAL org/nlogo/api/I18N$BundleKind.get (Ljava/lang/String;)Ljava/lang/String;
          INVOKESPECIAL org/nlogo/nvm/EngineException.<init> (Lorg/nlogo/nvm/Context;Lorg/nlogo/nvm/Instruction;Ljava/lang/String;)V
          ATHROW
         L6
          ALOAD 5
          ALOAD 0
          GETFIELD org/nlogo/prim/_asm_procedurego_ask_0.world : Lorg/nlogo/agent/World;
          INVOKEVIRTUAL org/nlogo/agent/World.patches ()Lorg/nlogo/agent/AgentSet;
          IF_ACMPNE L5
          NEW org/nlogo/nvm/EngineException
          DUP
          ALOAD 1
          ALOAD 0
          GETSTATIC org/nlogo/api/I18N$.MODULE$ : Lorg/nlogo/api/I18N$;
          INVOKEVIRTUAL org/nlogo/api/I18N$.errors ()Lorg/nlogo/api/I18N$BundleKind;
          LDC "org.nlogo.prim.$common.onlyObserverCanAskAllPatches"
          INVOKEVIRTUAL org/nlogo/api/I18N$BundleKind.get (Ljava/lang/String;)Ljava/lang/String;
          INVOKESPECIAL org/nlogo/nvm/EngineException.<init> (Lorg/nlogo/nvm/Context;Lorg/nlogo/nvm/Instruction;Ljava/lang/String;)V
          ATHROW
         L5
          ALOAD 5
          ASTORE 6
          GOTO L7
         L4
          ALOAD 4
          INSTANCEOF org/nlogo/agent/Agent
          IFEQ L8
          ALOAD 4
          CHECKCAST org/nlogo/agent/Agent
          ASTORE 7
          ALOAD 7
          INVOKEVIRTUAL org/nlogo/agent/Agent.id ()J
          LDC -1
          LCMP
          IFNE L9
          NEW org/nlogo/nvm/EngineException
          DUP
          ALOAD 1
          ALOAD 0
          GETSTATIC org/nlogo/api/I18N$.MODULE$ : Lorg/nlogo/api/I18N$;
          INVOKEVIRTUAL org/nlogo/api/I18N$.errors ()Lorg/nlogo/api/I18N$BundleKind;
          LDC "org.nlogo.$common.thatAgentIsDead"
          GETSTATIC scala/Predef$.MODULE$ : Lscala/Predef$;
          ICONST_1
          ANEWARRAY java/lang/Object
          DUP
          ICONST_0
          ALOAD 7
          INVOKEVIRTUAL org/nlogo/agent/Agent.classDisplayName ()Ljava/lang/String;
          AASTORE
          INVOKEVIRTUAL scala/Predef$.wrapRefArray ([Ljava/lang/Object;)Lscala/collection/mutable/WrappedArray;
          INVOKEVIRTUAL org/nlogo/api/I18N$BundleKind.getN (Ljava/lang/String;Lscala/collection/Seq;)Ljava/lang/String;
          INVOKESPECIAL org/nlogo/nvm/EngineException.<init> (Lorg/nlogo/nvm/Context;Lorg/nlogo/nvm/Instruction;Ljava/lang/String;)V
          ATHROW
         L9
          GETSTATIC org/nlogo/agent/AgentSet$.MODULE$ : Lorg/nlogo/agent/AgentSet$;
          ALOAD 7
          INVOKEVIRTUAL org/nlogo/agent/AgentSet$.fromAgent (Lorg/nlogo/agent/Agent;)Lorg/nlogo/agent/AgentSet;
          ASTORE 6
         L7
          ALOAD 6
          ASTORE 3
          ALOAD 1
          ALOAD 3
          ICONST_1
          INVOKEVIRTUAL org/nlogo/nvm/Context.runExclusiveJob (Lorg/nlogo/agent/AgentSet;I)V
          ALOAD 1
          ICONST_3
          PUTFIELD org/nlogo/nvm/Context.ip : I
          GOTO L10
         L8
          NEW org/nlogo/nvm/ArgumentTypeException
          DUP
          ALOAD 1
          ALOAD 0
          ICONST_0
          GETSTATIC org/nlogo/api/Syntax$.MODULE$ : Lorg/nlogo/api/Syntax$;
          INVOKEVIRTUAL org/nlogo/api/Syntax$.AgentsetType ()I
          GETSTATIC org/nlogo/api/Syntax$.MODULE$ : Lorg/nlogo/api/Syntax$;
          INVOKEVIRTUAL org/nlogo/api/Syntax$.AgentType ()I
          IOR
          ALOAD 2
          INVOKESPECIAL org/nlogo/nvm/ArgumentTypeException.<init> (Lorg/nlogo/nvm/Context;Lorg/nlogo/nvm/Instruction;IILjava/lang/Object;)V
          ATHROW
         L10
          RETURN
[1]_asm_procedurego_call_1 "update"
         L0
          NEW org/nlogo/nvm/Activation
          DUP
          ALOAD 0
          GETFIELD org/nlogo/prim/_asm_procedurego_call_1.kept1_procedure : Lorg/nlogo/nvm/Procedure;
          ALOAD 1
          GETFIELD org/nlogo/nvm/Context.activation : Lorg/nlogo/nvm/Activation;
          ICONST_2
          INVOKESPECIAL org/nlogo/nvm/Activation.<init> (Lorg/nlogo/nvm/Procedure;Lorg/nlogo/nvm/Activation;I)V
          ALOAD 1
          SWAP
          PUTFIELD org/nlogo/nvm/Context.activation : Lorg/nlogo/nvm/Activation;
          ALOAD 1
          ICONST_0
          PUTFIELD org/nlogo/nvm/Context.ip : I
         L1
          RETURN
[2]_asm_procedurego_done_2 "" => void
         L0
          ALOAD 1
          ICONST_1
          PUTFIELD org/nlogo/nvm/Context.finished : Z
         L1
          RETURN
[3]_tick
[4]_asm_procedurego_call_3 "update-plot"
         L0
          NEW org/nlogo/nvm/Activation
          DUP
          ALOAD 0
          GETFIELD org/nlogo/prim/_asm_procedurego_call_3.kept1_procedure : Lorg/nlogo/nvm/Procedure;
          ALOAD 1
          GETFIELD org/nlogo/nvm/Context.activation : Lorg/nlogo/nvm/Activation;
          ICONST_5
          INVOKESPECIAL org/nlogo/nvm/Activation.<init> (Lorg/nlogo/nvm/Procedure;Lorg/nlogo/nvm/Activation;I)V
          ALOAD 1
          SWAP
          PUTFIELD org/nlogo/nvm/Context.activation : Lorg/nlogo/nvm/Activation;
          ALOAD 1
          ICONST_0
          PUTFIELD org/nlogo/nvm/Context.ip : I
         L1
          RETURN
[5]_asm_procedurego_return_4 "" => void
         L0
          ALOAD 1
          INVOKEVIRTUAL org/nlogo/nvm/Context.returnFromProcedure ()V
          ALOAD 1
          ICONST_0
          PUTFIELD org/nlogo/nvm/Context.stopping : Z
         L1
          RETURN

procedure UPDATE:[EDIFF]{-TP-}:
[0]_asm_procedureupdate_setprocedurevariable_0 "" Object => void
      _mult double,double => double
        _mult double,double => double
          _constdouble:2.0 => double
          _patchvariable:SPIN => Object
        _nsum4:SPIN => double
          TRYCATCHBLOCK L0 L1 L2 org/nlogo/api/AgentException
          TRYCATCHBLOCK L3 L4 L4 java/lang/ClassCastException
         L5
          LDC 2.0
         L0
          ALOAD 1
          GETFIELD org/nlogo/nvm/Context.agent : Lorg/nlogo/agent/Agent;
          ICONST_5
          INVOKEVIRTUAL org/nlogo/agent/Agent.getPatchVariable (I)Ljava/lang/Object;
         L1
          GOTO L6
         L2
          ASTORE 2
          NEW org/nlogo/nvm/EngineException
          DUP
          ALOAD 1
          ALOAD 0
          ALOAD 2
          INVOKEVIRTUAL org/nlogo/api/AgentException.getMessage ()Ljava/lang/String;
          INVOKESPECIAL org/nlogo/nvm/EngineException.<init> (Lorg/nlogo/nvm/Context;Lorg/nlogo/nvm/Instruction;Ljava/lang/String;)V
          ATHROW
         L6
          ASTORE 2
         L3
          ALOAD 2
          CHECKCAST java/lang/Double
          INVOKEVIRTUAL java/lang/Double.doubleValue ()D
          GOTO L7
         L4
          POP
          NEW org/nlogo/nvm/ArgumentTypeException
          DUP
          ALOAD 1
          ALOAD 0
          BIPUSH 1
          LDC 1
          ALOAD 2
          INVOKESPECIAL org/nlogo/nvm/ArgumentTypeException.<init> (Lorg/nlogo/nvm/Context;Lorg/nlogo/nvm/Instruction;IILjava/lang/Object;)V
          ATHROW
         L7
          DSTORE 4
          DSTORE 2
          DLOAD 2
          DLOAD 4
          DMUL
         L8
          ALOAD 1
          GETFIELD org/nlogo/nvm/Context.agent : Lorg/nlogo/agent/Agent;
          ASTORE 3
          ALOAD 3
          INSTANCEOF org/nlogo/agent/Turtle
          IFEQ L9
          ALOAD 3
          CHECKCAST org/nlogo/agent/Turtle
          ASTORE 4
          ALOAD 4
          INVOKEVIRTUAL org/nlogo/agent/Turtle.getPatchHere ()Lorg/nlogo/agent/Patch;
          ASTORE 5
          GOTO L10
         L9
          ALOAD 3
          INSTANCEOF org/nlogo/agent/Patch
          IFEQ L11
          ALOAD 3
          CHECKCAST org/nlogo/agent/Patch
          ASTORE 6
          ALOAD 6
          ASTORE 5
         L10
          ALOAD 5
          ASTORE 2
          DCONST_0
          DSTORE 7
          ALOAD 2
          INVOKEVIRTUAL org/nlogo/agent/Patch.getNeighbors4 ()Lorg/nlogo/agent/AgentSet;
          INVOKEVIRTUAL org/nlogo/agent/AgentSet.iterator ()Lorg/nlogo/agent/AgentIterator;
          ASTORE 9
         L12
          ALOAD 9
          INVOKEINTERFACE org/nlogo/agent/AgentIterator.hasNext ()Z
          IFEQ L13
          ALOAD 9
          INVOKEINTERFACE org/nlogo/agent/AgentIterator.next ()Lorg/nlogo/agent/Agent;
          CHECKCAST org/nlogo/agent/Patch
          ICONST_5
          INVOKEVIRTUAL org/nlogo/agent/Patch.getPatchVariable (I)Ljava/lang/Object;
          ASTORE 10
          ALOAD 10
          INSTANCEOF java/lang/Double
          IFEQ L14
          ALOAD 10
          CHECKCAST java/lang/Double
          ASTORE 11
          DLOAD 7
          ALOAD 11
          INVOKEVIRTUAL java/lang/Double.doubleValue ()D
          DADD
          DSTORE 7
          GETSTATIC scala/runtime/BoxedUnit.UNIT : Lscala/runtime/BoxedUnit;
          ASTORE 12
          GOTO L12
         L14
          NEW org/nlogo/nvm/EngineException
          DUP
          ALOAD 1
          ALOAD 0
          GETSTATIC org/nlogo/api/I18N$.MODULE$ : Lorg/nlogo/api/I18N$;
          INVOKEVIRTUAL org/nlogo/api/I18N$.errors ()Lorg/nlogo/api/I18N$BundleKind;
          LDC "org.nlogo.prim.$common.noSumOfListWithNonNumbers"
          GETSTATIC scala/Predef$.MODULE$ : Lscala/Predef$;
          ICONST_2
          ANEWARRAY java/lang/Object
          DUP
          ICONST_0
          GETSTATIC org/nlogo/api/Dump$.MODULE$ : Lorg/nlogo/api/Dump$;
          ALOAD 10
          INVOKEVIRTUAL org/nlogo/api/Dump$.logoObject (Ljava/lang/Object;)Ljava/lang/String;
          INVOKEVIRTUAL java/lang/String.toString ()Ljava/lang/String;
          AASTORE
          DUP
          ICONST_1
          GETSTATIC org/nlogo/api/TypeNames$.MODULE$ : Lorg/nlogo/api/TypeNames$;
          ALOAD 10
          INVOKEVIRTUAL org/nlogo/api/TypeNames$.name (Ljava/lang/Object;)Ljava/lang/String;
          AASTORE
          INVOKEVIRTUAL scala/Predef$.wrapRefArray ([Ljava/lang/Object;)Lscala/collection/mutable/WrappedArray;
          INVOKEVIRTUAL org/nlogo/api/I18N$BundleKind.getN (Ljava/lang/String;Lscala/collection/Seq;)Ljava/lang/String;
          INVOKESPECIAL org/nlogo/nvm/EngineException.<init> (Lorg/nlogo/nvm/Context;Lorg/nlogo/nvm/Instruction;Ljava/lang/String;)V
          ATHROW
         L13
          ALOAD 0
          DLOAD 7
          INVOKEVIRTUAL org/nlogo/prim/_asm_procedureupdate_setprocedurevariable_0.validDouble (D)D
          GOTO L15
         L11
          NEW scala/MatchError
          DUP
          ALOAD 3
          INVOKESPECIAL scala/MatchError.<init> (Ljava/lang/Object;)V
          ATHROW
         L15
          DSTORE 4
          DSTORE 2
          DLOAD 2
          DLOAD 4
          DMUL
         L16
          DSTORE 2
          NEW java/lang/Double
          DUP
          DLOAD 2
          INVOKESPECIAL java/lang/Double.<init> (D)V
          ASTORE 2
          ALOAD 1
          GETFIELD org/nlogo/nvm/Context.activation : Lorg/nlogo/nvm/Activation;
          INVOKEVIRTUAL org/nlogo/nvm/Activation.args ()[Ljava/lang/Object;
          ICONST_0
          ALOAD 2
          AASTORE
          ALOAD 1
          ICONST_1
          PUTFIELD org/nlogo/nvm/Context.ip : I
         L17
          RETURN
[1]_asm_procedureupdate_if_1 "if (Ediff <= 0) or
     (temperature > 0 and (random-float 1.0 < exp ((- Ediff) / temperature" boolean => void
      _or
        _lessorequal Object,double => boolean
          _procedurevariable:EDIFF => Object
          _constdouble:0.0 => double
        _and
          _greaterthan Object,double => boolean
            _observervariable:TEMPERATURE => Object
            _constdouble:0.0 => double
          _lessthan double,double => boolean
            _randomfloat double => double
              _constdouble:1.0 => double
            _exp double => double
              _div double,double => double
                _unaryminus double => double
                  _procedurevariable:EDIFF => Object
                _observervariable:TEMPERATURE => Object
          TRYCATCHBLOCK L0 L1 L1 java/lang/ClassCastException
          TRYCATCHBLOCK L2 L3 L3 java/lang/ClassCastException
         L4
          ALOAD 1
          GETFIELD org/nlogo/nvm/Context.activation : Lorg/nlogo/nvm/Activation;
          INVOKEVIRTUAL org/nlogo/nvm/Activation.args ()[Ljava/lang/Object;
          ICONST_0
          AALOAD
         L5
          DCONST_0
         L6
          DSTORE 3
          ASTORE 2
          ALOAD 2
          INSTANCEOF java/lang/Double
          IFEQ L7
          ALOAD 2
          CHECKCAST java/lang/Double
          INVOKEVIRTUAL java/lang/Double.doubleValue ()D
          DLOAD 3
          DCMPG
          IFGT L8
          ICONST_1
          GOTO L9
         L8
          ICONST_0
         L9
          GOTO L10
         L7
          NEW org/nlogo/nvm/EngineException
          DUP
          ALOAD 1
          ALOAD 0
          INVOKESTATIC org/nlogo/api/I18N.errorsJ ()Lorg/nlogo/api/I18NJava;
          LDC "org.nlogo.prim._lessorequal.cannotCompareParameters"
          ICONST_2
          ANEWARRAY java/lang/Object
          DUP
          ICONST_0
          ALOAD 2
          INVOKESTATIC org/nlogo/api/TypeNames.aName (Ljava/lang/Object;)Ljava/lang/String;
          AASTORE
          DUP
          ICONST_1
          DLOAD 3
          INVOKESTATIC java/lang/Double.valueOf (D)Ljava/lang/Double;
          INVOKESTATIC org/nlogo/api/TypeNames.aName (Ljava/lang/Object;)Ljava/lang/String;
          AASTORE
          INVOKEINTERFACE org/nlogo/api/I18NJava.getN (Ljava/lang/String;[Ljava/lang/Object;)Ljava/lang/String;
          INVOKESPECIAL org/nlogo/nvm/EngineException.<init> (Lorg/nlogo/nvm/Context;Lorg/nlogo/nvm/Instruction;Ljava/lang/String;)V
          ATHROW
         L10
          IFNE L11
         L12
          ALOAD 0
          GETFIELD org/nlogo/prim/_asm_procedureupdate_if_1.world : Lorg/nlogo/agent/World;
          INVOKEVIRTUAL org/nlogo/agent/World.observer ()Lorg/nlogo/agent/Observer;
          ICONST_0
          INVOKEVIRTUAL org/nlogo/agent/Observer.getVariable (I)Ljava/lang/Object;
         L13
          DCONST_0
         L14
          DSTORE 3
          ASTORE 2
          ALOAD 2
          ASTORE 5
          ALOAD 5
          INSTANCEOF java/lang/Double
          IFEQ L15
          ALOAD 5
          CHECKCAST java/lang/Double
          ASTORE 6
          ALOAD 6
          INVOKEVIRTUAL java/lang/Double.doubleValue ()D
          DLOAD 3
          DCMPL
          IFLE L16
          ICONST_1
          GOTO L17
         L16
          ICONST_0
         L17
          ISTORE 7
          ILOAD 7
          GOTO L18
         L15
          NEW org/nlogo/nvm/EngineException
          DUP
          ALOAD 1
          ALOAD 0
          GETSTATIC org/nlogo/api/I18N$.MODULE$ : Lorg/nlogo/api/I18N$;
          INVOKEVIRTUAL org/nlogo/api/I18N$.errors ()Lorg/nlogo/api/I18N$BundleKind;
          LDC "org.nlogo.prim._greaterthan.cannotCompareParameters"
          GETSTATIC scala/Predef$.MODULE$ : Lscala/Predef$;
          ICONST_2
          ANEWARRAY java/lang/Object
          DUP
          ICONST_0
          GETSTATIC org/nlogo/api/TypeNames$.MODULE$ : Lorg/nlogo/api/TypeNames$;
          ALOAD 2
          INVOKEVIRTUAL org/nlogo/api/TypeNames$.aName (Ljava/lang/Object;)Ljava/lang/String;
          AASTORE
          DUP
          ICONST_1
          GETSTATIC org/nlogo/api/TypeNames$.MODULE$ : Lorg/nlogo/api/TypeNames$;
          DLOAD 3
          INVOKESTATIC scala/runtime/BoxesRunTime.boxToDouble (D)Ljava/lang/Double;
          INVOKEVIRTUAL org/nlogo/api/TypeNames$.aName (Ljava/lang/Object;)Ljava/lang/String;
          AASTORE
          INVOKEVIRTUAL scala/Predef$.wrapRefArray ([Ljava/lang/Object;)Lscala/collection/mutable/WrappedArray;
          INVOKEVIRTUAL org/nlogo/api/I18N$BundleKind.getN (Ljava/lang/String;Lscala/collection/Seq;)Ljava/lang/String;
          INVOKESPECIAL org/nlogo/nvm/EngineException.<init> (Lorg/nlogo/nvm/Context;Lorg/nlogo/nvm/Instruction;Ljava/lang/String;)V
          ATHROW
         L18
          IFEQ L19
         L20
          DCONST_1
         L21
          DSTORE 2
          DLOAD 2
          ALOAD 1
          GETFIELD org/nlogo/nvm/Context.job : Lorg/nlogo/nvm/Job;
          GETFIELD org/nlogo/nvm/Job.random : Lorg/nlogo/util/MersenneTwisterFast;
          INVOKEVIRTUAL org/nlogo/util/MersenneTwisterFast.nextDouble ()D
          DMUL
         L22
          ALOAD 1
          GETFIELD org/nlogo/nvm/Context.activation : Lorg/nlogo/nvm/Activation;
          INVOKEVIRTUAL org/nlogo/nvm/Activation.args ()[Ljava/lang/Object;
          ICONST_0
          AALOAD
         L23
          ASTORE 2
         L0
          ALOAD 2
          CHECKCAST java/lang/Double
          INVOKEVIRTUAL java/lang/Double.doubleValue ()D
          GOTO L24
         L1
          POP
          NEW org/nlogo/nvm/ArgumentTypeException
          DUP
          ALOAD 1
          ALOAD 0
          BIPUSH 0
          LDC 1
          ALOAD 2
          INVOKESPECIAL org/nlogo/nvm/ArgumentTypeException.<init> (Lorg/nlogo/nvm/Context;Lorg/nlogo/nvm/Instruction;IILjava/lang/Object;)V
          ATHROW
         L24
          DSTORE 2
          DLOAD 2
          DNEG
         L25
          ALOAD 0
          GETFIELD org/nlogo/prim/_asm_procedureupdate_if_1.world : Lorg/nlogo/agent/World;
          INVOKEVIRTUAL org/nlogo/agent/World.observer ()Lorg/nlogo/agent/Observer;
          ICONST_0
          INVOKEVIRTUAL org/nlogo/agent/Observer.getVariable (I)Ljava/lang/Object;
         L26
          ASTORE 2
         L2
          ALOAD 2
          CHECKCAST java/lang/Double
          INVOKEVIRTUAL java/lang/Double.doubleValue ()D
          GOTO L27
         L3
          POP
          NEW org/nlogo/nvm/ArgumentTypeException
          DUP
          ALOAD 1
          ALOAD 0
          BIPUSH 1
          LDC 1
          ALOAD 2
          INVOKESPECIAL org/nlogo/nvm/ArgumentTypeException.<init> (Lorg/nlogo/nvm/Context;Lorg/nlogo/nvm/Instruction;IILjava/lang/Object;)V
          ATHROW
         L27
          DSTORE 4
          DSTORE 2
          DLOAD 4
          DCONST_0
          DCMPL
          IFNE L28
          NEW org/nlogo/nvm/EngineException
          DUP
          ALOAD 1
          ALOAD 0
          INVOKESTATIC org/nlogo/api/I18N.errorsJ ()Lorg/nlogo/api/I18NJava;
          LDC "org.nlogo.prim.etc.$common.divByZero"
          INVOKEINTERFACE org/nlogo/api/I18NJava.get (Ljava/lang/String;)Ljava/lang/String;
          INVOKESPECIAL org/nlogo/nvm/EngineException.<init> (Lorg/nlogo/nvm/Context;Lorg/nlogo/nvm/Instruction;Ljava/lang/String;)V
          ATHROW
         L28
          DLOAD 2
          DLOAD 4
          DDIV
         L29
          DSTORE 2
          DLOAD 2
          INVOKESTATIC java/lang/StrictMath.exp (D)D
         L30
          DSTORE 4
          DSTORE 2
          DLOAD 2
          DLOAD 4
          DCMPG
          IFGE L31
          ICONST_1
          GOTO L32
         L31
          ICONST_0
         L32
          GOTO L33
         L19
          ICONST_0
         L33
          GOTO L34
         L11
          ICONST_1
         L34
          ISTORE 2
          ALOAD 1
          ILOAD 2
          IFEQ L35
          ICONST_2
          GOTO L36
         L35
          ICONST_3
         L36
          PUTFIELD org/nlogo/nvm/Context.ip : I
         L37
          RETURN
[2]_asm_procedureupdate_call_2 "flip"
         L0
          NEW org/nlogo/nvm/Activation
          DUP
          ALOAD 0
          GETFIELD org/nlogo/prim/_asm_procedureupdate_call_2.kept1_procedure : Lorg/nlogo/nvm/Procedure;
          ALOAD 1
          GETFIELD org/nlogo/nvm/Context.activation : Lorg/nlogo/nvm/Activation;
          ICONST_3
          INVOKESPECIAL org/nlogo/nvm/Activation.<init> (Lorg/nlogo/nvm/Procedure;Lorg/nlogo/nvm/Activation;I)V
          ALOAD 1
          SWAP
          PUTFIELD org/nlogo/nvm/Context.activation : Lorg/nlogo/nvm/Activation;
          ALOAD 1
          ICONST_0
          PUTFIELD org/nlogo/nvm/Context.ip : I
         L1
          RETURN
[3]_asm_procedureupdate_return_3 "" => void
         L0
          ALOAD 1
          INVOKEVIRTUAL org/nlogo/nvm/Context.returnFromProcedure ()V
          ALOAD 1
          ICONST_0
          PUTFIELD org/nlogo/nvm/Context.stopping : Z
         L1
          RETURN

<<<<<<< HEAD
procedure FLIP:[]{-TP-}:
[0]_asm_procedureflip_setpatchvariable_0 "set spin (- spin" Object => void
      _unaryminus double => double
        _patchvariable:SPIN => Object
          TRYCATCHBLOCK L0 L1 L2 org/nlogo/api/AgentException
          TRYCATCHBLOCK L3 L4 L4 java/lang/ClassCastException
          TRYCATCHBLOCK L5 L6 L7 org/nlogo/api/AgentException
=======
procedure SETUP:[INITIAL-MAGNETIZATION]{O---}:
[0]_clearall
[1]_resetticks
[2]_asm_proceduresetup_ask_0 "ask patches" AgentSet => void
      _patches => AgentSet
         L0
          ALOAD 0
          GETFIELD org/nlogo/prim/_asm_proceduresetup_ask_0.world : Lorg/nlogo/agent/World;
          INVOKEVIRTUAL org/nlogo/agent/World.patches ()Lorg/nlogo/agent/AgentSet;
         L1
          ASTORE 2
          ALOAD 1
          GETFIELD org/nlogo/nvm/Context.agent : Lorg/nlogo/agent/Agent;
          INSTANCEOF org/nlogo/agent/Observer
          IFNE L2
          ALOAD 2
          ALOAD 0
          GETFIELD org/nlogo/prim/_asm_proceduresetup_ask_0.world : Lorg/nlogo/agent/World;
          INVOKEVIRTUAL org/nlogo/agent/World.turtles ()Lorg/nlogo/agent/AgentSet;
          IF_ACMPNE L3
          NEW org/nlogo/nvm/EngineException
          DUP
          ALOAD 1
          ALOAD 0
          INVOKESTATIC org/nlogo/api/I18N.errorsJ ()Lorg/nlogo/api/I18NJava;
          LDC "org.nlogo.prim.$common.onlyObserverCanAskAllTurtles"
          INVOKEINTERFACE org/nlogo/api/I18NJava.get (Ljava/lang/String;)Ljava/lang/String;
          INVOKESPECIAL org/nlogo/nvm/EngineException.<init> (Lorg/nlogo/nvm/Context;Lorg/nlogo/nvm/Instruction;Ljava/lang/String;)V
          ATHROW
         L3
          ALOAD 2
          ALOAD 0
          GETFIELD org/nlogo/prim/_asm_proceduresetup_ask_0.world : Lorg/nlogo/agent/World;
          INVOKEVIRTUAL org/nlogo/agent/World.patches ()Lorg/nlogo/agent/AgentSet;
          IF_ACMPNE L2
          NEW org/nlogo/nvm/EngineException
          DUP
          ALOAD 1
          ALOAD 0
          INVOKESTATIC org/nlogo/api/I18N.errorsJ ()Lorg/nlogo/api/I18NJava;
          LDC "org.nlogo.prim.$common.onlyObserverCanAskAllPatches"
          INVOKEINTERFACE org/nlogo/api/I18NJava.get (Ljava/lang/String;)Ljava/lang/String;
          INVOKESPECIAL org/nlogo/nvm/EngineException.<init> (Lorg/nlogo/nvm/Context;Lorg/nlogo/nvm/Instruction;Ljava/lang/String;)V
          ATHROW
         L2
          ALOAD 1
          ALOAD 2
          ICONST_3
          INVOKEVIRTUAL org/nlogo/nvm/Context.runExclusiveJob (Lorg/nlogo/agent/AgentSet;I)V
          ALOAD 1
          BIPUSH 9
          PUTFIELD org/nlogo/nvm/Context.ip : I
         L4
          RETURN
[3]_asm_proceduresetup_ifelse_1 "ifelse initial-magnetization = 0" boolean => void
      _equal Object,double => boolean
        _procedurevariable:INITIAL-MAGNETIZATION => Object
        _constdouble:0.0 => double
         L0
          ALOAD 1
          GETFIELD org/nlogo/nvm/Context.activation : Lorg/nlogo/nvm/Activation;
          GETFIELD org/nlogo/nvm/Activation.args : [Ljava/lang/Object;
          ICONST_0
          AALOAD
         L1
          DCONST_0
         L2
          DSTORE 3
          ASTORE 2
          ALOAD 2
          INSTANCEOF java/lang/Double
          IFEQ L3
          DLOAD 3
          ALOAD 2
          CHECKCAST java/lang/Double
          INVOKEVIRTUAL java/lang/Double.doubleValue ()D
          DCMPL
          IFNE L3
          ICONST_1
          GOTO L4
         L3
          ICONST_0
         L4
          ISTORE 2
          ALOAD 1
          ILOAD 2
          IFEQ L5
          ICONST_4
          GOTO L6
         L5
          BIPUSH 6
         L6
          PUTFIELD org/nlogo/nvm/Context.ip : I
         L7
          RETURN
[4]_asm_proceduresetup_setpatchvariable_2 "set spin one-of [-1 1]" Object => void
      _oneof LogoList => Object
        _constlist:[-1 1] => LogoList
          TRYCATCHBLOCK L0 L1 L2 org/nlogo/api/AgentException
         L3
          ALOAD 0
          GETFIELD org/nlogo/prim/_asm_proceduresetup_setpatchvariable_2.kept3_value : Lorg/nlogo/api/LogoList;
         L4
          ASTORE 2
          ALOAD 2
          INVOKEVIRTUAL org/nlogo/api/LogoList.size ()I
          ISTORE 3
          ILOAD 3
          IFNE L5
          NEW org/nlogo/nvm/EngineException
          DUP
          ALOAD 1
          ALOAD 0
          INVOKESTATIC org/nlogo/api/I18N.errorsJ ()Lorg/nlogo/api/I18NJava;
          LDC "org.nlogo.prim.etc.$common.emptyListInput"
          ICONST_1
          ANEWARRAY java/lang/Object
          DUP
          ICONST_0
          LDC "ONE-OF"
          AASTORE
          INVOKEINTERFACE org/nlogo/api/I18NJava.getN (Ljava/lang/String;[Ljava/lang/Object;)Ljava/lang/String;
          INVOKESPECIAL org/nlogo/nvm/EngineException.<init> (Lorg/nlogo/nvm/Context;Lorg/nlogo/nvm/Instruction;Ljava/lang/String;)V
          ATHROW
         L5
          ALOAD 2
          ALOAD 1
          GETFIELD org/nlogo/nvm/Context.job : Lorg/nlogo/nvm/Job;
          GETFIELD org/nlogo/nvm/Job.random : Lorg/nlogo/util/MersenneTwisterFast;
          ILOAD 3
          INVOKEVIRTUAL org/nlogo/util/MersenneTwisterFast.nextInt (I)I
          INVOKEVIRTUAL org/nlogo/api/LogoList.get (I)Ljava/lang/Object;
         L6
          ASTORE 2
         L0
          ALOAD 1
          GETFIELD org/nlogo/nvm/Context.agent : Lorg/nlogo/agent/Agent;
          ICONST_5
          ALOAD 2
          INVOKEVIRTUAL org/nlogo/agent/Agent.setPatchVariable (ILjava/lang/Object;)V
         L1
          GOTO L7
         L2
          ASTORE 3
          NEW org/nlogo/nvm/EngineException
          DUP
          ALOAD 1
          ALOAD 0
          ALOAD 3
          INVOKEVIRTUAL org/nlogo/api/AgentException.getMessage ()Ljava/lang/String;
          INVOKESPECIAL org/nlogo/nvm/EngineException.<init> (Lorg/nlogo/nvm/Context;Lorg/nlogo/nvm/Instruction;Ljava/lang/String;)V
          ATHROW
         L7
          ALOAD 1
          ICONST_5
          PUTFIELD org/nlogo/nvm/Context.ip : I
         L8
          RETURN
[5]_asm_proceduresetup_goto_3 "" => void
         L0
          ALOAD 1
          BIPUSH 7
          PUTFIELD org/nlogo/nvm/Context.ip : I
         L1
          RETURN
[6]_asm_proceduresetup_setpatchvariable_4 "set spin initial-magnetization" Object => void
      _procedurevariable:INITIAL-MAGNETIZATION => Object
          TRYCATCHBLOCK L0 L1 L2 org/nlogo/api/AgentException
         L3
          ALOAD 1
          GETFIELD org/nlogo/nvm/Context.activation : Lorg/nlogo/nvm/Activation;
          GETFIELD org/nlogo/nvm/Activation.args : [Ljava/lang/Object;
          ICONST_0
          AALOAD
         L4
          ASTORE 2
         L0
          ALOAD 1
          GETFIELD org/nlogo/nvm/Context.agent : Lorg/nlogo/agent/Agent;
          ICONST_5
          ALOAD 2
          INVOKEVIRTUAL org/nlogo/agent/Agent.setPatchVariable (ILjava/lang/Object;)V
         L1
          GOTO L5
         L2
          ASTORE 3
          NEW org/nlogo/nvm/EngineException
          DUP
          ALOAD 1
          ALOAD 0
          ALOAD 3
          INVOKEVIRTUAL org/nlogo/api/AgentException.getMessage ()Ljava/lang/String;
          INVOKESPECIAL org/nlogo/nvm/EngineException.<init> (Lorg/nlogo/nvm/Context;Lorg/nlogo/nvm/Instruction;Ljava/lang/String;)V
          ATHROW
         L5
          ALOAD 1
          BIPUSH 7
          PUTFIELD org/nlogo/nvm/Context.ip : I
         L6
          RETURN
[7]_asm_proceduresetup_call_5 "recolor"
         L0
          NEW org/nlogo/nvm/Activation
          DUP
          ALOAD 0
          GETFIELD org/nlogo/prim/_asm_proceduresetup_call_5.kept1_procedure : Lorg/nlogo/nvm/Procedure;
          ALOAD 1
          GETFIELD org/nlogo/nvm/Context.activation : Lorg/nlogo/nvm/Activation;
          BIPUSH 8
          INVOKESPECIAL org/nlogo/nvm/Activation.<init> (Lorg/nlogo/nvm/Procedure;Lorg/nlogo/nvm/Activation;I)V
          ALOAD 1
          SWAP
          PUTFIELD org/nlogo/nvm/Context.activation : Lorg/nlogo/nvm/Activation;
          ALOAD 1
          ICONST_0
          PUTFIELD org/nlogo/nvm/Context.ip : I
         L1
          RETURN
[8]_asm_proceduresetup_done_6 "" => void
         L0
          ALOAD 1
          ICONST_1
          PUTFIELD org/nlogo/nvm/Context.finished : Z
         L1
          RETURN
[9]_asm_proceduresetup_setobservervariable_7 "set sum-of-spins sum [spin] of patches" Object => void
      _sum LogoList => double
        _patchvariableof:SPIN AgentSet => Object
          _patches => AgentSet
          TRYCATCHBLOCK L0 L1 L2 org/nlogo/api/AgentException
          TRYCATCHBLOCK L3 L4 L4 java/lang/ClassCastException
          TRYCATCHBLOCK L5 L6 L7 org/nlogo/api/AgentException
         L8
          ALOAD 0
          GETFIELD org/nlogo/prim/_asm_proceduresetup_setobservervariable_7.world : Lorg/nlogo/agent/World;
          INVOKEVIRTUAL org/nlogo/agent/World.patches ()Lorg/nlogo/agent/AgentSet;
         L9
          ASTORE 2
          NEW org/nlogo/api/LogoListBuilder
          DUP
          INVOKESPECIAL org/nlogo/api/LogoListBuilder.<init> ()V
          ASTORE 3
>>>>>>> 935cf7b1
         L0
          ALOAD 1
          GETFIELD org/nlogo/nvm/Context.agent : Lorg/nlogo/agent/Agent;
          ICONST_5
          INVOKEVIRTUAL org/nlogo/agent/Agent.getPatchVariable (I)Ljava/lang/Object;
         L1
          GOTO L8
         L2
          ASTORE 2
          NEW org/nlogo/nvm/EngineException
          DUP
          ALOAD 1
          ALOAD 0
          ALOAD 2
          INVOKEVIRTUAL org/nlogo/api/AgentException.getMessage ()Ljava/lang/String;
          INVOKESPECIAL org/nlogo/nvm/EngineException.<init> (Lorg/nlogo/nvm/Context;Lorg/nlogo/nvm/Instruction;Ljava/lang/String;)V
          ATHROW
         L8
          ASTORE 2
         L3
          ALOAD 2
          CHECKCAST java/lang/Double
          INVOKEVIRTUAL java/lang/Double.doubleValue ()D
          GOTO L9
         L4
          POP
          NEW org/nlogo/nvm/ArgumentTypeException
          DUP
          ALOAD 1
          ALOAD 0
          BIPUSH 0
          LDC 1
          ALOAD 2
          INVOKESPECIAL org/nlogo/nvm/ArgumentTypeException.<init> (Lorg/nlogo/nvm/Context;Lorg/nlogo/nvm/Instruction;IILjava/lang/Object;)V
          ATHROW
         L9
          DSTORE 2
          DLOAD 2
          DNEG
         L10
          DSTORE 2
          NEW java/lang/Double
          DUP
          DLOAD 2
          INVOKESPECIAL java/lang/Double.<init> (D)V
          ASTORE 2
         L5
          ALOAD 1
          GETFIELD org/nlogo/nvm/Context.agent : Lorg/nlogo/agent/Agent;
          ICONST_5
          ALOAD 2
          INVOKEVIRTUAL org/nlogo/agent/Agent.setPatchVariable (ILjava/lang/Object;)V
         L6
          ALOAD 1
          ICONST_1
          PUTFIELD org/nlogo/nvm/Context.ip : I
          GOTO L11
         L7
          ASTORE 3
          NEW org/nlogo/nvm/EngineException
          DUP
          ALOAD 1
          ALOAD 0
          ALOAD 3
          INVOKEVIRTUAL org/nlogo/api/AgentException.getMessage ()Ljava/lang/String;
          INVOKESPECIAL org/nlogo/nvm/EngineException.<init> (Lorg/nlogo/nvm/Context;Lorg/nlogo/nvm/Instruction;Ljava/lang/String;)V
          ATHROW
         L11
          RETURN
[1]_asm_procedureflip_setobservervariable_1 "set sum-of-spins sum-of-spins + 2 * spin" Object => void
      _plus double,double => double
        _observervariable:SUM-OF-SPINS => Object
        _mult double,double => double
          _constdouble:2.0 => double
          _patchvariable:SPIN => Object
          TRYCATCHBLOCK L0 L1 L1 java/lang/ClassCastException
          TRYCATCHBLOCK L2 L3 L4 org/nlogo/api/AgentException
          TRYCATCHBLOCK L5 L6 L6 java/lang/ClassCastException
          TRYCATCHBLOCK L7 L8 L9 org/nlogo/api/AgentException
         L10
          ALOAD 0
          GETFIELD org/nlogo/prim/_asm_procedureflip_setobservervariable_1.world : Lorg/nlogo/agent/World;
          INVOKEVIRTUAL org/nlogo/agent/World.observer ()Lorg/nlogo/agent/Observer;
          ICONST_2
          INVOKEVIRTUAL org/nlogo/agent/Observer.getVariable (I)Ljava/lang/Object;
         L11
          ASTORE 2
         L0
          ALOAD 2
          CHECKCAST java/lang/Double
          INVOKEVIRTUAL java/lang/Double.doubleValue ()D
          GOTO L12
         L1
          POP
          NEW org/nlogo/nvm/ArgumentTypeException
          DUP
          ALOAD 1
          ALOAD 0
          BIPUSH 0
          LDC 1
          ALOAD 2
          INVOKESPECIAL org/nlogo/nvm/ArgumentTypeException.<init> (Lorg/nlogo/nvm/Context;Lorg/nlogo/nvm/Instruction;IILjava/lang/Object;)V
          ATHROW
         L12
          LDC 2.0
         L2
          ALOAD 1
          GETFIELD org/nlogo/nvm/Context.agent : Lorg/nlogo/agent/Agent;
          ICONST_5
          INVOKEVIRTUAL org/nlogo/agent/Agent.getPatchVariable (I)Ljava/lang/Object;
         L3
          GOTO L13
         L4
          ASTORE 2
          NEW org/nlogo/nvm/EngineException
          DUP
          ALOAD 1
          ALOAD 0
          ALOAD 2
          INVOKEVIRTUAL org/nlogo/api/AgentException.getMessage ()Ljava/lang/String;
          INVOKESPECIAL org/nlogo/nvm/EngineException.<init> (Lorg/nlogo/nvm/Context;Lorg/nlogo/nvm/Instruction;Ljava/lang/String;)V
          ATHROW
         L13
          ASTORE 2
         L5
          ALOAD 2
          CHECKCAST java/lang/Double
          INVOKEVIRTUAL java/lang/Double.doubleValue ()D
          GOTO L14
         L6
          POP
          NEW org/nlogo/nvm/ArgumentTypeException
          DUP
          ALOAD 1
          ALOAD 0
          BIPUSH 1
          LDC 1
          ALOAD 2
          INVOKESPECIAL org/nlogo/nvm/ArgumentTypeException.<init> (Lorg/nlogo/nvm/Context;Lorg/nlogo/nvm/Instruction;IILjava/lang/Object;)V
          ATHROW
         L14
          DSTORE 4
          DSTORE 2
          DLOAD 2
          DLOAD 4
          DMUL
         L15
          DSTORE 4
          DSTORE 2
          DLOAD 2
          DLOAD 4
          DADD
         L16
          DSTORE 2
          NEW java/lang/Double
          DUP
          DLOAD 2
          INVOKESPECIAL java/lang/Double.<init> (D)V
          ASTORE 2
         L7
          ALOAD 0
          GETFIELD org/nlogo/prim/_asm_procedureflip_setobservervariable_1.world : Lorg/nlogo/agent/World;
          INVOKEVIRTUAL org/nlogo/agent/World.observer ()Lorg/nlogo/agent/Observer;
          ICONST_2
          ALOAD 2
          INVOKEVIRTUAL org/nlogo/agent/Observer.setVariable (ILjava/lang/Object;)V
         L8
          ALOAD 1
          ICONST_2
          PUTFIELD org/nlogo/nvm/Context.ip : I
          GOTO L17
         L9
          ASTORE 3
          NEW org/nlogo/nvm/EngineException
          DUP
          ALOAD 1
          ALOAD 0
          ALOAD 3
          INVOKEVIRTUAL org/nlogo/api/AgentException.getMessage ()Ljava/lang/String;
          INVOKESPECIAL org/nlogo/nvm/EngineException.<init> (Lorg/nlogo/nvm/Context;Lorg/nlogo/nvm/Instruction;Ljava/lang/String;)V
          ATHROW
         L17
          RETURN
[2]_asm_procedureflip_call_2 "recolor"
         L0
          NEW org/nlogo/nvm/Activation
          DUP
          ALOAD 0
          GETFIELD org/nlogo/prim/_asm_procedureflip_call_2.kept1_procedure : Lorg/nlogo/nvm/Procedure;
          ALOAD 1
          GETFIELD org/nlogo/nvm/Context.activation : Lorg/nlogo/nvm/Activation;
          ICONST_3
          INVOKESPECIAL org/nlogo/nvm/Activation.<init> (Lorg/nlogo/nvm/Procedure;Lorg/nlogo/nvm/Activation;I)V
          ALOAD 1
          SWAP
          PUTFIELD org/nlogo/nvm/Context.activation : Lorg/nlogo/nvm/Activation;
          ALOAD 1
          ICONST_0
          PUTFIELD org/nlogo/nvm/Context.ip : I
         L1
          RETURN
[3]_asm_procedureflip_return_3 "" => void
         L0
          ALOAD 1
          INVOKEVIRTUAL org/nlogo/nvm/Context.returnFromProcedure ()V
          ALOAD 1
          ICONST_0
          PUTFIELD org/nlogo/nvm/Context.stopping : Z
         L1
          RETURN

procedure RECOLOR:[]{-TP-}:
[0]_asm_procedurerecolor_ifelse_0 "ifelse spin = 1" boolean => void
      _equal Object,double => boolean
        _patchvariable:SPIN => Object
        _constdouble:1.0 => double
          TRYCATCHBLOCK L0 L1 L2 org/nlogo/api/AgentException
         L0
          ALOAD 1
          GETFIELD org/nlogo/nvm/Context.agent : Lorg/nlogo/agent/Agent;
          ICONST_5
          INVOKEVIRTUAL org/nlogo/agent/Agent.getPatchVariable (I)Ljava/lang/Object;
         L1
          GOTO L3
         L2
          ASTORE 2
          NEW org/nlogo/nvm/EngineException
          DUP
          ALOAD 1
          ALOAD 0
          ALOAD 2
          INVOKEVIRTUAL org/nlogo/api/AgentException.getMessage ()Ljava/lang/String;
          INVOKESPECIAL org/nlogo/nvm/EngineException.<init> (Lorg/nlogo/nvm/Context;Lorg/nlogo/nvm/Instruction;Ljava/lang/String;)V
          ATHROW
         L3
          DCONST_1
         L4
          DSTORE 3
          ASTORE 2
          ALOAD 2
          ASTORE 5
          ALOAD 5
          INSTANCEOF java/lang/Double
          IFEQ L5
          ALOAD 5
          CHECKCAST java/lang/Double
          ASTORE 6
          DLOAD 3
          ALOAD 6
          INVOKEVIRTUAL java/lang/Double.doubleValue ()D
          DCMPL
          IFNE L6
          ICONST_1
          GOTO L7
         L6
          ICONST_0
         L7
          ISTORE 7
          GOTO L8
         L5
          ICONST_0
          ISTORE 7
         L8
          ILOAD 7
         L9
          ISTORE 2
          ALOAD 1
          ILOAD 2
          IFEQ L10
          ICONST_1
          GOTO L11
         L10
          ICONST_3
         L11
          PUTFIELD org/nlogo/nvm/Context.ip : I
         L12
          RETURN
[1]_asm_procedurerecolor_setpatchvariable_1 "set pcolor red" Object => void
      _constdouble:15.0 => Double
          TRYCATCHBLOCK L0 L1 L2 org/nlogo/api/AgentException
         L3
          ALOAD 0
          GETFIELD org/nlogo/prim/_asm_procedurerecolor_setpatchvariable_1.kept2_value : Ljava/lang/Double;
         L4
          ASTORE 2
         L0
          ALOAD 1
          GETFIELD org/nlogo/nvm/Context.agent : Lorg/nlogo/agent/Agent;
          ICONST_2
          ALOAD 2
          INVOKEVIRTUAL org/nlogo/agent/Agent.setPatchVariable (ILjava/lang/Object;)V
         L1
          ALOAD 1
          ICONST_2
          PUTFIELD org/nlogo/nvm/Context.ip : I
          GOTO L5
         L2
          ASTORE 3
          NEW org/nlogo/nvm/EngineException
          DUP
          ALOAD 1
          ALOAD 0
          ALOAD 3
          INVOKEVIRTUAL org/nlogo/api/AgentException.getMessage ()Ljava/lang/String;
          INVOKESPECIAL org/nlogo/nvm/EngineException.<init> (Lorg/nlogo/nvm/Context;Lorg/nlogo/nvm/Instruction;Ljava/lang/String;)V
          ATHROW
         L5
          RETURN
[2]_asm_procedurerecolor_goto_2 "" => void
         L0
          ALOAD 1
          ICONST_4
          PUTFIELD org/nlogo/nvm/Context.ip : I
         L1
          RETURN
[3]_asm_procedurerecolor_setpatchvariable_3 "set pcolor blue" Object => void
      _constdouble:105.0 => Double
          TRYCATCHBLOCK L0 L1 L2 org/nlogo/api/AgentException
         L3
          ALOAD 0
          GETFIELD org/nlogo/prim/_asm_procedurerecolor_setpatchvariable_3.kept2_value : Ljava/lang/Double;
         L4
          ASTORE 2
         L0
          ALOAD 1
          GETFIELD org/nlogo/nvm/Context.agent : Lorg/nlogo/agent/Agent;
          ICONST_2
          ALOAD 2
          INVOKEVIRTUAL org/nlogo/agent/Agent.setPatchVariable (ILjava/lang/Object;)V
         L1
          ALOAD 1
          ICONST_4
          PUTFIELD org/nlogo/nvm/Context.ip : I
          GOTO L5
         L2
          ASTORE 3
          NEW org/nlogo/nvm/EngineException
          DUP
          ALOAD 1
          ALOAD 0
          ALOAD 3
          INVOKEVIRTUAL org/nlogo/api/AgentException.getMessage ()Ljava/lang/String;
          INVOKESPECIAL org/nlogo/nvm/EngineException.<init> (Lorg/nlogo/nvm/Context;Lorg/nlogo/nvm/Instruction;Ljava/lang/String;)V
          ATHROW
         L5
          RETURN
[4]_asm_procedurerecolor_return_4 "" => void
         L0
          ALOAD 1
          INVOKEVIRTUAL org/nlogo/nvm/Context.returnFromProcedure ()V
          ALOAD 1
          ICONST_0
          PUTFIELD org/nlogo/nvm/Context.stopping : Z
         L1
          RETURN

reporter procedure MAGNETIZATION:[]{OTPL}:
[0]_asm_proceduremagnetization_report_0 "report sum-of-spins / count patches" Object => void
      _div double,double => double
        _observervariable:SUM-OF-SPINS => Object
        _count AgentSet => double
          _patches => AgentSet
          TRYCATCHBLOCK L0 L1 L1 java/lang/ClassCastException
         L2
          ALOAD 0
          GETFIELD org/nlogo/prim/_asm_proceduremagnetization_report_0.world : Lorg/nlogo/agent/World;
          INVOKEVIRTUAL org/nlogo/agent/World.observer ()Lorg/nlogo/agent/Observer;
          ICONST_2
          INVOKEVIRTUAL org/nlogo/agent/Observer.getVariable (I)Ljava/lang/Object;
         L3
          ASTORE 2
         L0
          ALOAD 2
          CHECKCAST java/lang/Double
          INVOKEVIRTUAL java/lang/Double.doubleValue ()D
          GOTO L4
         L1
          POP
          NEW org/nlogo/nvm/ArgumentTypeException
          DUP
          ALOAD 1
          ALOAD 0
          BIPUSH 0
          LDC 1
          ALOAD 2
          INVOKESPECIAL org/nlogo/nvm/ArgumentTypeException.<init> (Lorg/nlogo/nvm/Context;Lorg/nlogo/nvm/Instruction;IILjava/lang/Object;)V
          ATHROW
         L4
          ALOAD 0
          GETFIELD org/nlogo/prim/_asm_proceduremagnetization_report_0.world : Lorg/nlogo/agent/World;
          INVOKEVIRTUAL org/nlogo/agent/World.patches ()Lorg/nlogo/agent/AgentSet;
         L5
          ASTORE 2
          ALOAD 2
          INVOKEVIRTUAL org/nlogo/agent/AgentSet.count ()I
          I2D
         L6
          DSTORE 4
          DSTORE 2
          DLOAD 4
          DCONST_0
          DCMPL
          IFNE L7
          NEW org/nlogo/nvm/EngineException
          DUP
          ALOAD 1
          ALOAD 0
          INVOKESTATIC org/nlogo/api/I18N.errorsJ ()Lorg/nlogo/api/I18NJava;
          LDC "org.nlogo.prim.etc.$common.divByZero"
          INVOKEINTERFACE org/nlogo/api/I18NJava.get (Ljava/lang/String;)Ljava/lang/String;
          INVOKESPECIAL org/nlogo/nvm/EngineException.<init> (Lorg/nlogo/nvm/Context;Lorg/nlogo/nvm/Instruction;Ljava/lang/String;)V
          ATHROW
         L7
          DLOAD 2
          DLOAD 4
          DDIV
         L8
          DSTORE 2
          NEW java/lang/Double
          DUP
          DLOAD 2
          INVOKESPECIAL java/lang/Double.<init> (D)V
          ASTORE 2
          ALOAD 1
          GETFIELD org/nlogo/nvm/Context.job : Lorg/nlogo/nvm/Job;
          ALOAD 2
          PUTFIELD org/nlogo/nvm/Job.result : Ljava/lang/Object;
          ALOAD 1
          ICONST_0
          PUTFIELD org/nlogo/nvm/Context.stopping : Z
          ALOAD 1
          ICONST_1
          PUTFIELD org/nlogo/nvm/Context.ip : I
          ALOAD 1
          GETFIELD org/nlogo/nvm/Context.activation : Lorg/nlogo/nvm/Activation;
          INVOKEVIRTUAL org/nlogo/nvm/Activation.procedure ()Lorg/nlogo/nvm/Procedure;
          INVOKEVIRTUAL org/nlogo/nvm/Procedure.isTask ()Z
          IFEQ L9
          GETSTATIC org/nlogo/nvm/NonLocalExit$.MODULE$ : Lorg/nlogo/nvm/NonLocalExit$;
          ATHROW
         L9
          ALOAD 1
          GETFIELD org/nlogo/nvm/Context.activation : Lorg/nlogo/nvm/Activation;
          INVOKEVIRTUAL org/nlogo/nvm/Activation.procedure ()Lorg/nlogo/nvm/Procedure;
          INVOKEVIRTUAL org/nlogo/nvm/Procedure.isReporter ()Z
          IFNE L10
          NEW org/nlogo/nvm/EngineException
          DUP
          ALOAD 1
          ALOAD 0
          INVOKESTATIC org/nlogo/api/I18N.errorsJ ()Lorg/nlogo/api/I18NJava;
          LDC "org.nlogo.prim._report.canOnlyUseInToReport"
          ICONST_1
          ANEWARRAY java/lang/Object
          DUP
          ICONST_0
          LDC "REPORT"
          AASTORE
          INVOKEINTERFACE org/nlogo/api/I18NJava.getN (Ljava/lang/String;[Ljava/lang/Object;)Ljava/lang/String;
          INVOKESPECIAL org/nlogo/nvm/EngineException.<init> (Lorg/nlogo/nvm/Context;Lorg/nlogo/nvm/Instruction;Ljava/lang/String;)V
          ATHROW
         L10
          ALOAD 1
          INVOKEVIRTUAL org/nlogo/nvm/Context.atTopActivation ()Z
          IFNE L11
          NEW org/nlogo/nvm/EngineException
          DUP
          ALOAD 1
          ALOAD 0
          INVOKESTATIC org/nlogo/api/I18N.errorsJ ()Lorg/nlogo/api/I18NJava;
          LDC "org.nlogo.prim._report.mustImmediatelyBeUsedInToReport"
          ICONST_1
          ANEWARRAY java/lang/Object
          DUP
          ICONST_0
          LDC "REPORT"
          AASTORE
          INVOKEINTERFACE org/nlogo/api/I18NJava.getN (Ljava/lang/String;[Ljava/lang/Object;)Ljava/lang/String;
          INVOKESPECIAL org/nlogo/nvm/EngineException.<init> (Lorg/nlogo/nvm/Context;Lorg/nlogo/nvm/Instruction;Ljava/lang/String;)V
          ATHROW
         L11
          RETURN
[1]_asm_proceduremagnetization_returnreport_1 "" => void
         L0
          NEW org/nlogo/nvm/EngineException
          DUP
          ALOAD 1
          ALOAD 0
          GETSTATIC org/nlogo/api/I18N$.MODULE$ : Lorg/nlogo/api/I18N$;
          INVOKEVIRTUAL org/nlogo/api/I18N$.errors ()Lorg/nlogo/api/I18N$BundleKind;
          LDC "org.nlogo.prim._returnreport.reportNotCalledInReportProcedure"
          INVOKEVIRTUAL org/nlogo/api/I18N$BundleKind.get (Ljava/lang/String;)Ljava/lang/String;
          INVOKESPECIAL org/nlogo/nvm/EngineException.<init> (Lorg/nlogo/nvm/Context;Lorg/nlogo/nvm/Instruction;Ljava/lang/String;)V
          ATHROW
         L1
          RETURN

procedure SETUP-PLOT:[]{OTPL}:
[0]_setcurrentplot
      _asm_proceduresetupplot_conststring_0 ""Magnetization"" => String
           L0
            LDC "Magnetization"
           L1
            ARETURN
[1]_setcurrentplotpen
      _asm_proceduresetupplot_conststring_1 ""axis"" => String
           L0
            LDC "axis"
           L1
            ARETURN
[2]_autoplotoff
[3]_plotxy
      _asm_proceduresetupplot_constdouble_2 "0" => Double
           L0
            ALOAD 0
            GETFIELD org/nlogo/prim/_asm_proceduresetupplot_constdouble_2.kept1_value : Ljava/lang/Double;
           L1
            ARETURN
      _asm_proceduresetupplot_constdouble_3 "0" => Double
           L0
            ALOAD 0
            GETFIELD org/nlogo/prim/_asm_proceduresetupplot_constdouble_3.kept1_value : Ljava/lang/Double;
           L1
            ARETURN
[4]_plotxy
      _asm_proceduresetupplot_constdouble_4 "1000000000" => Double
           L0
            ALOAD 0
            GETFIELD org/nlogo/prim/_asm_proceduresetupplot_constdouble_4.kept1_value : Ljava/lang/Double;
           L1
            ARETURN
      _asm_proceduresetupplot_constdouble_5 "0" => Double
           L0
            ALOAD 0
            GETFIELD org/nlogo/prim/_asm_proceduresetupplot_constdouble_5.kept1_value : Ljava/lang/Double;
           L1
            ARETURN
[5]_autoploton
[6]_asm_proceduresetupplot_return_6 "" => void
         L0
          ALOAD 1
          INVOKEVIRTUAL org/nlogo/nvm/Context.returnFromProcedure ()V
          ALOAD 1
          ICONST_0
          PUTFIELD org/nlogo/nvm/Context.stopping : Z
         L1
          RETURN

procedure UPDATE-PLOT:[]{OTPL}:
[0]_setcurrentplot
      _asm_procedureupdateplot_conststring_0 ""Magnetization"" => String
           L0
            LDC "Magnetization"
           L1
            ARETURN
[1]_setcurrentplotpen
      _asm_procedureupdateplot_conststring_1 ""average spin"" => String
           L0
            LDC "average spin"
           L1
            ARETURN
[2]_plotxy
      _asm_procedureupdateplot_ticks_2 "ticks" => double
           L0
            ALOAD 0
            GETFIELD org/nlogo/prim/_asm_procedureupdateplot_ticks_2.world : Lorg/nlogo/agent/World;
            INVOKEVIRTUAL org/nlogo/agent/World.ticks ()D
            DSTORE 2
            DLOAD 2
            LDC -1.0
            DCMPL
            IFNE L1
            NEW org/nlogo/nvm/EngineException
            DUP
            ALOAD 1
            ALOAD 0
            INVOKESTATIC org/nlogo/api/I18N.errorsJ ()Lorg/nlogo/api/I18NJava;
            LDC "org.nlogo.prim.etc.$common.tickCounterNotStarted"
            INVOKEINTERFACE org/nlogo/api/I18NJava.get (Ljava/lang/String;)Ljava/lang/String;
            INVOKESPECIAL org/nlogo/nvm/EngineException.<init> (Lorg/nlogo/nvm/Context;Lorg/nlogo/nvm/Instruction;Ljava/lang/String;)V
            ATHROW
           L1
            DLOAD 2
           L2
            DSTORE 2
            NEW java/lang/Double
            DUP
            DLOAD 2
            INVOKESPECIAL java/lang/Double.<init> (D)V
            ARETURN
      _asm_procedureupdateplot_callreport_3 "magnetization"
           L0
            NEW org/nlogo/nvm/Activation
            DUP
            ALOAD 0
            GETFIELD org/nlogo/prim/_asm_procedureupdateplot_callreport_3.kept1_procedure : Lorg/nlogo/nvm/Procedure;
            ALOAD 1
            GETFIELD org/nlogo/nvm/Context.activation : Lorg/nlogo/nvm/Activation;
            ICONST_2
            INVOKESPECIAL org/nlogo/nvm/Activation.<init> (Lorg/nlogo/nvm/Procedure;Lorg/nlogo/nvm/Activation;I)V
            ALOAD 1
            SWAP
            INVOKEVIRTUAL org/nlogo/nvm/Context.callReporterProcedure (Lorg/nlogo/nvm/Activation;)Ljava/lang/Object;
            DUP
            IFNONNULL L1
            NEW org/nlogo/nvm/EngineException
            DUP
            ALOAD 1
            ALOAD 0
            LDC "the MAGNETIZATION procedure failed to report a result"
            INVOKESPECIAL org/nlogo/nvm/EngineException.<init> (Lorg/nlogo/nvm/Context;Lorg/nlogo/nvm/Instruction;Ljava/lang/String;)V
            ATHROW
           L1
            ARETURN
[3]_asm_procedureupdateplot_return_4 "" => void
         L0
          ALOAD 1
          INVOKEVIRTUAL org/nlogo/nvm/Context.returnFromProcedure ()V
          ALOAD 1
          ICONST_0
          PUTFIELD org/nlogo/nvm/Context.stopping : Z
         L1
          RETURN
<|MERGE_RESOLUTION|>--- conflicted
+++ resolved
@@ -310,7 +310,7 @@
           PUTFIELD org/nlogo/nvm/Context.ip : I
          L10
           RETURN
-[4]_asm_proceduresetup_setpatchvariable_2 "set spin one-of" Object => void
+[4]_asm_proceduresetup_setpatchvariable_2 "set spin one-of [-1 1]" Object => void
       _oneof LogoList => Object
         _constlist:[-1 1] => LogoList
           TRYCATCHBLOCK L0 L1 L2 org/nlogo/api/AgentException
@@ -1247,7 +1247,6 @@
          L1
           RETURN
 
-<<<<<<< HEAD
 procedure FLIP:[]{-TP-}:
 [0]_asm_procedureflip_setpatchvariable_0 "set spin (- spin" Object => void
       _unaryminus double => double
@@ -1255,250 +1254,6 @@
           TRYCATCHBLOCK L0 L1 L2 org/nlogo/api/AgentException
           TRYCATCHBLOCK L3 L4 L4 java/lang/ClassCastException
           TRYCATCHBLOCK L5 L6 L7 org/nlogo/api/AgentException
-=======
-procedure SETUP:[INITIAL-MAGNETIZATION]{O---}:
-[0]_clearall
-[1]_resetticks
-[2]_asm_proceduresetup_ask_0 "ask patches" AgentSet => void
-      _patches => AgentSet
-         L0
-          ALOAD 0
-          GETFIELD org/nlogo/prim/_asm_proceduresetup_ask_0.world : Lorg/nlogo/agent/World;
-          INVOKEVIRTUAL org/nlogo/agent/World.patches ()Lorg/nlogo/agent/AgentSet;
-         L1
-          ASTORE 2
-          ALOAD 1
-          GETFIELD org/nlogo/nvm/Context.agent : Lorg/nlogo/agent/Agent;
-          INSTANCEOF org/nlogo/agent/Observer
-          IFNE L2
-          ALOAD 2
-          ALOAD 0
-          GETFIELD org/nlogo/prim/_asm_proceduresetup_ask_0.world : Lorg/nlogo/agent/World;
-          INVOKEVIRTUAL org/nlogo/agent/World.turtles ()Lorg/nlogo/agent/AgentSet;
-          IF_ACMPNE L3
-          NEW org/nlogo/nvm/EngineException
-          DUP
-          ALOAD 1
-          ALOAD 0
-          INVOKESTATIC org/nlogo/api/I18N.errorsJ ()Lorg/nlogo/api/I18NJava;
-          LDC "org.nlogo.prim.$common.onlyObserverCanAskAllTurtles"
-          INVOKEINTERFACE org/nlogo/api/I18NJava.get (Ljava/lang/String;)Ljava/lang/String;
-          INVOKESPECIAL org/nlogo/nvm/EngineException.<init> (Lorg/nlogo/nvm/Context;Lorg/nlogo/nvm/Instruction;Ljava/lang/String;)V
-          ATHROW
-         L3
-          ALOAD 2
-          ALOAD 0
-          GETFIELD org/nlogo/prim/_asm_proceduresetup_ask_0.world : Lorg/nlogo/agent/World;
-          INVOKEVIRTUAL org/nlogo/agent/World.patches ()Lorg/nlogo/agent/AgentSet;
-          IF_ACMPNE L2
-          NEW org/nlogo/nvm/EngineException
-          DUP
-          ALOAD 1
-          ALOAD 0
-          INVOKESTATIC org/nlogo/api/I18N.errorsJ ()Lorg/nlogo/api/I18NJava;
-          LDC "org.nlogo.prim.$common.onlyObserverCanAskAllPatches"
-          INVOKEINTERFACE org/nlogo/api/I18NJava.get (Ljava/lang/String;)Ljava/lang/String;
-          INVOKESPECIAL org/nlogo/nvm/EngineException.<init> (Lorg/nlogo/nvm/Context;Lorg/nlogo/nvm/Instruction;Ljava/lang/String;)V
-          ATHROW
-         L2
-          ALOAD 1
-          ALOAD 2
-          ICONST_3
-          INVOKEVIRTUAL org/nlogo/nvm/Context.runExclusiveJob (Lorg/nlogo/agent/AgentSet;I)V
-          ALOAD 1
-          BIPUSH 9
-          PUTFIELD org/nlogo/nvm/Context.ip : I
-         L4
-          RETURN
-[3]_asm_proceduresetup_ifelse_1 "ifelse initial-magnetization = 0" boolean => void
-      _equal Object,double => boolean
-        _procedurevariable:INITIAL-MAGNETIZATION => Object
-        _constdouble:0.0 => double
-         L0
-          ALOAD 1
-          GETFIELD org/nlogo/nvm/Context.activation : Lorg/nlogo/nvm/Activation;
-          GETFIELD org/nlogo/nvm/Activation.args : [Ljava/lang/Object;
-          ICONST_0
-          AALOAD
-         L1
-          DCONST_0
-         L2
-          DSTORE 3
-          ASTORE 2
-          ALOAD 2
-          INSTANCEOF java/lang/Double
-          IFEQ L3
-          DLOAD 3
-          ALOAD 2
-          CHECKCAST java/lang/Double
-          INVOKEVIRTUAL java/lang/Double.doubleValue ()D
-          DCMPL
-          IFNE L3
-          ICONST_1
-          GOTO L4
-         L3
-          ICONST_0
-         L4
-          ISTORE 2
-          ALOAD 1
-          ILOAD 2
-          IFEQ L5
-          ICONST_4
-          GOTO L6
-         L5
-          BIPUSH 6
-         L6
-          PUTFIELD org/nlogo/nvm/Context.ip : I
-         L7
-          RETURN
-[4]_asm_proceduresetup_setpatchvariable_2 "set spin one-of [-1 1]" Object => void
-      _oneof LogoList => Object
-        _constlist:[-1 1] => LogoList
-          TRYCATCHBLOCK L0 L1 L2 org/nlogo/api/AgentException
-         L3
-          ALOAD 0
-          GETFIELD org/nlogo/prim/_asm_proceduresetup_setpatchvariable_2.kept3_value : Lorg/nlogo/api/LogoList;
-         L4
-          ASTORE 2
-          ALOAD 2
-          INVOKEVIRTUAL org/nlogo/api/LogoList.size ()I
-          ISTORE 3
-          ILOAD 3
-          IFNE L5
-          NEW org/nlogo/nvm/EngineException
-          DUP
-          ALOAD 1
-          ALOAD 0
-          INVOKESTATIC org/nlogo/api/I18N.errorsJ ()Lorg/nlogo/api/I18NJava;
-          LDC "org.nlogo.prim.etc.$common.emptyListInput"
-          ICONST_1
-          ANEWARRAY java/lang/Object
-          DUP
-          ICONST_0
-          LDC "ONE-OF"
-          AASTORE
-          INVOKEINTERFACE org/nlogo/api/I18NJava.getN (Ljava/lang/String;[Ljava/lang/Object;)Ljava/lang/String;
-          INVOKESPECIAL org/nlogo/nvm/EngineException.<init> (Lorg/nlogo/nvm/Context;Lorg/nlogo/nvm/Instruction;Ljava/lang/String;)V
-          ATHROW
-         L5
-          ALOAD 2
-          ALOAD 1
-          GETFIELD org/nlogo/nvm/Context.job : Lorg/nlogo/nvm/Job;
-          GETFIELD org/nlogo/nvm/Job.random : Lorg/nlogo/util/MersenneTwisterFast;
-          ILOAD 3
-          INVOKEVIRTUAL org/nlogo/util/MersenneTwisterFast.nextInt (I)I
-          INVOKEVIRTUAL org/nlogo/api/LogoList.get (I)Ljava/lang/Object;
-         L6
-          ASTORE 2
-         L0
-          ALOAD 1
-          GETFIELD org/nlogo/nvm/Context.agent : Lorg/nlogo/agent/Agent;
-          ICONST_5
-          ALOAD 2
-          INVOKEVIRTUAL org/nlogo/agent/Agent.setPatchVariable (ILjava/lang/Object;)V
-         L1
-          GOTO L7
-         L2
-          ASTORE 3
-          NEW org/nlogo/nvm/EngineException
-          DUP
-          ALOAD 1
-          ALOAD 0
-          ALOAD 3
-          INVOKEVIRTUAL org/nlogo/api/AgentException.getMessage ()Ljava/lang/String;
-          INVOKESPECIAL org/nlogo/nvm/EngineException.<init> (Lorg/nlogo/nvm/Context;Lorg/nlogo/nvm/Instruction;Ljava/lang/String;)V
-          ATHROW
-         L7
-          ALOAD 1
-          ICONST_5
-          PUTFIELD org/nlogo/nvm/Context.ip : I
-         L8
-          RETURN
-[5]_asm_proceduresetup_goto_3 "" => void
-         L0
-          ALOAD 1
-          BIPUSH 7
-          PUTFIELD org/nlogo/nvm/Context.ip : I
-         L1
-          RETURN
-[6]_asm_proceduresetup_setpatchvariable_4 "set spin initial-magnetization" Object => void
-      _procedurevariable:INITIAL-MAGNETIZATION => Object
-          TRYCATCHBLOCK L0 L1 L2 org/nlogo/api/AgentException
-         L3
-          ALOAD 1
-          GETFIELD org/nlogo/nvm/Context.activation : Lorg/nlogo/nvm/Activation;
-          GETFIELD org/nlogo/nvm/Activation.args : [Ljava/lang/Object;
-          ICONST_0
-          AALOAD
-         L4
-          ASTORE 2
-         L0
-          ALOAD 1
-          GETFIELD org/nlogo/nvm/Context.agent : Lorg/nlogo/agent/Agent;
-          ICONST_5
-          ALOAD 2
-          INVOKEVIRTUAL org/nlogo/agent/Agent.setPatchVariable (ILjava/lang/Object;)V
-         L1
-          GOTO L5
-         L2
-          ASTORE 3
-          NEW org/nlogo/nvm/EngineException
-          DUP
-          ALOAD 1
-          ALOAD 0
-          ALOAD 3
-          INVOKEVIRTUAL org/nlogo/api/AgentException.getMessage ()Ljava/lang/String;
-          INVOKESPECIAL org/nlogo/nvm/EngineException.<init> (Lorg/nlogo/nvm/Context;Lorg/nlogo/nvm/Instruction;Ljava/lang/String;)V
-          ATHROW
-         L5
-          ALOAD 1
-          BIPUSH 7
-          PUTFIELD org/nlogo/nvm/Context.ip : I
-         L6
-          RETURN
-[7]_asm_proceduresetup_call_5 "recolor"
-         L0
-          NEW org/nlogo/nvm/Activation
-          DUP
-          ALOAD 0
-          GETFIELD org/nlogo/prim/_asm_proceduresetup_call_5.kept1_procedure : Lorg/nlogo/nvm/Procedure;
-          ALOAD 1
-          GETFIELD org/nlogo/nvm/Context.activation : Lorg/nlogo/nvm/Activation;
-          BIPUSH 8
-          INVOKESPECIAL org/nlogo/nvm/Activation.<init> (Lorg/nlogo/nvm/Procedure;Lorg/nlogo/nvm/Activation;I)V
-          ALOAD 1
-          SWAP
-          PUTFIELD org/nlogo/nvm/Context.activation : Lorg/nlogo/nvm/Activation;
-          ALOAD 1
-          ICONST_0
-          PUTFIELD org/nlogo/nvm/Context.ip : I
-         L1
-          RETURN
-[8]_asm_proceduresetup_done_6 "" => void
-         L0
-          ALOAD 1
-          ICONST_1
-          PUTFIELD org/nlogo/nvm/Context.finished : Z
-         L1
-          RETURN
-[9]_asm_proceduresetup_setobservervariable_7 "set sum-of-spins sum [spin] of patches" Object => void
-      _sum LogoList => double
-        _patchvariableof:SPIN AgentSet => Object
-          _patches => AgentSet
-          TRYCATCHBLOCK L0 L1 L2 org/nlogo/api/AgentException
-          TRYCATCHBLOCK L3 L4 L4 java/lang/ClassCastException
-          TRYCATCHBLOCK L5 L6 L7 org/nlogo/api/AgentException
-         L8
-          ALOAD 0
-          GETFIELD org/nlogo/prim/_asm_proceduresetup_setobservervariable_7.world : Lorg/nlogo/agent/World;
-          INVOKEVIRTUAL org/nlogo/agent/World.patches ()Lorg/nlogo/agent/AgentSet;
-         L9
-          ASTORE 2
-          NEW org/nlogo/api/LogoListBuilder
-          DUP
-          INVOKESPECIAL org/nlogo/api/LogoListBuilder.<init> ()V
-          ASTORE 3
->>>>>>> 935cf7b1
          L0
           ALOAD 1
           GETFIELD org/nlogo/nvm/Context.agent : Lorg/nlogo/agent/Agent;

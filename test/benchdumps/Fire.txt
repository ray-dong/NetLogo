globals [DENSITY INITIAL-TREES BURNED-TREES RESULT]
interfaceGlobals [density]
turtles-own [WHO COLOR HEADING XCOR YCOR SHAPE LABEL LABEL-COLOR BREED HIDDEN? SIZE PEN-SIZE PEN-MODE]
patches-own [PXCOR PYCOR PCOLOR PLABEL PLABEL-COLOR FIRE COUNTS]
links-own [END1 END2 COLOR LABEL LABEL-COLOR HIDDEN? BREED THICKNESS SHAPE TIE-MODE]
breeds 
link-breeds 

procedure BENCHMARK:[_repeatlocal:0]{O---}:
[0]_asm_procedurebenchmark_randomseed_0 "random-seed 362" double => void
      _constdouble:362.0 => double
         L0
          LDC 362.0
         L1
          DSTORE 2
          DLOAD 2
          D2L
          LSTORE 4
          LLOAD 4
          LDC -2147483648
          LCMP
          IFLT L2
          LLOAD 4
          LDC 2147483647
          LCMP
          IFLE L3
         L2
          NEW org/nlogo/nvm/EngineException
          DUP
          ALOAD 1
          ALOAD 0
          NEW scala/collection/mutable/StringBuilder
          DUP
          INVOKESPECIAL scala/collection/mutable/StringBuilder.<init> ()V
          GETSTATIC org/nlogo/api/Dump$.MODULE$ : Lorg/nlogo/api/Dump$;
          DLOAD 2
          INVOKEVIRTUAL org/nlogo/api/Dump$.number (D)Ljava/lang/String;
          INVOKEVIRTUAL scala/collection/mutable/StringBuilder.append (Ljava/lang/Object;)Lscala/collection/mutable/StringBuilder;
          LDC " is not in the allowable range for random seeds (-2147483648 to 2147483647)"
          INVOKEVIRTUAL scala/collection/mutable/StringBuilder.append (Ljava/lang/Object;)Lscala/collection/mutable/StringBuilder;
          INVOKEVIRTUAL scala/collection/mutable/StringBuilder.toString ()Ljava/lang/String;
          INVOKESPECIAL org/nlogo/nvm/EngineException.<init> (Lorg/nlogo/nvm/Context;Lorg/nlogo/nvm/Instruction;Ljava/lang/String;)V
          ATHROW
         L3
          ALOAD 1
          GETFIELD org/nlogo/nvm/Context.job : Lorg/nlogo/nvm/Job;
          GETFIELD org/nlogo/nvm/Job.random : Lorg/nlogo/util/MersenneTwisterFast;
          LLOAD 4
          L2I
          I2L
          INVOKEVIRTUAL org/nlogo/util/MersenneTwisterFast.setSeed (J)V
          ALOAD 1
          ICONST_1
          PUTFIELD org/nlogo/nvm/Context.ip : I
         L4
          RETURN
[1]_resettimer
[2]_asm_procedurebenchmark_call_1 "setup"
         L0
          NEW org/nlogo/nvm/Activation
          DUP
          ALOAD 0
          GETFIELD org/nlogo/prim/_asm_procedurebenchmark_call_1.kept1_procedure : Lorg/nlogo/nvm/Procedure;
          ALOAD 1
          GETFIELD org/nlogo/nvm/Context.activation : Lorg/nlogo/nvm/Activation;
          ICONST_3
          INVOKESPECIAL org/nlogo/nvm/Activation.<init> (Lorg/nlogo/nvm/Procedure;Lorg/nlogo/nvm/Activation;I)V
          ALOAD 1
          SWAP
          PUTFIELD org/nlogo/nvm/Context.activation : Lorg/nlogo/nvm/Activation;
          ALOAD 1
          ICONST_0
          PUTFIELD org/nlogo/nvm/Context.ip : I
         L1
          RETURN
[3]_asm_procedurebenchmark_repeatlocal_2 "" double => void
      _constdouble:100.0 => double
         L0
          LDC 100.0
         L1
          DSTORE 2
          ALOAD 1
          GETFIELD org/nlogo/nvm/Context.activation : Lorg/nlogo/nvm/Activation;
          INVOKEVIRTUAL org/nlogo/nvm/Activation.args ()[Ljava/lang/Object;
          ICONST_0
          NEW org/nlogo/nvm/MutableLong
          DUP
          ALOAD 0
          DLOAD 2
          INVOKEVIRTUAL org/nlogo/nvm/Instruction.validLong (D)J
          INVOKESPECIAL org/nlogo/nvm/MutableLong.<init> (J)V
          AASTORE
          ALOAD 1
          ICONST_5
          PUTFIELD org/nlogo/nvm/Context.ip : I
         L2
          RETURN
[4]_asm_procedurebenchmark_call_3 "go"
         L0
          NEW org/nlogo/nvm/Activation
          DUP
          ALOAD 0
          GETFIELD org/nlogo/prim/_asm_procedurebenchmark_call_3.kept1_procedure : Lorg/nlogo/nvm/Procedure;
          ALOAD 1
          GETFIELD org/nlogo/nvm/Context.activation : Lorg/nlogo/nvm/Activation;
          ICONST_5
          INVOKESPECIAL org/nlogo/nvm/Activation.<init> (Lorg/nlogo/nvm/Procedure;Lorg/nlogo/nvm/Activation;I)V
          ALOAD 1
          SWAP
          PUTFIELD org/nlogo/nvm/Context.activation : Lorg/nlogo/nvm/Activation;
          ALOAD 1
          ICONST_0
          PUTFIELD org/nlogo/nvm/Context.ip : I
         L1
          RETURN
[5]_asm_procedurebenchmark_repeatlocalinternal_4 "" => void
         L0
          ALOAD 1
          GETFIELD org/nlogo/nvm/Context.activation : Lorg/nlogo/nvm/Activation;
          INVOKEVIRTUAL org/nlogo/nvm/Activation.args ()[Ljava/lang/Object;
          ICONST_0
          AALOAD
          CHECKCAST org/nlogo/nvm/MutableLong
          ASTORE 2
          ALOAD 2
          INVOKEVIRTUAL org/nlogo/nvm/MutableLong.value ()J
          LCONST_0
          LCMP
          IFGT L1
          ALOAD 1
          BIPUSH 6
          PUTFIELD org/nlogo/nvm/Context.ip : I
          GOTO L2
         L1
          ALOAD 2
          ALOAD 2
          INVOKEVIRTUAL org/nlogo/nvm/MutableLong.value ()J
          LCONST_1
          LSUB
          INVOKEVIRTUAL org/nlogo/nvm/MutableLong.value_$eq (J)V
          ALOAD 1
          ICONST_4
          PUTFIELD org/nlogo/nvm/Context.ip : I
         L2
          RETURN
[6]_asm_procedurebenchmark_setobservervariable_5 "set result timer" Object => void
      _timer => double
          TRYCATCHBLOCK L0 L1 L2 org/nlogo/api/AgentException
         L3
          ALOAD 0
          GETFIELD org/nlogo/prim/_asm_procedurebenchmark_setobservervariable_5.world : Lorg/nlogo/agent/World;
          INVOKEVIRTUAL org/nlogo/agent/World.timer ()Lorg/nlogo/api/Timer;
          INVOKEVIRTUAL org/nlogo/api/Timer.read ()D
         L4
          DSTORE 2
          NEW java/lang/Double
          DUP
          DLOAD 2
          INVOKESPECIAL java/lang/Double.<init> (D)V
          ASTORE 2
         L0
          ALOAD 1
          GETFIELD org/nlogo/nvm/Context.agent : Lorg/nlogo/agent/Agent;
          ICONST_3
          ALOAD 2
          INVOKEVIRTUAL org/nlogo/agent/Agent.setObserverVariable (ILjava/lang/Object;)V
         L1
          ALOAD 1
          BIPUSH 7
          PUTFIELD org/nlogo/nvm/Context.ip : I
          GOTO L5
         L2
          ASTORE 3
          NEW org/nlogo/nvm/EngineException
          DUP
          ALOAD 1
          ALOAD 0
          ALOAD 3
          INVOKEVIRTUAL java/lang/Throwable.getMessage ()Ljava/lang/String;
          INVOKESPECIAL org/nlogo/nvm/EngineException.<init> (Lorg/nlogo/nvm/Context;Lorg/nlogo/nvm/Instruction;Ljava/lang/String;)V
          ATHROW
         L5
          RETURN
[7]_asm_procedurebenchmark_return_6 "" => void
         L0
          ALOAD 1
          INVOKEVIRTUAL org/nlogo/nvm/Context.returnFromProcedure ()V
          ALOAD 1
          ICONST_0
          PUTFIELD org/nlogo/nvm/Context.stopping : Z
         L1
          RETURN

procedure BENCHMARK-__FIRE:[_repeatlocal:0]{O---}:
[0]_asm_procedurebenchmarkfire_randomseed_0 "random-seed 362" double => void
      _constdouble:362.0 => double
         L0
          LDC 362.0
         L1
          DSTORE 2
          DLOAD 2
          D2L
          LSTORE 4
          LLOAD 4
          LDC -2147483648
          LCMP
          IFLT L2
          LLOAD 4
          LDC 2147483647
          LCMP
          IFLE L3
         L2
          NEW org/nlogo/nvm/EngineException
          DUP
          ALOAD 1
          ALOAD 0
          NEW scala/collection/mutable/StringBuilder
          DUP
          INVOKESPECIAL scala/collection/mutable/StringBuilder.<init> ()V
          GETSTATIC org/nlogo/api/Dump$.MODULE$ : Lorg/nlogo/api/Dump$;
          DLOAD 2
          INVOKEVIRTUAL org/nlogo/api/Dump$.number (D)Ljava/lang/String;
          INVOKEVIRTUAL scala/collection/mutable/StringBuilder.append (Ljava/lang/Object;)Lscala/collection/mutable/StringBuilder;
          LDC " is not in the allowable range for random seeds (-2147483648 to 2147483647)"
          INVOKEVIRTUAL scala/collection/mutable/StringBuilder.append (Ljava/lang/Object;)Lscala/collection/mutable/StringBuilder;
          INVOKEVIRTUAL scala/collection/mutable/StringBuilder.toString ()Ljava/lang/String;
          INVOKESPECIAL org/nlogo/nvm/EngineException.<init> (Lorg/nlogo/nvm/Context;Lorg/nlogo/nvm/Instruction;Ljava/lang/String;)V
          ATHROW
         L3
          ALOAD 1
          GETFIELD org/nlogo/nvm/Context.job : Lorg/nlogo/nvm/Job;
          GETFIELD org/nlogo/nvm/Job.random : Lorg/nlogo/util/MersenneTwisterFast;
          LLOAD 4
          L2I
          I2L
          INVOKEVIRTUAL org/nlogo/util/MersenneTwisterFast.setSeed (J)V
          ALOAD 1
          ICONST_1
          PUTFIELD org/nlogo/nvm/Context.ip : I
         L4
          RETURN
[1]_resettimer
[2]_asm_procedurebenchmarkfire_call_1 "setup"
         L0
          NEW org/nlogo/nvm/Activation
          DUP
          ALOAD 0
          GETFIELD org/nlogo/prim/_asm_procedurebenchmarkfire_call_1.kept1_procedure : Lorg/nlogo/nvm/Procedure;
          ALOAD 1
          GETFIELD org/nlogo/nvm/Context.activation : Lorg/nlogo/nvm/Activation;
          ICONST_3
          INVOKESPECIAL org/nlogo/nvm/Activation.<init> (Lorg/nlogo/nvm/Procedure;Lorg/nlogo/nvm/Activation;I)V
          ALOAD 1
          SWAP
          PUTFIELD org/nlogo/nvm/Context.activation : Lorg/nlogo/nvm/Activation;
          ALOAD 1
          ICONST_0
          PUTFIELD org/nlogo/nvm/Context.ip : I
         L1
          RETURN
[3]_asm_procedurebenchmarkfire_repeatlocal_2 "" double => void
      _constdouble:100.0 => double
         L0
          LDC 100.0
         L1
          DSTORE 2
          ALOAD 1
          GETFIELD org/nlogo/nvm/Context.activation : Lorg/nlogo/nvm/Activation;
          INVOKEVIRTUAL org/nlogo/nvm/Activation.args ()[Ljava/lang/Object;
          ICONST_0
          NEW org/nlogo/nvm/MutableLong
          DUP
          ALOAD 0
          DLOAD 2
          INVOKEVIRTUAL org/nlogo/nvm/Instruction.validLong (D)J
          INVOKESPECIAL org/nlogo/nvm/MutableLong.<init> (J)V
          AASTORE
          ALOAD 1
          ICONST_5
          PUTFIELD org/nlogo/nvm/Context.ip : I
         L2
          RETURN
[4]_fire
[5]_asm_procedurebenchmarkfire_repeatlocalinternal_3 "" => void
         L0
          ALOAD 1
          GETFIELD org/nlogo/nvm/Context.activation : Lorg/nlogo/nvm/Activation;
          INVOKEVIRTUAL org/nlogo/nvm/Activation.args ()[Ljava/lang/Object;
          ICONST_0
          AALOAD
          CHECKCAST org/nlogo/nvm/MutableLong
          ASTORE 2
          ALOAD 2
          INVOKEVIRTUAL org/nlogo/nvm/MutableLong.value ()J
          LCONST_0
          LCMP
          IFGT L1
          ALOAD 1
          BIPUSH 6
          PUTFIELD org/nlogo/nvm/Context.ip : I
          GOTO L2
         L1
          ALOAD 2
          ALOAD 2
          INVOKEVIRTUAL org/nlogo/nvm/MutableLong.value ()J
          LCONST_1
          LSUB
          INVOKEVIRTUAL org/nlogo/nvm/MutableLong.value_$eq (J)V
          ALOAD 1
          ICONST_4
          PUTFIELD org/nlogo/nvm/Context.ip : I
         L2
          RETURN
[6]_asm_procedurebenchmarkfire_setobservervariable_4 "set result timer" Object => void
      _timer => double
          TRYCATCHBLOCK L0 L1 L2 org/nlogo/api/AgentException
         L3
          ALOAD 0
          GETFIELD org/nlogo/prim/_asm_procedurebenchmarkfire_setobservervariable_4.world : Lorg/nlogo/agent/World;
          INVOKEVIRTUAL org/nlogo/agent/World.timer ()Lorg/nlogo/api/Timer;
          INVOKEVIRTUAL org/nlogo/api/Timer.read ()D
         L4
          DSTORE 2
          NEW java/lang/Double
          DUP
          DLOAD 2
          INVOKESPECIAL java/lang/Double.<init> (D)V
          ASTORE 2
         L0
          ALOAD 1
          GETFIELD org/nlogo/nvm/Context.agent : Lorg/nlogo/agent/Agent;
          ICONST_3
          ALOAD 2
          INVOKEVIRTUAL org/nlogo/agent/Agent.setObserverVariable (ILjava/lang/Object;)V
         L1
          ALOAD 1
          BIPUSH 7
          PUTFIELD org/nlogo/nvm/Context.ip : I
          GOTO L5
         L2
          ASTORE 3
          NEW org/nlogo/nvm/EngineException
          DUP
          ALOAD 1
          ALOAD 0
          ALOAD 3
          INVOKEVIRTUAL java/lang/Throwable.getMessage ()Ljava/lang/String;
          INVOKESPECIAL org/nlogo/nvm/EngineException.<init> (Lorg/nlogo/nvm/Context;Lorg/nlogo/nvm/Instruction;Ljava/lang/String;)V
          ATHROW
         L5
          RETURN
[7]_asm_procedurebenchmarkfire_return_5 "" => void
         L0
          ALOAD 1
          INVOKEVIRTUAL org/nlogo/nvm/Context.returnFromProcedure ()V
          ALOAD 1
          ICONST_0
          PUTFIELD org/nlogo/nvm/Context.stopping : Z
         L1
          RETURN

procedure SETUP:[]{O---}:
[0]_clearall
[1]_resetticks
[2]_asm_proceduresetup_ask_0 "ask patches" AgentSet => void
      _patches => AgentSet
         L0
          ALOAD 0
          GETFIELD org/nlogo/prim/_asm_proceduresetup_ask_0.world : Lorg/nlogo/agent/World;
          INVOKEVIRTUAL org/nlogo/agent/World.patches ()Lorg/nlogo/agent/AgentSet;
         L1
          ASTORE 2
          ALOAD 1
          GETFIELD org/nlogo/nvm/Context.agent : Lorg/nlogo/agent/Agent;
          INSTANCEOF org/nlogo/agent/Observer
          IFNE L2
          ALOAD 2
          ALOAD 0
          GETFIELD org/nlogo/prim/_asm_proceduresetup_ask_0.world : Lorg/nlogo/agent/World;
          INVOKEVIRTUAL org/nlogo/agent/World.turtles ()Lorg/nlogo/agent/AgentSet;
          IF_ACMPNE L3
          NEW org/nlogo/nvm/EngineException
          DUP
          ALOAD 1
          ALOAD 0
          GETSTATIC org/nlogo/api/I18N$.MODULE$ : Lorg/nlogo/api/I18N$;
          INVOKEVIRTUAL org/nlogo/api/I18N$.errors ()Lorg/nlogo/api/I18N$BundleKind;
          LDC "org.nlogo.prim.$common.onlyObserverCanAskAllTurtles"
          INVOKEVIRTUAL org/nlogo/api/I18N$BundleKind.get (Ljava/lang/String;)Ljava/lang/String;
          INVOKESPECIAL org/nlogo/nvm/EngineException.<init> (Lorg/nlogo/nvm/Context;Lorg/nlogo/nvm/Instruction;Ljava/lang/String;)V
          ATHROW
         L3
          ALOAD 2
          ALOAD 0
          GETFIELD org/nlogo/prim/_asm_proceduresetup_ask_0.world : Lorg/nlogo/agent/World;
          INVOKEVIRTUAL org/nlogo/agent/World.patches ()Lorg/nlogo/agent/AgentSet;
          IF_ACMPNE L2
          NEW org/nlogo/nvm/EngineException
          DUP
          ALOAD 1
          ALOAD 0
          GETSTATIC org/nlogo/api/I18N$.MODULE$ : Lorg/nlogo/api/I18N$;
          INVOKEVIRTUAL org/nlogo/api/I18N$.errors ()Lorg/nlogo/api/I18N$BundleKind;
          LDC "org.nlogo.prim.$common.onlyObserverCanAskAllPatches"
          INVOKEVIRTUAL org/nlogo/api/I18N$BundleKind.get (Ljava/lang/String;)Ljava/lang/String;
          INVOKESPECIAL org/nlogo/nvm/EngineException.<init> (Lorg/nlogo/nvm/Context;Lorg/nlogo/nvm/Instruction;Ljava/lang/String;)V
          ATHROW
         L2
          ALOAD 1
          ALOAD 2
          ICONST_3
          INVOKEVIRTUAL org/nlogo/nvm/Context.runExclusiveJob (Lorg/nlogo/agent/AgentSet;I)V
          ALOAD 1
          BIPUSH 11
          PUTFIELD org/nlogo/nvm/Context.ip : I
         L4
          RETURN
[3]_asm_proceduresetup_setpatchvariable_1 "set fire 0" Object => void
      _constdouble:0.0 => Double
          TRYCATCHBLOCK L0 L1 L2 org/nlogo/api/AgentException
         L3
          ALOAD 0
          GETFIELD org/nlogo/prim/_asm_proceduresetup_setpatchvariable_1.kept2_value : Ljava/lang/Double;
         L4
          ASTORE 2
         L0
          ALOAD 1
          GETFIELD org/nlogo/nvm/Context.agent : Lorg/nlogo/agent/Agent;
          ICONST_5
          ALOAD 2
          INVOKEVIRTUAL org/nlogo/agent/Agent.setPatchVariable (ILjava/lang/Object;)V
         L1
          ALOAD 1
          ICONST_4
          PUTFIELD org/nlogo/nvm/Context.ip : I
          GOTO L5
         L2
          ASTORE 3
          NEW org/nlogo/nvm/EngineException
          DUP
          ALOAD 1
          ALOAD 0
          ALOAD 3
          INVOKEVIRTUAL java/lang/Throwable.getMessage ()Ljava/lang/String;
          INVOKESPECIAL org/nlogo/nvm/EngineException.<init> (Lorg/nlogo/nvm/Context;Lorg/nlogo/nvm/Instruction;Ljava/lang/String;)V
          ATHROW
         L5
          RETURN
[4]_asm_proceduresetup_if_2 "if pxcor > 1 + min-pxcor" boolean => void
      _greaterthan double,double => boolean
        _patchvariabledouble:PXCOR => double
        _plus double,double => double
          _constdouble:1.0 => double
          _minpxcor => double
         L0
          ALOAD 1
          GETFIELD org/nlogo/nvm/Context.agent : Lorg/nlogo/agent/Agent;
          ASTORE 3
          ALOAD 3
          INSTANCEOF org/nlogo/agent/Turtle
          IFEQ L1
          ALOAD 3
          CHECKCAST org/nlogo/agent/Turtle
          ASTORE 4
          ALOAD 4
          INVOKEVIRTUAL org/nlogo/agent/Turtle.getPatchHere ()Lorg/nlogo/agent/Patch;
          ASTORE 5
          GOTO L2
         L1
          ALOAD 3
          INSTANCEOF org/nlogo/agent/Patch
          IFEQ L3
          ALOAD 3
          CHECKCAST org/nlogo/agent/Patch
          ASTORE 6
          ALOAD 6
          ASTORE 5
         L2
          ALOAD 5
          ASTORE 2
          ALOAD 2
          ICONST_0
          INVOKEVIRTUAL org/nlogo/agent/Patch.getPatchVariableDouble (I)D
          GOTO L4
         L3
          NEW scala/MatchError
          DUP
          ALOAD 3
          INVOKESPECIAL scala/MatchError.<init> (Ljava/lang/Object;)V
          ATHROW
         L4
          DCONST_1
         L5
          ALOAD 0
          GETFIELD org/nlogo/prim/_asm_proceduresetup_if_2.world : Lorg/nlogo/agent/World;
          INVOKEVIRTUAL org/nlogo/agent/World.minPxcor ()I
          I2D
         L6
          DSTORE 4
          DSTORE 2
          DLOAD 2
          DLOAD 4
          DADD
         L7
          DSTORE 4
          DSTORE 2
          DLOAD 2
          DLOAD 4
          DCMPL
          IFLE L8
          ICONST_1
          GOTO L9
         L8
          ICONST_0
         L9
          ISTORE 2
          ALOAD 1
          ILOAD 2
          IFEQ L10
          ICONST_5
          GOTO L11
         L10
          BIPUSH 7
         L11
          PUTFIELD org/nlogo/nvm/Context.ip : I
         L12
          RETURN
[5]_asm_proceduresetup_if_3 "if (random 100) < density" boolean => void
      _lessthan double,Object => boolean
        _randomconst:100 => double
        _observervariable:DENSITY => Object
         L0
          ALOAD 1
          GETFIELD org/nlogo/nvm/Context.job : Lorg/nlogo/nvm/Job;
          GETFIELD org/nlogo/nvm/Job.random : Lorg/nlogo/util/MersenneTwisterFast;
          LDC 100
          INVOKEVIRTUAL org/nlogo/util/MersenneTwisterFast.nextLong (J)J
          L2D
         L1
          ALOAD 1
          GETFIELD org/nlogo/nvm/Context.agent : Lorg/nlogo/agent/Agent;
          ICONST_0
          INVOKEVIRTUAL org/nlogo/agent/Agent.getObserverVariable (I)Ljava/lang/Object;
         L2
          ASTORE 4
          DSTORE 2
          ALOAD 4
          ASTORE 5
          ALOAD 5
          INSTANCEOF java/lang/Double
          IFEQ L3
          ALOAD 5
          CHECKCAST java/lang/Double
          ASTORE 6
          DLOAD 2
          ALOAD 6
          INVOKEVIRTUAL java/lang/Double.doubleValue ()D
          DCMPG
          IFGE L4
          ICONST_1
          GOTO L5
         L4
          ICONST_0
         L5
          ISTORE 7
          ILOAD 7
          GOTO L6
         L3
          NEW org/nlogo/nvm/EngineException
          DUP
          ALOAD 1
          ALOAD 0
          GETSTATIC org/nlogo/api/I18N$.MODULE$ : Lorg/nlogo/api/I18N$;
          INVOKEVIRTUAL org/nlogo/api/I18N$.errors ()Lorg/nlogo/api/I18N$BundleKind;
          LDC "org.nlogo.prim._lessthan.cantUseLessthanOnDifferentArgs"
          GETSTATIC scala/Predef$.MODULE$ : Lscala/Predef$;
          ICONST_2
          ANEWARRAY java/lang/Object
          DUP
          ICONST_0
          GETSTATIC org/nlogo/api/TypeNames$.MODULE$ : Lorg/nlogo/api/TypeNames$;
          DLOAD 2
          INVOKESTATIC scala/runtime/BoxesRunTime.boxToDouble (D)Ljava/lang/Double;
          INVOKEVIRTUAL org/nlogo/api/TypeNames$.aName (Ljava/lang/Object;)Ljava/lang/String;
          AASTORE
          DUP
          ICONST_1
          GETSTATIC org/nlogo/api/TypeNames$.MODULE$ : Lorg/nlogo/api/TypeNames$;
          ALOAD 4
          INVOKEVIRTUAL org/nlogo/api/TypeNames$.aName (Ljava/lang/Object;)Ljava/lang/String;
          AASTORE
          INVOKEVIRTUAL scala/LowPriorityImplicits.wrapRefArray ([Ljava/lang/Object;)Lscala/collection/mutable/WrappedArray;
          INVOKEVIRTUAL org/nlogo/api/I18N$BundleKind.getN (Ljava/lang/String;Lscala/collection/Seq;)Ljava/lang/String;
          INVOKESPECIAL org/nlogo/nvm/EngineException.<init> (Lorg/nlogo/nvm/Context;Lorg/nlogo/nvm/Instruction;Ljava/lang/String;)V
          ATHROW
         L6
          ISTORE 2
          ALOAD 1
          ILOAD 2
          IFEQ L7
          BIPUSH 6
          GOTO L8
         L7
          BIPUSH 7
         L8
          PUTFIELD org/nlogo/nvm/Context.ip : I
         L9
          RETURN
[6]_asm_proceduresetup_setpatchvariable_4 "set pcolor green" Object => void
      _constdouble:55.0 => Double
          TRYCATCHBLOCK L0 L1 L2 org/nlogo/api/AgentException
         L3
          ALOAD 0
          GETFIELD org/nlogo/prim/_asm_proceduresetup_setpatchvariable_4.kept2_value : Ljava/lang/Double;
         L4
          ASTORE 2
         L0
          ALOAD 1
          GETFIELD org/nlogo/nvm/Context.agent : Lorg/nlogo/agent/Agent;
          ICONST_2
          ALOAD 2
          INVOKEVIRTUAL org/nlogo/agent/Agent.setPatchVariable (ILjava/lang/Object;)V
         L1
          ALOAD 1
          BIPUSH 7
          PUTFIELD org/nlogo/nvm/Context.ip : I
          GOTO L5
         L2
          ASTORE 3
          NEW org/nlogo/nvm/EngineException
          DUP
          ALOAD 1
          ALOAD 0
          ALOAD 3
          INVOKEVIRTUAL java/lang/Throwable.getMessage ()Ljava/lang/String;
          INVOKESPECIAL org/nlogo/nvm/EngineException.<init> (Lorg/nlogo/nvm/Context;Lorg/nlogo/nvm/Instruction;Ljava/lang/String;)V
          ATHROW
         L5
          RETURN
[7]_asm_proceduresetup_if_5 "if pxcor = 1 + min-pycor" boolean => void
      _equal double,double => boolean
        _patchvariabledouble:PXCOR => double
        _plus double,double => double
          _constdouble:1.0 => double
          _minpycor => double
         L0
          ALOAD 1
          GETFIELD org/nlogo/nvm/Context.agent : Lorg/nlogo/agent/Agent;
          ASTORE 3
          ALOAD 3
          INSTANCEOF org/nlogo/agent/Turtle
          IFEQ L1
          ALOAD 3
          CHECKCAST org/nlogo/agent/Turtle
          ASTORE 4
          ALOAD 4
          INVOKEVIRTUAL org/nlogo/agent/Turtle.getPatchHere ()Lorg/nlogo/agent/Patch;
          ASTORE 5
          GOTO L2
         L1
          ALOAD 3
          INSTANCEOF org/nlogo/agent/Patch
          IFEQ L3
          ALOAD 3
          CHECKCAST org/nlogo/agent/Patch
          ASTORE 6
          ALOAD 6
          ASTORE 5
         L2
          ALOAD 5
          ASTORE 2
          ALOAD 2
          ICONST_0
          INVOKEVIRTUAL org/nlogo/agent/Patch.getPatchVariableDouble (I)D
          GOTO L4
         L3
          NEW scala/MatchError
          DUP
          ALOAD 3
          INVOKESPECIAL scala/MatchError.<init> (Ljava/lang/Object;)V
          ATHROW
         L4
          DCONST_1
         L5
          ALOAD 0
          GETFIELD org/nlogo/prim/_asm_proceduresetup_if_5.world : Lorg/nlogo/agent/World;
          INVOKEVIRTUAL org/nlogo/agent/World.minPycor ()I
          I2D
         L6
          DSTORE 4
          DSTORE 2
          DLOAD 2
          DLOAD 4
          DADD
         L7
          DSTORE 4
          DSTORE 2
          DLOAD 2
          DLOAD 4
          DCMPL
          IFNE L8
          ICONST_1
          GOTO L9
         L8
          ICONST_0
         L9
          ISTORE 2
          ALOAD 1
          ILOAD 2
          IFEQ L10
          BIPUSH 8
          GOTO L11
         L10
          BIPUSH 10
         L11
          PUTFIELD org/nlogo/nvm/Context.ip : I
         L12
          RETURN
[8]_asm_proceduresetup_setpatchvariable_6 "set pcolor red" Object => void
      _constdouble:15.0 => Double
          TRYCATCHBLOCK L0 L1 L2 org/nlogo/api/AgentException
         L3
          ALOAD 0
          GETFIELD org/nlogo/prim/_asm_proceduresetup_setpatchvariable_6.kept2_value : Ljava/lang/Double;
         L4
          ASTORE 2
         L0
          ALOAD 1
          GETFIELD org/nlogo/nvm/Context.agent : Lorg/nlogo/agent/Agent;
          ICONST_2
          ALOAD 2
          INVOKEVIRTUAL org/nlogo/agent/Agent.setPatchVariable (ILjava/lang/Object;)V
         L1
          ALOAD 1
          BIPUSH 9
          PUTFIELD org/nlogo/nvm/Context.ip : I
          GOTO L5
         L2
          ASTORE 3
          NEW org/nlogo/nvm/EngineException
          DUP
          ALOAD 1
          ALOAD 0
          ALOAD 3
          INVOKEVIRTUAL java/lang/Throwable.getMessage ()Ljava/lang/String;
          INVOKESPECIAL org/nlogo/nvm/EngineException.<init> (Lorg/nlogo/nvm/Context;Lorg/nlogo/nvm/Instruction;Ljava/lang/String;)V
          ATHROW
         L5
          RETURN
[9]_asm_proceduresetup_setpatchvariable_7 "set fire 1" Object => void
      _constdouble:1.0 => Double
          TRYCATCHBLOCK L0 L1 L2 org/nlogo/api/AgentException
         L3
          ALOAD 0
          GETFIELD org/nlogo/prim/_asm_proceduresetup_setpatchvariable_7.kept2_value : Ljava/lang/Double;
         L4
          ASTORE 2
         L0
          ALOAD 1
          GETFIELD org/nlogo/nvm/Context.agent : Lorg/nlogo/agent/Agent;
          ICONST_5
          ALOAD 2
          INVOKEVIRTUAL org/nlogo/agent/Agent.setPatchVariable (ILjava/lang/Object;)V
         L1
          ALOAD 1
          BIPUSH 10
          PUTFIELD org/nlogo/nvm/Context.ip : I
          GOTO L5
         L2
          ASTORE 3
          NEW org/nlogo/nvm/EngineException
          DUP
          ALOAD 1
          ALOAD 0
          ALOAD 3
          INVOKEVIRTUAL java/lang/Throwable.getMessage ()Ljava/lang/String;
          INVOKESPECIAL org/nlogo/nvm/EngineException.<init> (Lorg/nlogo/nvm/Context;Lorg/nlogo/nvm/Instruction;Ljava/lang/String;)V
          ATHROW
         L5
          RETURN
[10]_asm_proceduresetup_done_8 "" => void
         L0
          ALOAD 1
          ICONST_1
          PUTFIELD org/nlogo/nvm/Context.finished : Z
         L1
          RETURN
[11]_asm_proceduresetup_setobservervariable_9 "set initial-trees count patches with [pcolor = green" Object => void
      _countwith AgentSet,Reporter => double
        _patches => AgentSet
        _asm_proceduresetup_equal_10 "pcolor = green" Object,double => boolean
          _patchvariable:PCOLOR => Object
          _constdouble:55.0 => double
              TRYCATCHBLOCK L0 L1 L2 org/nlogo/api/AgentException
             L0
              ALOAD 1
              GETFIELD org/nlogo/nvm/Context.agent : Lorg/nlogo/agent/Agent;
              ICONST_2
              INVOKEVIRTUAL org/nlogo/agent/Agent.getPatchVariable (I)Ljava/lang/Object;
             L1
              GOTO L3
             L2
              ASTORE 2
              NEW org/nlogo/nvm/EngineException
              DUP
              ALOAD 1
              ALOAD 0
              ALOAD 2
              INVOKEVIRTUAL java/lang/Throwable.getMessage ()Ljava/lang/String;
              INVOKESPECIAL org/nlogo/nvm/EngineException.<init> (Lorg/nlogo/nvm/Context;Lorg/nlogo/nvm/Instruction;Ljava/lang/String;)V
              ATHROW
             L3
              LDC 55.0
             L4
              DSTORE 3
              ASTORE 2
              ALOAD 2
              ASTORE 5
              ALOAD 5
              INSTANCEOF java/lang/Double
              IFEQ L5
              ALOAD 5
              CHECKCAST java/lang/Double
              ASTORE 6
              DLOAD 3
              ALOAD 6
              INVOKEVIRTUAL java/lang/Double.doubleValue ()D
              DCMPL
              IFNE L6
              ICONST_1
              GOTO L7
             L6
              ICONST_0
             L7
              ISTORE 7
              GOTO L8
             L5
              ICONST_0
              ISTORE 7
             L8
              ILOAD 7
             L9
              IFEQ L10
              GETSTATIC java/lang/Boolean.TRUE : Ljava/lang/Boolean;
              GOTO L11
             L10
              GETSTATIC java/lang/Boolean.FALSE : Ljava/lang/Boolean;
             L11
              ARETURN
          TRYCATCHBLOCK L0 L1 L2 org/nlogo/api/AgentException
         L3
          ALOAD 0
          GETFIELD org/nlogo/prim/_asm_proceduresetup_setobservervariable_9.world : Lorg/nlogo/agent/World;
          INVOKEVIRTUAL org/nlogo/agent/World.patches ()Lorg/nlogo/agent/AgentSet;
         L4
          ALOAD 0
          GETFIELD org/nlogo/prim/_asm_proceduresetup_setobservervariable_9.keptinstr4 : Lorg/nlogo/prim/_asm_proceduresetup_equal_10;
          ASTORE 3
          ASTORE 2
          ALOAD 3
          ALOAD 2
          ALOAD 1
          INVOKEVIRTUAL org/nlogo/nvm/Reporter.checkAgentSetClass (Lorg/nlogo/agent/AgentSet;Lorg/nlogo/nvm/Context;)V
          NEW org/nlogo/nvm/Context
          DUP
          ALOAD 1
          ALOAD 2
          INVOKESPECIAL org/nlogo/nvm/Context.<init> (Lorg/nlogo/nvm/Context;Lorg/nlogo/agent/AgentSet;)V
          ASTORE 4
          ICONST_0
          ISTORE 5
          ALOAD 2
          INVOKEVIRTUAL org/nlogo/agent/AgentSet.iterator ()Lorg/nlogo/agent/AgentIterator;
          ASTORE 6
         L5
          ALOAD 6
          INVOKEINTERFACE org/nlogo/agent/AgentIterator.hasNext ()Z
          IFEQ L6
          ALOAD 6
          INVOKEINTERFACE org/nlogo/agent/AgentIterator.next ()Lorg/nlogo/agent/Agent;
          ASTORE 7
          ALOAD 4
          ALOAD 7
          ALOAD 3
          INVOKEVIRTUAL org/nlogo/nvm/Context.evaluateReporter (Lorg/nlogo/agent/Agent;Lorg/nlogo/nvm/Reporter;)Ljava/lang/Object;
          ASTORE 8
          ALOAD 8
          INSTANCEOF java/lang/Boolean
          IFEQ L7
          ALOAD 8
          CHECKCAST java/lang/Boolean
          ASTORE 9
          ALOAD 9
          INVOKEVIRTUAL java/lang/Boolean.booleanValue ()Z
          IFEQ L8
          ILOAD 5
          ICONST_1
          IADD
          ISTORE 5
          GETSTATIC scala/runtime/BoxedUnit.UNIT : Lscala/runtime/BoxedUnit;
          GOTO L9
         L8
          GETSTATIC scala/runtime/BoxedUnit.UNIT : Lscala/runtime/BoxedUnit;
         L9
          ASTORE 10
          GOTO L5
         L7
          NEW org/nlogo/nvm/EngineException
          DUP
          ALOAD 1
          ALOAD 0
          GETSTATIC org/nlogo/api/I18N$.MODULE$ : Lorg/nlogo/api/I18N$;
          INVOKEVIRTUAL org/nlogo/api/I18N$.errors ()Lorg/nlogo/api/I18N$BundleKind;
          LDC "org.nlogo.prim.$common.expectedBooleanValue"
          GETSTATIC scala/Predef$.MODULE$ : Lscala/Predef$;
          ICONST_3
          ANEWARRAY java/lang/Object
          DUP
          ICONST_0
          LDC "COUNT"
          AASTORE
          DUP
          ICONST_1
          GETSTATIC org/nlogo/api/Dump$.MODULE$ : Lorg/nlogo/api/Dump$;
          ALOAD 7
          INVOKEVIRTUAL org/nlogo/api/Dump$.logoObject (Ljava/lang/Object;)Ljava/lang/String;
          AASTORE
          DUP
          ICONST_2
          GETSTATIC org/nlogo/api/Dump$.MODULE$ : Lorg/nlogo/api/Dump$;
          ALOAD 8
          INVOKEVIRTUAL org/nlogo/api/Dump$.logoObject (Ljava/lang/Object;)Ljava/lang/String;
          AASTORE
          INVOKEVIRTUAL scala/LowPriorityImplicits.wrapRefArray ([Ljava/lang/Object;)Lscala/collection/mutable/WrappedArray;
          INVOKEVIRTUAL org/nlogo/api/I18N$BundleKind.getN (Ljava/lang/String;Lscala/collection/Seq;)Ljava/lang/String;
          INVOKESPECIAL org/nlogo/nvm/EngineException.<init> (Lorg/nlogo/nvm/Context;Lorg/nlogo/nvm/Instruction;Ljava/lang/String;)V
          ATHROW
         L6
          ILOAD 5
          I2D
         L10
          DSTORE 2
          NEW java/lang/Double
          DUP
          DLOAD 2
          INVOKESPECIAL java/lang/Double.<init> (D)V
          ASTORE 2
         L0
          ALOAD 1
          GETFIELD org/nlogo/nvm/Context.agent : Lorg/nlogo/agent/Agent;
          ICONST_1
          ALOAD 2
          INVOKEVIRTUAL org/nlogo/agent/Agent.setObserverVariable (ILjava/lang/Object;)V
         L1
          ALOAD 1
          BIPUSH 12
          PUTFIELD org/nlogo/nvm/Context.ip : I
          GOTO L11
         L2
          ASTORE 3
          NEW org/nlogo/nvm/EngineException
          DUP
          ALOAD 1
          ALOAD 0
          ALOAD 3
          INVOKEVIRTUAL java/lang/Throwable.getMessage ()Ljava/lang/String;
          INVOKESPECIAL org/nlogo/nvm/EngineException.<init> (Lorg/nlogo/nvm/Context;Lorg/nlogo/nvm/Instruction;Ljava/lang/String;)V
          ATHROW
         L11
          RETURN
[12]_asm_proceduresetup_setobservervariable_11 "set burned-trees 0" Object => void
      _constdouble:0.0 => Double
          TRYCATCHBLOCK L0 L1 L2 org/nlogo/api/AgentException
         L3
          ALOAD 0
          GETFIELD org/nlogo/prim/_asm_proceduresetup_setobservervariable_11.kept2_value : Ljava/lang/Double;
         L4
          ASTORE 2
         L0
          ALOAD 1
          GETFIELD org/nlogo/nvm/Context.agent : Lorg/nlogo/agent/Agent;
          ICONST_2
          ALOAD 2
          INVOKEVIRTUAL org/nlogo/agent/Agent.setObserverVariable (ILjava/lang/Object;)V
         L1
          ALOAD 1
          BIPUSH 13
          PUTFIELD org/nlogo/nvm/Context.ip : I
          GOTO L5
         L2
          ASTORE 3
          NEW org/nlogo/nvm/EngineException
          DUP
          ALOAD 1
          ALOAD 0
          ALOAD 3
          INVOKEVIRTUAL java/lang/Throwable.getMessage ()Ljava/lang/String;
          INVOKESPECIAL org/nlogo/nvm/EngineException.<init> (Lorg/nlogo/nvm/Context;Lorg/nlogo/nvm/Instruction;Ljava/lang/String;)V
          ATHROW
         L5
          RETURN
[13]_asm_proceduresetup_return_12 "" => void
         L0
          ALOAD 1
          INVOKEVIRTUAL org/nlogo/nvm/Context.returnFromProcedure ()V
          ALOAD 1
          ICONST_0
          PUTFIELD org/nlogo/nvm/Context.stopping : Z
         L1
          RETURN

procedure GO:[]{O---}:
[0]_asm_procedurego_if_0 "if (count patches with [burning?]) =" boolean => void
      _not boolean => boolean
        _anywith AgentSet,Reporter => boolean
          _patches => AgentSet
          _asm_procedurego_callreport_1 "burning?"
               L0
                NEW org/nlogo/nvm/Activation
                DUP
                ALOAD 0
                GETFIELD org/nlogo/prim/_asm_procedurego_callreport_1.kept1_procedure : Lorg/nlogo/nvm/Procedure;
                ALOAD 1
                GETFIELD org/nlogo/nvm/Context.activation : Lorg/nlogo/nvm/Activation;
                ICONST_0
                INVOKESPECIAL org/nlogo/nvm/Activation.<init> (Lorg/nlogo/nvm/Procedure;Lorg/nlogo/nvm/Activation;I)V
                ALOAD 1
                SWAP
                INVOKEVIRTUAL org/nlogo/nvm/Context.callReporterProcedure (Lorg/nlogo/nvm/Activation;)Ljava/lang/Object;
                DUP
                IFNONNULL L1
                NEW org/nlogo/nvm/EngineException
                DUP
                ALOAD 1
                ALOAD 0
                LDC "the BURNING? procedure failed to report a result"
                INVOKESPECIAL org/nlogo/nvm/EngineException.<init> (Lorg/nlogo/nvm/Context;Lorg/nlogo/nvm/Instruction;Ljava/lang/String;)V
                ATHROW
               L1
                ARETURN
         L0
          ALOAD 0
          GETFIELD org/nlogo/prim/_asm_procedurego_if_0.world : Lorg/nlogo/agent/World;
          INVOKEVIRTUAL org/nlogo/agent/World.patches ()Lorg/nlogo/agent/AgentSet;
         L1
          ALOAD 0
          GETFIELD org/nlogo/prim/_asm_procedurego_if_0.keptinstr5 : Lorg/nlogo/prim/_asm_procedurego_callreport_1;
          ASTORE 3
          ASTORE 2
          NEW org/nlogo/nvm/Context
          DUP
          ALOAD 1
          ALOAD 2
          INVOKESPECIAL org/nlogo/nvm/Context.<init> (Lorg/nlogo/nvm/Context;Lorg/nlogo/agent/AgentSet;)V
          ASTORE 4
          ALOAD 3
          ALOAD 2
          ALOAD 1
          INVOKEVIRTUAL org/nlogo/nvm/Reporter.checkAgentSetClass (Lorg/nlogo/agent/AgentSet;Lorg/nlogo/nvm/Context;)V
          ALOAD 2
          INVOKEVIRTUAL org/nlogo/agent/AgentSet.iterator ()Lorg/nlogo/agent/AgentIterator;
          ASTORE 5
         L2
          ALOAD 5
          INVOKEINTERFACE org/nlogo/agent/AgentIterator.hasNext ()Z
          IFEQ L3
          ALOAD 5
          INVOKEINTERFACE org/nlogo/agent/AgentIterator.next ()Lorg/nlogo/agent/Agent;
          ASTORE 6
          ALOAD 4
          ALOAD 6
          ALOAD 3
          INVOKEVIRTUAL org/nlogo/nvm/Context.evaluateReporter (Lorg/nlogo/agent/Agent;Lorg/nlogo/nvm/Reporter;)Ljava/lang/Object;
          ASTORE 7
          ALOAD 7
          INSTANCEOF java/lang/Boolean
          IFEQ L4
          ALOAD 7
          CHECKCAST java/lang/Boolean
          ASTORE 8
          GETSTATIC scala/Predef$.MODULE$ : Lscala/Predef$;
          ALOAD 8
          INVOKEVIRTUAL scala/Predef$.Boolean2boolean (Ljava/lang/Boolean;)Z
          IFEQ L5
          ICONST_1
          GOTO L6
         L5
          GETSTATIC scala/runtime/BoxedUnit.UNIT : Lscala/runtime/BoxedUnit;
          ASTORE 9
          GOTO L2
         L4
          NEW org/nlogo/nvm/EngineException
          DUP
          ALOAD 1
          ALOAD 0
          GETSTATIC org/nlogo/api/I18N$.MODULE$ : Lorg/nlogo/api/I18N$;
          INVOKEVIRTUAL org/nlogo/api/I18N$.errors ()Lorg/nlogo/api/I18N$BundleKind;
          LDC "org.nlogo.prim.$common.withExpectedBooleanValue"
          GETSTATIC scala/Predef$.MODULE$ : Lscala/Predef$;
          ICONST_2
          ANEWARRAY java/lang/Object
          DUP
          ICONST_0
          GETSTATIC org/nlogo/api/Dump$.MODULE$ : Lorg/nlogo/api/Dump$;
          ALOAD 6
          INVOKEVIRTUAL org/nlogo/api/Dump$.logoObject (Ljava/lang/Object;)Ljava/lang/String;
          AASTORE
          DUP
          ICONST_1
          GETSTATIC org/nlogo/api/Dump$.MODULE$ : Lorg/nlogo/api/Dump$;
          ALOAD 7
          INVOKEVIRTUAL org/nlogo/api/Dump$.logoObject (Ljava/lang/Object;)Ljava/lang/String;
          AASTORE
          INVOKEVIRTUAL scala/LowPriorityImplicits.wrapRefArray ([Ljava/lang/Object;)Lscala/collection/mutable/WrappedArray;
          INVOKEVIRTUAL org/nlogo/api/I18N$BundleKind.getN (Ljava/lang/String;Lscala/collection/Seq;)Ljava/lang/String;
          INVOKESPECIAL org/nlogo/nvm/EngineException.<init> (Lorg/nlogo/nvm/Context;Lorg/nlogo/nvm/Instruction;Ljava/lang/String;)V
          ATHROW
         L3
          ICONST_0
         L6
          ISTORE 2
          ILOAD 2
          IFEQ L7
          ICONST_0
          GOTO L8
         L7
          ICONST_1
         L8
          ISTORE 2
          ALOAD 1
          ILOAD 2
          IFEQ L9
          ICONST_1
          GOTO L10
         L9
          ICONST_2
         L10
          PUTFIELD org/nlogo/nvm/Context.ip : I
         L11
          RETURN
[1]_asm_procedurego_stop_2 "stop" => void
         L0
          ALOAD 1
          INVOKEVIRTUAL org/nlogo/nvm/Context.atTopActivation ()Z
          IFNE L1
          ALOAD 1
          ICONST_1
          PUTFIELD org/nlogo/nvm/Context.finished : Z
          GOTO L2
         L1
          ALOAD 1
          GETFIELD org/nlogo/nvm/Context.activation : Lorg/nlogo/nvm/Activation;
          INVOKEVIRTUAL org/nlogo/nvm/Activation.procedure ()Lorg/nlogo/nvm/Procedure;
          INVOKEVIRTUAL org/nlogo/nvm/Procedure.isReporter ()Z
          IFNE L3
          ALOAD 1
          GETFIELD org/nlogo/nvm/Context.activation : Lorg/nlogo/nvm/Activation;
          INVOKEVIRTUAL org/nlogo/nvm/Activation.procedure ()Lorg/nlogo/nvm/Procedure;
          INVOKEVIRTUAL org/nlogo/nvm/Procedure.isTask ()Z
          IFEQ L4
          ALOAD 1
          GETFIELD org/nlogo/nvm/Context.activation : Lorg/nlogo/nvm/Activation;
          INVOKEVIRTUAL org/nlogo/nvm/Activation.procedure ()Lorg/nlogo/nvm/Procedure;
          INVOKEVIRTUAL org/nlogo/nvm/Procedure.parent ()Lorg/nlogo/nvm/Procedure;
          INVOKEVIRTUAL org/nlogo/nvm/Procedure.isReporter ()Z
          IFEQ L4
         L3
          NEW org/nlogo/nvm/EngineException
          DUP
          ALOAD 1
          ALOAD 0
          INVOKESTATIC org/nlogo/api/I18N.errorsJ ()Lorg/nlogo/api/I18NJava;
          LDC "org.nlogo.prim.etc._stop.notAllowedInsideToReport"
          ICONST_1
          ANEWARRAY java/lang/Object
          DUP
          ICONST_0
          LDC "STOP"
          AASTORE
          INVOKEINTERFACE org/nlogo/api/I18NJava.getN (Ljava/lang/String;[Ljava/lang/Object;)Ljava/lang/String;
          INVOKESPECIAL org/nlogo/nvm/EngineException.<init> (Lorg/nlogo/nvm/Context;Lorg/nlogo/nvm/Instruction;Ljava/lang/String;)V
          ATHROW
         L4
          ALOAD 1
          INVOKEVIRTUAL org/nlogo/nvm/Context.stop ()V
         L2
          RETURN
[2]_asm_procedurego_ask_3 "ask patches" AgentSet => void
      _patches => AgentSet
         L0
          ALOAD 0
          GETFIELD org/nlogo/prim/_asm_procedurego_ask_3.world : Lorg/nlogo/agent/World;
          INVOKEVIRTUAL org/nlogo/agent/World.patches ()Lorg/nlogo/agent/AgentSet;
         L1
          ASTORE 2
          ALOAD 1
          GETFIELD org/nlogo/nvm/Context.agent : Lorg/nlogo/agent/Agent;
          INSTANCEOF org/nlogo/agent/Observer
          IFNE L2
          ALOAD 2
          ALOAD 0
          GETFIELD org/nlogo/prim/_asm_procedurego_ask_3.world : Lorg/nlogo/agent/World;
          INVOKEVIRTUAL org/nlogo/agent/World.turtles ()Lorg/nlogo/agent/AgentSet;
          IF_ACMPNE L3
          NEW org/nlogo/nvm/EngineException
          DUP
          ALOAD 1
          ALOAD 0
          GETSTATIC org/nlogo/api/I18N$.MODULE$ : Lorg/nlogo/api/I18N$;
          INVOKEVIRTUAL org/nlogo/api/I18N$.errors ()Lorg/nlogo/api/I18N$BundleKind;
          LDC "org.nlogo.prim.$common.onlyObserverCanAskAllTurtles"
          INVOKEVIRTUAL org/nlogo/api/I18N$BundleKind.get (Ljava/lang/String;)Ljava/lang/String;
          INVOKESPECIAL org/nlogo/nvm/EngineException.<init> (Lorg/nlogo/nvm/Context;Lorg/nlogo/nvm/Instruction;Ljava/lang/String;)V
          ATHROW
         L3
          ALOAD 2
          ALOAD 0
          GETFIELD org/nlogo/prim/_asm_procedurego_ask_3.world : Lorg/nlogo/agent/World;
          INVOKEVIRTUAL org/nlogo/agent/World.patches ()Lorg/nlogo/agent/AgentSet;
          IF_ACMPNE L2
          NEW org/nlogo/nvm/EngineException
          DUP
          ALOAD 1
          ALOAD 0
          GETSTATIC org/nlogo/api/I18N$.MODULE$ : Lorg/nlogo/api/I18N$;
          INVOKEVIRTUAL org/nlogo/api/I18N$.errors ()Lorg/nlogo/api/I18N$BundleKind;
          LDC "org.nlogo.prim.$common.onlyObserverCanAskAllPatches"
          INVOKEVIRTUAL org/nlogo/api/I18N$BundleKind.get (Ljava/lang/String;)Ljava/lang/String;
          INVOKESPECIAL org/nlogo/nvm/EngineException.<init> (Lorg/nlogo/nvm/Context;Lorg/nlogo/nvm/Instruction;Ljava/lang/String;)V
          ATHROW
         L2
          ALOAD 1
          ALOAD 2
          ICONST_3
          INVOKEVIRTUAL org/nlogo/nvm/Context.runExclusiveJob (Lorg/nlogo/agent/AgentSet;I)V
          ALOAD 1
          BIPUSH 6
          PUTFIELD org/nlogo/nvm/Context.ip : I
         L4
          RETURN
[3]_asm_procedurego_if_4 "if pcolor = green" boolean => void
      _equal Object,double => boolean
        _patchvariable:PCOLOR => Object
        _constdouble:55.0 => double
          TRYCATCHBLOCK L0 L1 L2 org/nlogo/api/AgentException
         L0
          ALOAD 1
          GETFIELD org/nlogo/nvm/Context.agent : Lorg/nlogo/agent/Agent;
          ICONST_2
          INVOKEVIRTUAL org/nlogo/agent/Agent.getPatchVariable (I)Ljava/lang/Object;
         L1
          GOTO L3
         L2
          ASTORE 2
          NEW org/nlogo/nvm/EngineException
          DUP
          ALOAD 1
          ALOAD 0
          ALOAD 2
          INVOKEVIRTUAL java/lang/Throwable.getMessage ()Ljava/lang/String;
          INVOKESPECIAL org/nlogo/nvm/EngineException.<init> (Lorg/nlogo/nvm/Context;Lorg/nlogo/nvm/Instruction;Ljava/lang/String;)V
          ATHROW
         L3
          LDC 55.0
         L4
          DSTORE 3
          ASTORE 2
          ALOAD 2
          ASTORE 5
          ALOAD 5
          INSTANCEOF java/lang/Double
          IFEQ L5
          ALOAD 5
          CHECKCAST java/lang/Double
          ASTORE 6
          DLOAD 3
          ALOAD 6
          INVOKEVIRTUAL java/lang/Double.doubleValue ()D
          DCMPL
          IFNE L6
          ICONST_1
          GOTO L7
         L6
          ICONST_0
         L7
          ISTORE 7
          GOTO L8
         L5
          ICONST_0
          ISTORE 7
         L8
          ILOAD 7
         L9
          ISTORE 2
          ALOAD 1
          ILOAD 2
          IFEQ L10
          ICONST_4
          GOTO L11
         L10
          ICONST_5
         L11
          PUTFIELD org/nlogo/nvm/Context.ip : I
         L12
          RETURN
[4]_asm_procedurego_setpatchvariable_5 "set counts (sum" Object => void
      _nsum4:FIRE => double
          TRYCATCHBLOCK L0 L1 L2 org/nlogo/api/AgentException
         L3
          ALOAD 1
          GETFIELD org/nlogo/nvm/Context.agent : Lorg/nlogo/agent/Agent;
          ASTORE 3
          ALOAD 3
          INSTANCEOF org/nlogo/agent/Turtle
          IFEQ L4
          ALOAD 3
          CHECKCAST org/nlogo/agent/Turtle
          ASTORE 4
          ALOAD 4
          INVOKEVIRTUAL org/nlogo/agent/Turtle.getPatchHere ()Lorg/nlogo/agent/Patch;
          ASTORE 5
          GOTO L5
         L4
          ALOAD 3
          INSTANCEOF org/nlogo/agent/Patch
          IFEQ L6
          ALOAD 3
          CHECKCAST org/nlogo/agent/Patch
          ASTORE 6
          ALOAD 6
          ASTORE 5
         L5
          ALOAD 5
          ASTORE 2
          DCONST_0
          DSTORE 7
          ALOAD 2
          INVOKEVIRTUAL org/nlogo/agent/Patch.getNeighbors4 ()Lorg/nlogo/agent/AgentSet;
          INVOKEVIRTUAL org/nlogo/agent/AgentSet.iterator ()Lorg/nlogo/agent/AgentIterator;
          ASTORE 9
         L7
          ALOAD 9
          INVOKEINTERFACE org/nlogo/agent/AgentIterator.hasNext ()Z
          IFEQ L8
          ALOAD 9
          INVOKEINTERFACE org/nlogo/agent/AgentIterator.next ()Lorg/nlogo/agent/Agent;
          CHECKCAST org/nlogo/agent/Patch
          ICONST_5
          INVOKEVIRTUAL org/nlogo/agent/Patch.getPatchVariable (I)Ljava/lang/Object;
          ASTORE 10
          ALOAD 10
          INSTANCEOF java/lang/Double
          IFEQ L9
          ALOAD 10
          CHECKCAST java/lang/Double
          ASTORE 11
          DLOAD 7
          ALOAD 11
          INVOKEVIRTUAL java/lang/Double.doubleValue ()D
          DADD
          DSTORE 7
          GETSTATIC scala/runtime/BoxedUnit.UNIT : Lscala/runtime/BoxedUnit;
          ASTORE 12
          GOTO L7
         L9
          NEW org/nlogo/nvm/EngineException
          DUP
          ALOAD 1
          ALOAD 0
          GETSTATIC org/nlogo/api/I18N$.MODULE$ : Lorg/nlogo/api/I18N$;
          INVOKEVIRTUAL org/nlogo/api/I18N$.errors ()Lorg/nlogo/api/I18N$BundleKind;
          LDC "org.nlogo.prim.$common.noSumOfListWithNonNumbers"
          GETSTATIC scala/Predef$.MODULE$ : Lscala/Predef$;
          ICONST_2
          ANEWARRAY java/lang/Object
          DUP
          ICONST_0
          GETSTATIC org/nlogo/api/Dump$.MODULE$ : Lorg/nlogo/api/Dump$;
          ALOAD 10
          INVOKEVIRTUAL org/nlogo/api/Dump$.logoObject (Ljava/lang/Object;)Ljava/lang/String;
          INVOKEVIRTUAL java/lang/String.toString ()Ljava/lang/String;
          AASTORE
          DUP
          ICONST_1
          GETSTATIC org/nlogo/api/TypeNames$.MODULE$ : Lorg/nlogo/api/TypeNames$;
          ALOAD 10
          INVOKEVIRTUAL org/nlogo/api/TypeNames$.name (Ljava/lang/Object;)Ljava/lang/String;
          AASTORE
          INVOKEVIRTUAL scala/LowPriorityImplicits.wrapRefArray ([Ljava/lang/Object;)Lscala/collection/mutable/WrappedArray;
          INVOKEVIRTUAL org/nlogo/api/I18N$BundleKind.getN (Ljava/lang/String;Lscala/collection/Seq;)Ljava/lang/String;
          INVOKESPECIAL org/nlogo/nvm/EngineException.<init> (Lorg/nlogo/nvm/Context;Lorg/nlogo/nvm/Instruction;Ljava/lang/String;)V
          ATHROW
         L8
          ALOAD 0
          DLOAD 7
          INVOKEVIRTUAL org/nlogo/nvm/Instruction.validDouble (D)D
          GOTO L10
         L6
          NEW scala/MatchError
          DUP
          ALOAD 3
          INVOKESPECIAL scala/MatchError.<init> (Ljava/lang/Object;)V
          ATHROW
         L10
          DSTORE 2
          NEW java/lang/Double
          DUP
          DLOAD 2
          INVOKESPECIAL java/lang/Double.<init> (D)V
          ASTORE 2
         L0
          ALOAD 1
          GETFIELD org/nlogo/nvm/Context.agent : Lorg/nlogo/agent/Agent;
          BIPUSH 6
          ALOAD 2
          INVOKEVIRTUAL org/nlogo/agent/Agent.setPatchVariable (ILjava/lang/Object;)V
         L1
          ALOAD 1
          ICONST_5
          PUTFIELD org/nlogo/nvm/Context.ip : I
          GOTO L11
         L2
          ASTORE 3
          NEW org/nlogo/nvm/EngineException
          DUP
          ALOAD 1
          ALOAD 0
          ALOAD 3
          INVOKEVIRTUAL java/lang/Throwable.getMessage ()Ljava/lang/String;
          INVOKESPECIAL org/nlogo/nvm/EngineException.<init> (Lorg/nlogo/nvm/Context;Lorg/nlogo/nvm/Instruction;Ljava/lang/String;)V
          ATHROW
         L11
          RETURN
[5]_asm_procedurego_done_6 "" => void
         L0
          ALOAD 1
          ICONST_1
          PUTFIELD org/nlogo/nvm/Context.finished : Z
         L1
          RETURN
[6]_asm_procedurego_ask_7 "ask patches" AgentSet => void
      _patches => AgentSet
         L0
          ALOAD 0
          GETFIELD org/nlogo/prim/_asm_procedurego_ask_7.world : Lorg/nlogo/agent/World;
          INVOKEVIRTUAL org/nlogo/agent/World.patches ()Lorg/nlogo/agent/AgentSet;
         L1
          ASTORE 2
          ALOAD 1
          GETFIELD org/nlogo/nvm/Context.agent : Lorg/nlogo/agent/Agent;
          INSTANCEOF org/nlogo/agent/Observer
          IFNE L2
          ALOAD 2
          ALOAD 0
          GETFIELD org/nlogo/prim/_asm_procedurego_ask_7.world : Lorg/nlogo/agent/World;
          INVOKEVIRTUAL org/nlogo/agent/World.turtles ()Lorg/nlogo/agent/AgentSet;
          IF_ACMPNE L3
          NEW org/nlogo/nvm/EngineException
          DUP
          ALOAD 1
          ALOAD 0
          GETSTATIC org/nlogo/api/I18N$.MODULE$ : Lorg/nlogo/api/I18N$;
          INVOKEVIRTUAL org/nlogo/api/I18N$.errors ()Lorg/nlogo/api/I18N$BundleKind;
          LDC "org.nlogo.prim.$common.onlyObserverCanAskAllTurtles"
          INVOKEVIRTUAL org/nlogo/api/I18N$BundleKind.get (Ljava/lang/String;)Ljava/lang/String;
          INVOKESPECIAL org/nlogo/nvm/EngineException.<init> (Lorg/nlogo/nvm/Context;Lorg/nlogo/nvm/Instruction;Ljava/lang/String;)V
          ATHROW
         L3
          ALOAD 2
          ALOAD 0
          GETFIELD org/nlogo/prim/_asm_procedurego_ask_7.world : Lorg/nlogo/agent/World;
          INVOKEVIRTUAL org/nlogo/agent/World.patches ()Lorg/nlogo/agent/AgentSet;
          IF_ACMPNE L2
          NEW org/nlogo/nvm/EngineException
          DUP
          ALOAD 1
          ALOAD 0
          GETSTATIC org/nlogo/api/I18N$.MODULE$ : Lorg/nlogo/api/I18N$;
          INVOKEVIRTUAL org/nlogo/api/I18N$.errors ()Lorg/nlogo/api/I18N$BundleKind;
          LDC "org.nlogo.prim.$common.onlyObserverCanAskAllPatches"
          INVOKEVIRTUAL org/nlogo/api/I18N$BundleKind.get (Ljava/lang/String;)Ljava/lang/String;
          INVOKESPECIAL org/nlogo/nvm/EngineException.<init> (Lorg/nlogo/nvm/Context;Lorg/nlogo/nvm/Instruction;Ljava/lang/String;)V
          ATHROW
         L2
          ALOAD 1
          ALOAD 2
          BIPUSH 7
          INVOKEVIRTUAL org/nlogo/nvm/Context.runExclusiveJob (Lorg/nlogo/agent/AgentSet;I)V
          ALOAD 1
          BIPUSH 16
          PUTFIELD org/nlogo/nvm/Context.ip : I
         L4
          RETURN
[7]_asm_procedurego_ifelse_8 "ifelse pcolor = green" boolean => void
      _equal Object,double => boolean
        _patchvariable:PCOLOR => Object
        _constdouble:55.0 => double
          TRYCATCHBLOCK L0 L1 L2 org/nlogo/api/AgentException
         L0
          ALOAD 1
          GETFIELD org/nlogo/nvm/Context.agent : Lorg/nlogo/agent/Agent;
          ICONST_2
          INVOKEVIRTUAL org/nlogo/agent/Agent.getPatchVariable (I)Ljava/lang/Object;
         L1
          GOTO L3
         L2
          ASTORE 2
          NEW org/nlogo/nvm/EngineException
          DUP
          ALOAD 1
          ALOAD 0
          ALOAD 2
          INVOKEVIRTUAL java/lang/Throwable.getMessage ()Ljava/lang/String;
          INVOKESPECIAL org/nlogo/nvm/EngineException.<init> (Lorg/nlogo/nvm/Context;Lorg/nlogo/nvm/Instruction;Ljava/lang/String;)V
          ATHROW
         L3
          LDC 55.0
         L4
          DSTORE 3
          ASTORE 2
          ALOAD 2
          ASTORE 5
          ALOAD 5
          INSTANCEOF java/lang/Double
          IFEQ L5
          ALOAD 5
          CHECKCAST java/lang/Double
          ASTORE 6
          DLOAD 3
          ALOAD 6
          INVOKEVIRTUAL java/lang/Double.doubleValue ()D
          DCMPL
          IFNE L6
          ICONST_1
          GOTO L7
         L6
          ICONST_0
         L7
          ISTORE 7
          GOTO L8
         L5
          ICONST_0
          ISTORE 7
         L8
          ILOAD 7
         L9
          ISTORE 2
          ALOAD 1
          ILOAD 2
          IFEQ L10
          BIPUSH 8
          GOTO L11
         L10
          BIPUSH 13
         L11
          PUTFIELD org/nlogo/nvm/Context.ip : I
         L12
          RETURN
[8]_asm_procedurego_if_9 "if counts > 0" boolean => void
      _greaterthan Object,double => boolean
        _patchvariable:COUNTS => Object
        _constdouble:0.0 => double
          TRYCATCHBLOCK L0 L1 L2 org/nlogo/api/AgentException
         L0
          ALOAD 1
          GETFIELD org/nlogo/nvm/Context.agent : Lorg/nlogo/agent/Agent;
          BIPUSH 6
          INVOKEVIRTUAL org/nlogo/agent/Agent.getPatchVariable (I)Ljava/lang/Object;
         L1
          GOTO L3
         L2
          ASTORE 2
          NEW org/nlogo/nvm/EngineException
          DUP
          ALOAD 1
          ALOAD 0
          ALOAD 2
          INVOKEVIRTUAL java/lang/Throwable.getMessage ()Ljava/lang/String;
          INVOKESPECIAL org/nlogo/nvm/EngineException.<init> (Lorg/nlogo/nvm/Context;Lorg/nlogo/nvm/Instruction;Ljava/lang/String;)V
          ATHROW
         L3
          DCONST_0
         L4
          DSTORE 3
          ASTORE 2
          ALOAD 2
          ASTORE 5
          ALOAD 5
          INSTANCEOF java/lang/Double
          IFEQ L5
          ALOAD 5
          CHECKCAST java/lang/Double
          ASTORE 6
          ALOAD 6
          INVOKEVIRTUAL java/lang/Double.doubleValue ()D
          DLOAD 3
          DCMPL
          IFLE L6
          ICONST_1
          GOTO L7
         L6
          ICONST_0
         L7
          ISTORE 7
          ILOAD 7
          GOTO L8
         L5
          NEW org/nlogo/nvm/EngineException
          DUP
          ALOAD 1
          ALOAD 0
          GETSTATIC org/nlogo/api/I18N$.MODULE$ : Lorg/nlogo/api/I18N$;
          INVOKEVIRTUAL org/nlogo/api/I18N$.errors ()Lorg/nlogo/api/I18N$BundleKind;
          LDC "org.nlogo.prim._greaterthan.cannotCompareParameters"
          GETSTATIC scala/Predef$.MODULE$ : Lscala/Predef$;
          ICONST_2
          ANEWARRAY java/lang/Object
          DUP
          ICONST_0
          GETSTATIC org/nlogo/api/TypeNames$.MODULE$ : Lorg/nlogo/api/TypeNames$;
          ALOAD 2
          INVOKEVIRTUAL org/nlogo/api/TypeNames$.aName (Ljava/lang/Object;)Ljava/lang/String;
          AASTORE
          DUP
          ICONST_1
          GETSTATIC org/nlogo/api/TypeNames$.MODULE$ : Lorg/nlogo/api/TypeNames$;
          DLOAD 3
          INVOKESTATIC scala/runtime/BoxesRunTime.boxToDouble (D)Ljava/lang/Double;
          INVOKEVIRTUAL org/nlogo/api/TypeNames$.aName (Ljava/lang/Object;)Ljava/lang/String;
          AASTORE
          INVOKEVIRTUAL scala/LowPriorityImplicits.wrapRefArray ([Ljava/lang/Object;)Lscala/collection/mutable/WrappedArray;
          INVOKEVIRTUAL org/nlogo/api/I18N$BundleKind.getN (Ljava/lang/String;Lscala/collection/Seq;)Ljava/lang/String;
          INVOKESPECIAL org/nlogo/nvm/EngineException.<init> (Lorg/nlogo/nvm/Context;Lorg/nlogo/nvm/Instruction;Ljava/lang/String;)V
          ATHROW
         L8
          ISTORE 2
          ALOAD 1
          ILOAD 2
          IFEQ L9
          BIPUSH 9
          GOTO L10
         L9
          BIPUSH 12
         L10
          PUTFIELD org/nlogo/nvm/Context.ip : I
         L11
          RETURN
[9]_asm_procedurego_setpatchvariable_10 "set fire 1" Object => void
      _constdouble:1.0 => Double
          TRYCATCHBLOCK L0 L1 L2 org/nlogo/api/AgentException
         L3
          ALOAD 0
          GETFIELD org/nlogo/prim/_asm_procedurego_setpatchvariable_10.kept2_value : Ljava/lang/Double;
         L4
          ASTORE 2
         L0
          ALOAD 1
          GETFIELD org/nlogo/nvm/Context.agent : Lorg/nlogo/agent/Agent;
          ICONST_5
          ALOAD 2
          INVOKEVIRTUAL org/nlogo/agent/Agent.setPatchVariable (ILjava/lang/Object;)V
         L1
          ALOAD 1
          BIPUSH 10
          PUTFIELD org/nlogo/nvm/Context.ip : I
          GOTO L5
         L2
          ASTORE 3
          NEW org/nlogo/nvm/EngineException
          DUP
          ALOAD 1
          ALOAD 0
          ALOAD 3
          INVOKEVIRTUAL java/lang/Throwable.getMessage ()Ljava/lang/String;
          INVOKESPECIAL org/nlogo/nvm/EngineException.<init> (Lorg/nlogo/nvm/Context;Lorg/nlogo/nvm/Instruction;Ljava/lang/String;)V
          ATHROW
         L5
          RETURN
[10]_asm_procedurego_setpatchvariable_11 "set pcolor red" Object => void
      _constdouble:15.0 => Double
          TRYCATCHBLOCK L0 L1 L2 org/nlogo/api/AgentException
         L3
          ALOAD 0
          GETFIELD org/nlogo/prim/_asm_procedurego_setpatchvariable_11.kept2_value : Ljava/lang/Double;
         L4
          ASTORE 2
         L0
          ALOAD 1
          GETFIELD org/nlogo/nvm/Context.agent : Lorg/nlogo/agent/Agent;
          ICONST_2
          ALOAD 2
          INVOKEVIRTUAL org/nlogo/agent/Agent.setPatchVariable (ILjava/lang/Object;)V
         L1
          ALOAD 1
          BIPUSH 11
          PUTFIELD org/nlogo/nvm/Context.ip : I
          GOTO L5
         L2
          ASTORE 3
          NEW org/nlogo/nvm/EngineException
          DUP
          ALOAD 1
          ALOAD 0
          ALOAD 3
          INVOKEVIRTUAL java/lang/Throwable.getMessage ()Ljava/lang/String;
          INVOKESPECIAL org/nlogo/nvm/EngineException.<init> (Lorg/nlogo/nvm/Context;Lorg/nlogo/nvm/Instruction;Ljava/lang/String;)V
          ATHROW
         L5
          RETURN
[11]_asm_procedurego_setobservervariable_12 "set burned-trees burned-trees + 1" Object => void
      _plus double,double => double
        _observervariable:BURNED-TREES => Object
        _constdouble:1.0 => double
          TRYCATCHBLOCK L0 L1 L1 java/lang/ClassCastException
          TRYCATCHBLOCK L2 L3 L4 org/nlogo/api/AgentException
         L5
          ALOAD 1
          GETFIELD org/nlogo/nvm/Context.agent : Lorg/nlogo/agent/Agent;
          ICONST_2
          INVOKEVIRTUAL org/nlogo/agent/Agent.getObserverVariable (I)Ljava/lang/Object;
         L6
          ASTORE 2
         L0
          ALOAD 2
          CHECKCAST java/lang/Double
          INVOKEVIRTUAL java/lang/Double.doubleValue ()D
          GOTO L7
         L1
          POP
          NEW org/nlogo/nvm/ArgumentTypeException
          DUP
          ALOAD 1
          ALOAD 0
          BIPUSH 0
          LDC 1
          ALOAD 2
          INVOKESPECIAL org/nlogo/nvm/ArgumentTypeException.<init> (Lorg/nlogo/nvm/Context;Lorg/nlogo/nvm/Instruction;IILjava/lang/Object;)V
          ATHROW
         L7
          DCONST_1
         L8
          DSTORE 4
          DSTORE 2
          DLOAD 2
          DLOAD 4
          DADD
         L9
          DSTORE 2
          NEW java/lang/Double
          DUP
          DLOAD 2
          INVOKESPECIAL java/lang/Double.<init> (D)V
          ASTORE 2
         L2
          ALOAD 1
          GETFIELD org/nlogo/nvm/Context.agent : Lorg/nlogo/agent/Agent;
          ICONST_2
          ALOAD 2
          INVOKEVIRTUAL org/nlogo/agent/Agent.setObserverVariable (ILjava/lang/Object;)V
         L3
          ALOAD 1
          BIPUSH 12
          PUTFIELD org/nlogo/nvm/Context.ip : I
          GOTO L10
         L4
          ASTORE 3
          NEW org/nlogo/nvm/EngineException
          DUP
          ALOAD 1
          ALOAD 0
          ALOAD 3
          INVOKEVIRTUAL java/lang/Throwable.getMessage ()Ljava/lang/String;
          INVOKESPECIAL org/nlogo/nvm/EngineException.<init> (Lorg/nlogo/nvm/Context;Lorg/nlogo/nvm/Instruction;Ljava/lang/String;)V
          ATHROW
         L10
          RETURN
[12]_asm_procedurego_goto_13 "" => void
         L0
          ALOAD 1
          BIPUSH 15
          PUTFIELD org/nlogo/nvm/Context.ip : I
         L1
          RETURN
[13]_asm_procedurego_if_14 "if burning?" boolean => void
      _callreport:BURNING?
          TRYCATCHBLOCK L0 L1 L1 java/lang/ClassCastException
         L2
          NEW org/nlogo/nvm/Activation
          DUP
          ALOAD 0
          GETFIELD org/nlogo/prim/_asm_procedurego_if_14.kept2_procedure : Lorg/nlogo/nvm/Procedure;
          ALOAD 1
          GETFIELD org/nlogo/nvm/Context.activation : Lorg/nlogo/nvm/Activation;
          BIPUSH 13
          INVOKESPECIAL org/nlogo/nvm/Activation.<init> (Lorg/nlogo/nvm/Procedure;Lorg/nlogo/nvm/Activation;I)V
          ALOAD 1
          SWAP
          INVOKEVIRTUAL org/nlogo/nvm/Context.callReporterProcedure (Lorg/nlogo/nvm/Activation;)Ljava/lang/Object;
          DUP
          IFNONNULL L3
          NEW org/nlogo/nvm/EngineException
          DUP
          ALOAD 1
          ALOAD 0
          LDC "the BURNING? procedure failed to report a result"
          INVOKESPECIAL org/nlogo/nvm/EngineException.<init> (Lorg/nlogo/nvm/Context;Lorg/nlogo/nvm/Instruction;Ljava/lang/String;)V
          ATHROW
         L3
          ASTORE 2
         L0
          ALOAD 2
          CHECKCAST java/lang/Boolean
          INVOKEVIRTUAL java/lang/Boolean.booleanValue ()Z
          GOTO L4
         L1
          POP
          NEW org/nlogo/nvm/ArgumentTypeException
          DUP
          ALOAD 1
          ALOAD 0
          BIPUSH 0
          LDC 2
          ALOAD 2
          INVOKESPECIAL org/nlogo/nvm/ArgumentTypeException.<init> (Lorg/nlogo/nvm/Context;Lorg/nlogo/nvm/Instruction;IILjava/lang/Object;)V
          ATHROW
         L4
          ISTORE 2
          ALOAD 1
          ILOAD 2
          IFEQ L5
          BIPUSH 14
          GOTO L6
         L5
          BIPUSH 15
         L6
          PUTFIELD org/nlogo/nvm/Context.ip : I
         L7
          RETURN
[14]_asm_procedurego_setpatchvariable_15 "set pcolor pcolor - 0.3" Object => void
      _minus double,double => double
        _patchvariable:PCOLOR => Object
        _constdouble:0.3 => double
          TRYCATCHBLOCK L0 L1 L2 org/nlogo/api/AgentException
          TRYCATCHBLOCK L3 L4 L4 java/lang/ClassCastException
          TRYCATCHBLOCK L5 L6 L7 org/nlogo/api/AgentException
         L0
          ALOAD 1
          GETFIELD org/nlogo/nvm/Context.agent : Lorg/nlogo/agent/Agent;
          ICONST_2
          INVOKEVIRTUAL org/nlogo/agent/Agent.getPatchVariable (I)Ljava/lang/Object;
         L1
          GOTO L8
         L2
          ASTORE 2
          NEW org/nlogo/nvm/EngineException
          DUP
          ALOAD 1
          ALOAD 0
          ALOAD 2
          INVOKEVIRTUAL java/lang/Throwable.getMessage ()Ljava/lang/String;
          INVOKESPECIAL org/nlogo/nvm/EngineException.<init> (Lorg/nlogo/nvm/Context;Lorg/nlogo/nvm/Instruction;Ljava/lang/String;)V
          ATHROW
         L8
          ASTORE 2
         L3
          ALOAD 2
          CHECKCAST java/lang/Double
          INVOKEVIRTUAL java/lang/Double.doubleValue ()D
          GOTO L9
         L4
          POP
          NEW org/nlogo/nvm/ArgumentTypeException
          DUP
          ALOAD 1
          ALOAD 0
          BIPUSH 0
          LDC 1
          ALOAD 2
          INVOKESPECIAL org/nlogo/nvm/ArgumentTypeException.<init> (Lorg/nlogo/nvm/Context;Lorg/nlogo/nvm/Instruction;IILjava/lang/Object;)V
          ATHROW
         L9
          LDC 0.3
         L10
          DSTORE 4
          DSTORE 2
          DLOAD 2
          DLOAD 4
          DSUB
         L11
          DSTORE 2
          NEW java/lang/Double
          DUP
          DLOAD 2
          INVOKESPECIAL java/lang/Double.<init> (D)V
          ASTORE 2
         L5
          ALOAD 1
          GETFIELD org/nlogo/nvm/Context.agent : Lorg/nlogo/agent/Agent;
          ICONST_2
          ALOAD 2
          INVOKEVIRTUAL org/nlogo/agent/Agent.setPatchVariable (ILjava/lang/Object;)V
         L6
          ALOAD 1
          BIPUSH 15
          PUTFIELD org/nlogo/nvm/Context.ip : I
          GOTO L12
         L7
          ASTORE 3
          NEW org/nlogo/nvm/EngineException
          DUP
          ALOAD 1
          ALOAD 0
          ALOAD 3
          INVOKEVIRTUAL java/lang/Throwable.getMessage ()Ljava/lang/String;
          INVOKESPECIAL org/nlogo/nvm/EngineException.<init> (Lorg/nlogo/nvm/Context;Lorg/nlogo/nvm/Instruction;Ljava/lang/String;)V
          ATHROW
         L12
          RETURN
[15]_asm_procedurego_done_16 "" => void
         L0
          ALOAD 1
          ICONST_1
          PUTFIELD org/nlogo/nvm/Context.finished : Z
         L1
          RETURN
[16]_tick
[17]_asm_procedurego_return_17 "" => void
         L0
          ALOAD 1
          INVOKEVIRTUAL org/nlogo/nvm/Context.returnFromProcedure ()V
          ALOAD 1
          ICONST_0
          PUTFIELD org/nlogo/nvm/Context.stopping : Z
         L1
          RETURN

reporter procedure BURNING?:[]{-TP-}:
[0]_asm_procedureburning_report_0 "report (pcolor > (red - 4)) and (pcolor <" Object => void
      _and
        _greaterthan Object,double => boolean
          _patchvariable:PCOLOR => Object
          _constdouble:11.0 => double
        _lessthan Object,double => boolean
          _patchvariable:PCOLOR => Object
          _constdouble:16.0 => double
          TRYCATCHBLOCK L0 L1 L2 org/nlogo/api/AgentException
          TRYCATCHBLOCK L3 L4 L5 org/nlogo/api/AgentException
         L0
          ALOAD 1
          GETFIELD org/nlogo/nvm/Context.agent : Lorg/nlogo/agent/Agent;
          ICONST_2
          INVOKEVIRTUAL org/nlogo/agent/Agent.getPatchVariable (I)Ljava/lang/Object;
         L1
          GOTO L6
         L2
          ASTORE 2
          NEW org/nlogo/nvm/EngineException
          DUP
          ALOAD 1
          ALOAD 0
          ALOAD 2
          INVOKEVIRTUAL java/lang/Throwable.getMessage ()Ljava/lang/String;
          INVOKESPECIAL org/nlogo/nvm/EngineException.<init> (Lorg/nlogo/nvm/Context;Lorg/nlogo/nvm/Instruction;Ljava/lang/String;)V
          ATHROW
         L6
          LDC 11.0
         L7
          DSTORE 3
          ASTORE 2
          ALOAD 2
          ASTORE 5
          ALOAD 5
          INSTANCEOF java/lang/Double
          IFEQ L8
          ALOAD 5
          CHECKCAST java/lang/Double
          ASTORE 6
          ALOAD 6
          INVOKEVIRTUAL java/lang/Double.doubleValue ()D
          DLOAD 3
          DCMPL
          IFLE L9
          ICONST_1
          GOTO L10
         L9
          ICONST_0
         L10
          ISTORE 7
          ILOAD 7
          GOTO L11
         L8
          NEW org/nlogo/nvm/EngineException
          DUP
          ALOAD 1
          ALOAD 0
          GETSTATIC org/nlogo/api/I18N$.MODULE$ : Lorg/nlogo/api/I18N$;
          INVOKEVIRTUAL org/nlogo/api/I18N$.errors ()Lorg/nlogo/api/I18N$BundleKind;
          LDC "org.nlogo.prim._greaterthan.cannotCompareParameters"
          GETSTATIC scala/Predef$.MODULE$ : Lscala/Predef$;
          ICONST_2
          ANEWARRAY java/lang/Object
          DUP
          ICONST_0
          GETSTATIC org/nlogo/api/TypeNames$.MODULE$ : Lorg/nlogo/api/TypeNames$;
          ALOAD 2
          INVOKEVIRTUAL org/nlogo/api/TypeNames$.aName (Ljava/lang/Object;)Ljava/lang/String;
          AASTORE
          DUP
          ICONST_1
          GETSTATIC org/nlogo/api/TypeNames$.MODULE$ : Lorg/nlogo/api/TypeNames$;
          DLOAD 3
          INVOKESTATIC scala/runtime/BoxesRunTime.boxToDouble (D)Ljava/lang/Double;
          INVOKEVIRTUAL org/nlogo/api/TypeNames$.aName (Ljava/lang/Object;)Ljava/lang/String;
          AASTORE
          INVOKEVIRTUAL scala/LowPriorityImplicits.wrapRefArray ([Ljava/lang/Object;)Lscala/collection/mutable/WrappedArray;
          INVOKEVIRTUAL org/nlogo/api/I18N$BundleKind.getN (Ljava/lang/String;Lscala/collection/Seq;)Ljava/lang/String;
          INVOKESPECIAL org/nlogo/nvm/EngineException.<init> (Lorg/nlogo/nvm/Context;Lorg/nlogo/nvm/Instruction;Ljava/lang/String;)V
          ATHROW
         L11
          IFEQ L12
         L3
          ALOAD 1
          GETFIELD org/nlogo/nvm/Context.agent : Lorg/nlogo/agent/Agent;
          ICONST_2
          INVOKEVIRTUAL org/nlogo/agent/Agent.getPatchVariable (I)Ljava/lang/Object;
         L4
          GOTO L13
         L5
          ASTORE 2
          NEW org/nlogo/nvm/EngineException
          DUP
          ALOAD 1
          ALOAD 0
          ALOAD 2
          INVOKEVIRTUAL java/lang/Throwable.getMessage ()Ljava/lang/String;
          INVOKESPECIAL org/nlogo/nvm/EngineException.<init> (Lorg/nlogo/nvm/Context;Lorg/nlogo/nvm/Instruction;Ljava/lang/String;)V
          ATHROW
         L13
          LDC 16.0
         L14
          DSTORE 3
          ASTORE 2
          ALOAD 2
          ASTORE 5
          ALOAD 5
          INSTANCEOF java/lang/Double
          IFEQ L15
          ALOAD 5
          CHECKCAST java/lang/Double
          ASTORE 6
          ALOAD 6
          INVOKEVIRTUAL java/lang/Double.doubleValue ()D
          DLOAD 3
          DCMPG
          IFGE L16
          ICONST_1
          GOTO L17
         L16
          ICONST_0
         L17
          ISTORE 7
          ILOAD 7
          GOTO L18
         L15
          NEW org/nlogo/nvm/EngineException
          DUP
          ALOAD 1
          ALOAD 0
          GETSTATIC org/nlogo/api/I18N$.MODULE$ : Lorg/nlogo/api/I18N$;
          INVOKEVIRTUAL org/nlogo/api/I18N$.errors ()Lorg/nlogo/api/I18N$BundleKind;
          LDC "org.nlogo.prim._lessthan.cantUseLessthanOnDifferentArgs"
          GETSTATIC scala/Predef$.MODULE$ : Lscala/Predef$;
          ICONST_2
          ANEWARRAY java/lang/Object
          DUP
          ICONST_0
          GETSTATIC org/nlogo/api/TypeNames$.MODULE$ : Lorg/nlogo/api/TypeNames$;
          ALOAD 2
          INVOKEVIRTUAL org/nlogo/api/TypeNames$.aName (Ljava/lang/Object;)Ljava/lang/String;
          AASTORE
          DUP
          ICONST_1
          GETSTATIC org/nlogo/api/TypeNames$.MODULE$ : Lorg/nlogo/api/TypeNames$;
          DLOAD 3
          INVOKESTATIC scala/runtime/BoxesRunTime.boxToDouble (D)Ljava/lang/Double;
          INVOKEVIRTUAL org/nlogo/api/TypeNames$.aName (Ljava/lang/Object;)Ljava/lang/String;
          AASTORE
          INVOKEVIRTUAL scala/LowPriorityImplicits.wrapRefArray ([Ljava/lang/Object;)Lscala/collection/mutable/WrappedArray;
          INVOKEVIRTUAL org/nlogo/api/I18N$BundleKind.getN (Ljava/lang/String;Lscala/collection/Seq;)Ljava/lang/String;
          INVOKESPECIAL org/nlogo/nvm/EngineException.<init> (Lorg/nlogo/nvm/Context;Lorg/nlogo/nvm/Instruction;Ljava/lang/String;)V
          ATHROW
         L18
          GOTO L19
         L12
          ICONST_0
         L19
          IFEQ L20
          GETSTATIC java/lang/Boolean.TRUE : Ljava/lang/Boolean;
          GOTO L21
         L20
          GETSTATIC java/lang/Boolean.FALSE : Ljava/lang/Boolean;
         L21
          ASTORE 2
          ALOAD 1
          GETFIELD org/nlogo/nvm/Context.job : Lorg/nlogo/nvm/Job;
          ALOAD 2
          PUTFIELD org/nlogo/nvm/Job.result : Ljava/lang/Object;
          ALOAD 1
          ICONST_0
          PUTFIELD org/nlogo/nvm/Context.stopping : Z
          ALOAD 1
          ICONST_1
          PUTFIELD org/nlogo/nvm/Context.ip : I
          ALOAD 1
          GETFIELD org/nlogo/nvm/Context.activation : Lorg/nlogo/nvm/Activation;
          INVOKEVIRTUAL org/nlogo/nvm/Activation.procedure ()Lorg/nlogo/nvm/Procedure;
          INVOKEVIRTUAL org/nlogo/nvm/Procedure.isTask ()Z
          IFEQ L22
          GETSTATIC org/nlogo/nvm/NonLocalExit$.MODULE$ : Lorg/nlogo/nvm/NonLocalExit$;
          ATHROW
         L22
          ALOAD 1
          GETFIELD org/nlogo/nvm/Context.activation : Lorg/nlogo/nvm/Activation;
          INVOKEVIRTUAL org/nlogo/nvm/Activation.procedure ()Lorg/nlogo/nvm/Procedure;
<<<<<<< HEAD
          GETFIELD org/nlogo/nvm/Procedure.tpe : Lorg/nlogo/nvm/Procedure$Type;
          GETSTATIC org/nlogo/nvm/Procedure$Type.REPORTER : Lorg/nlogo/nvm/Procedure$Type;
          IF_ACMPEQ L23
=======
          INVOKEVIRTUAL org/nlogo/nvm/Procedure.isReporter ()Z
          IFNE L25
>>>>>>> 5552b873
          NEW org/nlogo/nvm/EngineException
          DUP
          ALOAD 1
          ALOAD 0
          INVOKESTATIC org/nlogo/api/I18N.errorsJ ()Lorg/nlogo/api/I18NJava;
          LDC "org.nlogo.prim._report.canOnlyUseInToReport"
          ICONST_1
          ANEWARRAY java/lang/Object
          DUP
          ICONST_0
          LDC "REPORT"
          AASTORE
          INVOKEINTERFACE org/nlogo/api/I18NJava.getN (Ljava/lang/String;[Ljava/lang/Object;)Ljava/lang/String;
          INVOKESPECIAL org/nlogo/nvm/EngineException.<init> (Lorg/nlogo/nvm/Context;Lorg/nlogo/nvm/Instruction;Ljava/lang/String;)V
          ATHROW
         L23
          ALOAD 1
          INVOKEVIRTUAL org/nlogo/nvm/Context.atTopActivation ()Z
          IFNE L24
          NEW org/nlogo/nvm/EngineException
          DUP
          ALOAD 1
          ALOAD 0
          INVOKESTATIC org/nlogo/api/I18N.errorsJ ()Lorg/nlogo/api/I18NJava;
          LDC "org.nlogo.prim._report.mustImmediatelyBeUsedInToReport"
          ICONST_1
          ANEWARRAY java/lang/Object
          DUP
          ICONST_0
          LDC "REPORT"
          AASTORE
          INVOKEINTERFACE org/nlogo/api/I18NJava.getN (Ljava/lang/String;[Ljava/lang/Object;)Ljava/lang/String;
          INVOKESPECIAL org/nlogo/nvm/EngineException.<init> (Lorg/nlogo/nvm/Context;Lorg/nlogo/nvm/Instruction;Ljava/lang/String;)V
          ATHROW
         L24
          RETURN
[1]_asm_procedureburning_returnreport_1 "" => void
         L0
          NEW org/nlogo/nvm/EngineException
          DUP
          ALOAD 1
          ALOAD 0
          GETSTATIC org/nlogo/api/I18N$.MODULE$ : Lorg/nlogo/api/I18N$;
          INVOKEVIRTUAL org/nlogo/api/I18N$.errors ()Lorg/nlogo/api/I18N$BundleKind;
          LDC "org.nlogo.prim._returnreport.reportNotCalledInReportProcedure"
          INVOKEVIRTUAL org/nlogo/api/I18N$BundleKind.get (Ljava/lang/String;)Ljava/lang/String;
          INVOKESPECIAL org/nlogo/nvm/EngineException.<init> (Lorg/nlogo/nvm/Context;Lorg/nlogo/nvm/Instruction;Ljava/lang/String;)V
          ATHROW
         L1
          RETURN

reporter procedure PERCENT-BURNED:[]{OTPL}:
[0]_asm_procedurepercentburned_ifelse_0 "ifelse initial-trees > 0" boolean => void
      _greaterthan Object,double => boolean
        _observervariable:INITIAL-TREES => Object
        _constdouble:0.0 => double
         L0
          ALOAD 1
          GETFIELD org/nlogo/nvm/Context.agent : Lorg/nlogo/agent/Agent;
          ICONST_1
          INVOKEVIRTUAL org/nlogo/agent/Agent.getObserverVariable (I)Ljava/lang/Object;
         L1
          DCONST_0
         L2
          DSTORE 3
          ASTORE 2
          ALOAD 2
          ASTORE 5
          ALOAD 5
          INSTANCEOF java/lang/Double
          IFEQ L3
          ALOAD 5
          CHECKCAST java/lang/Double
          ASTORE 6
          ALOAD 6
          INVOKEVIRTUAL java/lang/Double.doubleValue ()D
          DLOAD 3
          DCMPL
          IFLE L4
          ICONST_1
          GOTO L5
         L4
          ICONST_0
         L5
          ISTORE 7
          ILOAD 7
          GOTO L6
         L3
          NEW org/nlogo/nvm/EngineException
          DUP
          ALOAD 1
          ALOAD 0
          GETSTATIC org/nlogo/api/I18N$.MODULE$ : Lorg/nlogo/api/I18N$;
          INVOKEVIRTUAL org/nlogo/api/I18N$.errors ()Lorg/nlogo/api/I18N$BundleKind;
          LDC "org.nlogo.prim._greaterthan.cannotCompareParameters"
          GETSTATIC scala/Predef$.MODULE$ : Lscala/Predef$;
          ICONST_2
          ANEWARRAY java/lang/Object
          DUP
          ICONST_0
          GETSTATIC org/nlogo/api/TypeNames$.MODULE$ : Lorg/nlogo/api/TypeNames$;
          ALOAD 2
          INVOKEVIRTUAL org/nlogo/api/TypeNames$.aName (Ljava/lang/Object;)Ljava/lang/String;
          AASTORE
          DUP
          ICONST_1
          GETSTATIC org/nlogo/api/TypeNames$.MODULE$ : Lorg/nlogo/api/TypeNames$;
          DLOAD 3
          INVOKESTATIC scala/runtime/BoxesRunTime.boxToDouble (D)Ljava/lang/Double;
          INVOKEVIRTUAL org/nlogo/api/TypeNames$.aName (Ljava/lang/Object;)Ljava/lang/String;
          AASTORE
          INVOKEVIRTUAL scala/LowPriorityImplicits.wrapRefArray ([Ljava/lang/Object;)Lscala/collection/mutable/WrappedArray;
          INVOKEVIRTUAL org/nlogo/api/I18N$BundleKind.getN (Ljava/lang/String;Lscala/collection/Seq;)Ljava/lang/String;
          INVOKESPECIAL org/nlogo/nvm/EngineException.<init> (Lorg/nlogo/nvm/Context;Lorg/nlogo/nvm/Instruction;Ljava/lang/String;)V
          ATHROW
         L6
          ISTORE 2
          ALOAD 1
          ILOAD 2
          IFEQ L7
          ICONST_1
          GOTO L8
         L7
          ICONST_3
         L8
          PUTFIELD org/nlogo/nvm/Context.ip : I
         L9
          RETURN
[1]_asm_procedurepercentburned_report_1 "report (burned-trees / initial-trees) * 100" Object => void
      _mult double,double => double
        _div double,double => double
          _observervariable:BURNED-TREES => Object
          _observervariable:INITIAL-TREES => Object
        _constdouble:100.0 => double
          TRYCATCHBLOCK L0 L1 L1 java/lang/ClassCastException
          TRYCATCHBLOCK L2 L3 L3 java/lang/ClassCastException
         L4
          ALOAD 1
          GETFIELD org/nlogo/nvm/Context.agent : Lorg/nlogo/agent/Agent;
          ICONST_2
          INVOKEVIRTUAL org/nlogo/agent/Agent.getObserverVariable (I)Ljava/lang/Object;
         L5
          ASTORE 2
         L0
          ALOAD 2
          CHECKCAST java/lang/Double
          INVOKEVIRTUAL java/lang/Double.doubleValue ()D
          GOTO L6
         L1
          POP
          NEW org/nlogo/nvm/ArgumentTypeException
          DUP
          ALOAD 1
          ALOAD 0
          BIPUSH 0
          LDC 1
          ALOAD 2
          INVOKESPECIAL org/nlogo/nvm/ArgumentTypeException.<init> (Lorg/nlogo/nvm/Context;Lorg/nlogo/nvm/Instruction;IILjava/lang/Object;)V
          ATHROW
         L6
          ALOAD 1
          GETFIELD org/nlogo/nvm/Context.agent : Lorg/nlogo/agent/Agent;
          ICONST_1
          INVOKEVIRTUAL org/nlogo/agent/Agent.getObserverVariable (I)Ljava/lang/Object;
         L7
          ASTORE 2
         L2
          ALOAD 2
          CHECKCAST java/lang/Double
          INVOKEVIRTUAL java/lang/Double.doubleValue ()D
          GOTO L8
         L3
          POP
          NEW org/nlogo/nvm/ArgumentTypeException
          DUP
          ALOAD 1
          ALOAD 0
          BIPUSH 1
          LDC 1
          ALOAD 2
          INVOKESPECIAL org/nlogo/nvm/ArgumentTypeException.<init> (Lorg/nlogo/nvm/Context;Lorg/nlogo/nvm/Instruction;IILjava/lang/Object;)V
          ATHROW
         L8
          DSTORE 4
          DSTORE 2
          DLOAD 4
          DCONST_0
          DCMPL
          IFNE L9
          NEW org/nlogo/nvm/EngineException
          DUP
          ALOAD 1
          ALOAD 0
          INVOKESTATIC org/nlogo/api/I18N.errorsJ ()Lorg/nlogo/api/I18NJava;
          LDC "org.nlogo.prim.etc.$common.divByZero"
          INVOKEINTERFACE org/nlogo/api/I18NJava.get (Ljava/lang/String;)Ljava/lang/String;
          INVOKESPECIAL org/nlogo/nvm/EngineException.<init> (Lorg/nlogo/nvm/Context;Lorg/nlogo/nvm/Instruction;Ljava/lang/String;)V
          ATHROW
         L9
          DLOAD 2
          DLOAD 4
          DDIV
         L10
          LDC 100.0
         L11
          DSTORE 4
          DSTORE 2
          DLOAD 2
          DLOAD 4
          DMUL
         L12
          DSTORE 2
          NEW java/lang/Double
          DUP
          DLOAD 2
          INVOKESPECIAL java/lang/Double.<init> (D)V
          ASTORE 2
          ALOAD 1
          GETFIELD org/nlogo/nvm/Context.job : Lorg/nlogo/nvm/Job;
          ALOAD 2
          PUTFIELD org/nlogo/nvm/Job.result : Ljava/lang/Object;
          ALOAD 1
          ICONST_0
          PUTFIELD org/nlogo/nvm/Context.stopping : Z
          ALOAD 1
          ICONST_2
          PUTFIELD org/nlogo/nvm/Context.ip : I
          ALOAD 1
          GETFIELD org/nlogo/nvm/Context.activation : Lorg/nlogo/nvm/Activation;
          INVOKEVIRTUAL org/nlogo/nvm/Activation.procedure ()Lorg/nlogo/nvm/Procedure;
          INVOKEVIRTUAL org/nlogo/nvm/Procedure.isTask ()Z
          IFEQ L13
          GETSTATIC org/nlogo/nvm/NonLocalExit$.MODULE$ : Lorg/nlogo/nvm/NonLocalExit$;
          ATHROW
         L13
          ALOAD 1
          GETFIELD org/nlogo/nvm/Context.activation : Lorg/nlogo/nvm/Activation;
          INVOKEVIRTUAL org/nlogo/nvm/Activation.procedure ()Lorg/nlogo/nvm/Procedure;
          INVOKEVIRTUAL org/nlogo/nvm/Procedure.isReporter ()Z
          IFNE L14
          NEW org/nlogo/nvm/EngineException
          DUP
          ALOAD 1
          ALOAD 0
          INVOKESTATIC org/nlogo/api/I18N.errorsJ ()Lorg/nlogo/api/I18NJava;
          LDC "org.nlogo.prim._report.canOnlyUseInToReport"
          ICONST_1
          ANEWARRAY java/lang/Object
          DUP
          ICONST_0
          LDC "REPORT"
          AASTORE
          INVOKEINTERFACE org/nlogo/api/I18NJava.getN (Ljava/lang/String;[Ljava/lang/Object;)Ljava/lang/String;
          INVOKESPECIAL org/nlogo/nvm/EngineException.<init> (Lorg/nlogo/nvm/Context;Lorg/nlogo/nvm/Instruction;Ljava/lang/String;)V
          ATHROW
         L14
          ALOAD 1
          INVOKEVIRTUAL org/nlogo/nvm/Context.atTopActivation ()Z
          IFNE L15
          NEW org/nlogo/nvm/EngineException
          DUP
          ALOAD 1
          ALOAD 0
          INVOKESTATIC org/nlogo/api/I18N.errorsJ ()Lorg/nlogo/api/I18NJava;
          LDC "org.nlogo.prim._report.mustImmediatelyBeUsedInToReport"
          ICONST_1
          ANEWARRAY java/lang/Object
          DUP
          ICONST_0
          LDC "REPORT"
          AASTORE
          INVOKEINTERFACE org/nlogo/api/I18NJava.getN (Ljava/lang/String;[Ljava/lang/Object;)Ljava/lang/String;
          INVOKESPECIAL org/nlogo/nvm/EngineException.<init> (Lorg/nlogo/nvm/Context;Lorg/nlogo/nvm/Instruction;Ljava/lang/String;)V
          ATHROW
         L15
          RETURN
[2]_asm_procedurepercentburned_goto_2 "" => void
         L0
          ALOAD 1
          ICONST_4
          PUTFIELD org/nlogo/nvm/Context.ip : I
         L1
          RETURN
[3]_asm_procedurepercentburned_report_3 "report 0" Object => void
      _constdouble:0.0 => Double
         L0
          ALOAD 0
          GETFIELD org/nlogo/prim/_asm_procedurepercentburned_report_3.kept2_value : Ljava/lang/Double;
         L1
          ASTORE 2
          ALOAD 1
          GETFIELD org/nlogo/nvm/Context.job : Lorg/nlogo/nvm/Job;
          ALOAD 2
          PUTFIELD org/nlogo/nvm/Job.result : Ljava/lang/Object;
          ALOAD 1
          ICONST_0
          PUTFIELD org/nlogo/nvm/Context.stopping : Z
          ALOAD 1
          ICONST_4
          PUTFIELD org/nlogo/nvm/Context.ip : I
          ALOAD 1
          GETFIELD org/nlogo/nvm/Context.activation : Lorg/nlogo/nvm/Activation;
          INVOKEVIRTUAL org/nlogo/nvm/Activation.procedure ()Lorg/nlogo/nvm/Procedure;
          INVOKEVIRTUAL org/nlogo/nvm/Procedure.isTask ()Z
          IFEQ L2
          GETSTATIC org/nlogo/nvm/NonLocalExit$.MODULE$ : Lorg/nlogo/nvm/NonLocalExit$;
          ATHROW
         L2
          ALOAD 1
          GETFIELD org/nlogo/nvm/Context.activation : Lorg/nlogo/nvm/Activation;
          INVOKEVIRTUAL org/nlogo/nvm/Activation.procedure ()Lorg/nlogo/nvm/Procedure;
          INVOKEVIRTUAL org/nlogo/nvm/Procedure.isReporter ()Z
          IFNE L3
          NEW org/nlogo/nvm/EngineException
          DUP
          ALOAD 1
          ALOAD 0
          INVOKESTATIC org/nlogo/api/I18N.errorsJ ()Lorg/nlogo/api/I18NJava;
          LDC "org.nlogo.prim._report.canOnlyUseInToReport"
          ICONST_1
          ANEWARRAY java/lang/Object
          DUP
          ICONST_0
          LDC "REPORT"
          AASTORE
          INVOKEINTERFACE org/nlogo/api/I18NJava.getN (Ljava/lang/String;[Ljava/lang/Object;)Ljava/lang/String;
          INVOKESPECIAL org/nlogo/nvm/EngineException.<init> (Lorg/nlogo/nvm/Context;Lorg/nlogo/nvm/Instruction;Ljava/lang/String;)V
          ATHROW
         L3
          ALOAD 1
          INVOKEVIRTUAL org/nlogo/nvm/Context.atTopActivation ()Z
          IFNE L4
          NEW org/nlogo/nvm/EngineException
          DUP
          ALOAD 1
          ALOAD 0
          INVOKESTATIC org/nlogo/api/I18N.errorsJ ()Lorg/nlogo/api/I18NJava;
          LDC "org.nlogo.prim._report.mustImmediatelyBeUsedInToReport"
          ICONST_1
          ANEWARRAY java/lang/Object
          DUP
          ICONST_0
          LDC "REPORT"
          AASTORE
          INVOKEINTERFACE org/nlogo/api/I18NJava.getN (Ljava/lang/String;[Ljava/lang/Object;)Ljava/lang/String;
          INVOKESPECIAL org/nlogo/nvm/EngineException.<init> (Lorg/nlogo/nvm/Context;Lorg/nlogo/nvm/Instruction;Ljava/lang/String;)V
          ATHROW
         L4
          RETURN
[4]_asm_procedurepercentburned_returnreport_4 "" => void
         L0
          NEW org/nlogo/nvm/EngineException
          DUP
          ALOAD 1
          ALOAD 0
          GETSTATIC org/nlogo/api/I18N$.MODULE$ : Lorg/nlogo/api/I18N$;
          INVOKEVIRTUAL org/nlogo/api/I18N$.errors ()Lorg/nlogo/api/I18N$BundleKind;
          LDC "org.nlogo.prim._returnreport.reportNotCalledInReportProcedure"
          INVOKEVIRTUAL org/nlogo/api/I18N$BundleKind.get (Ljava/lang/String;)Ljava/lang/String;
          INVOKESPECIAL org/nlogo/nvm/EngineException.<init> (Lorg/nlogo/nvm/Context;Lorg/nlogo/nvm/Instruction;Ljava/lang/String;)V
          ATHROW
         L1
          RETURN
<|MERGE_RESOLUTION|>--- conflicted
+++ resolved
@@ -2122,14 +2122,8 @@
           ALOAD 1
           GETFIELD org/nlogo/nvm/Context.activation : Lorg/nlogo/nvm/Activation;
           INVOKEVIRTUAL org/nlogo/nvm/Activation.procedure ()Lorg/nlogo/nvm/Procedure;
-<<<<<<< HEAD
-          GETFIELD org/nlogo/nvm/Procedure.tpe : Lorg/nlogo/nvm/Procedure$Type;
-          GETSTATIC org/nlogo/nvm/Procedure$Type.REPORTER : Lorg/nlogo/nvm/Procedure$Type;
-          IF_ACMPEQ L23
-=======
           INVOKEVIRTUAL org/nlogo/nvm/Procedure.isReporter ()Z
-          IFNE L25
->>>>>>> 5552b873
+          IFNE L23
           NEW org/nlogo/nvm/EngineException
           DUP
           ALOAD 1

--- conflicted
+++ resolved
@@ -1065,52 +1065,34 @@
                 IFNULL L9
                 ALOAD 6
                 INVOKEVIRTUAL org/nlogo/agent/Link.isDirectedLink ()Z
-                IFNE L9
+                IFEQ L10
+               L9
+               FRAME APPEND [org/nlogo/agent/AgentSet org/nlogo/agent/LinkManager org/nlogo/agent/Link]
+                ICONST_0
+                GOTO L11
+               L10
+               FRAME SAME
                 ICONST_1
-<<<<<<< HEAD
-                INVOKEVIRTUAL org/nlogo/agent/LinkManager.findLinkFrom (Lorg/nlogo/agent/Turtle;Lorg/nlogo/agent/Turtle;Lorg/nlogo/agent/AgentSet;Z)Lorg/nlogo/agent/Link;
-                IFNONNULL L9
-                ICONST_0
-                GOTO L10
-               L9
-               FRAME APPEND [org/nlogo/agent/AgentSet org/nlogo/agent/LinkManager]
-                ICONST_1
-               L10
+               L11
                FRAME SAME1 I
-=======
-                GOTO L10
-               L9
-                ICONST_0
-               L10
->>>>>>> a08a474d
                 ISTORE 2
                 ILOAD 2
-                IFNE L11
+                IFNE L12
                 ICONST_1
-                GOTO L12
-               L11
-<<<<<<< HEAD
-               FRAME FULL [org/nlogo/prim/_asm_proceduresetupspatiallyclusterednetwork_not_4 org/nlogo/nvm/Context I org/nlogo/agent/Turtle org/nlogo/agent/AgentSet org/nlogo/agent/LinkManager] []
+                GOTO L13
+               L12
+               FRAME FULL [org/nlogo/prim/_asm_proceduresetupspatiallyclusterednetwork_not_4 org/nlogo/nvm/Context I org/nlogo/agent/Turtle org/nlogo/agent/AgentSet org/nlogo/agent/LinkManager org/nlogo/agent/Link] []
                 ICONST_0
-               L12
+               L13
                FRAME SAME1 I
-=======
-                ICONST_0
-               L12
->>>>>>> a08a474d
-                IFEQ L13
+                IFEQ L14
                 GETSTATIC java/lang/Boolean.TRUE : Ljava/lang/Boolean;
-                GOTO L14
-               L13
-<<<<<<< HEAD
+                GOTO L15
+               L14
                FRAME SAME
                 GETSTATIC java/lang/Boolean.FALSE : Ljava/lang/Boolean;
-               L14
+               L15
                FRAME SAME1 java/lang/Boolean
-=======
-                GETSTATIC java/lang/Boolean.FALSE : Ljava/lang/Boolean;
-               L14
->>>>>>> a08a474d
                 ARETURN
              L0
               ALOAD 0

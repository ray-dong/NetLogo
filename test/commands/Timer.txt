--- conflicted
+++ resolved
@@ -3,9 +3,4 @@
   O> reset-timer
   O> wait 0.5
   O> set glob1 timer
-<<<<<<< HEAD
-  O> print "ABOUT TO PRINT"
-  O> print glob1
-=======
->>>>>>> 88a4aea2
   glob1 >= 0.5 => true
--- conflicted
+++ resolved
@@ -26,12 +26,6 @@
 PatchVariable_2D
   [pcolor] of patch 0 0 => 0
 
-<<<<<<< HEAD
-=======
-PatchVariable_3D
-  [pcolor] of patch 0 0 0 => 0
-
->>>>>>> 12eae3e2
 Not1
   not true => false
   not false => true

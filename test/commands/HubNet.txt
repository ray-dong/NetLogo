HubNet-SimpleConnection
  O> hubnet-reset
  O> __hubnet-create-client
  O> __hubnet-wait-for-clients 1 3000
  hubnet-clients-list => ["Local 0"]

HubNet-ClientsList
  O> hubnet-reset
  O> repeat 5 [ __hubnet-create-client ]
  O> __hubnet-wait-for-clients 5 15000
  length hubnet-clients-list => 5
  sort hubnet-clients-list => ["Local 0" "Local 1" "Local 2" "Local 3" "Local 4"]

HubNet-KickClient
  O> hubnet-reset
  O> repeat 5 [ __hubnet-create-client ]
  O> __hubnet-wait-for-clients 5 15000
  O> hubnet-kick-client "Local 4"
  sort hubnet-clients-list => ["Local 0" "Local 1" "Local 2" "Local 3"]

<<<<<<< HEAD
HubNet-KickClient2
  O> hubnet-reset
  O> repeat 5 [ __hubnet-create-client ]
  O> __hubnet-wait-for-clients 5 15000
  O> foreach hubnet-clients-list [ hubnet-kick-client ? ]
  hubnet-clients-list => []

# commenting out because it fails intermittently. it has failed
# the Jenkins build many times. - ST 9/6/12
=======
# commenting out because they fail Jenkins intermittently.
# not every time, but not very rare either - ST 9/6/12, 9/10/12
#
#HubNet-KickClient2
#  O> hubnet-reset
#  O> repeat 5 [ __hubnet-create-client ]
#  O> __hubnet-wait-for-clients 5 15000
#  O> foreach hubnet-clients-list [ hubnet-kick-client ? ]
#  hubnet-clients-list => []
#
>>>>>>> 6d79728e
#HubNet-KickAllClients
#  O> hubnet-reset
#  O> repeat 5 [ __hubnet-create-client ]
#  O> __hubnet-wait-for-clients 5 15000
#  O> hubnet-kick-all-clients
#  hubnet-clients-list => []

HubNet-enter-message
  O> hubnet-reset
  O> __hubnet-create-client
  # the client will send an enter message automatically. fetch it.
  O> __hubnet-wait-for-messages 1 3000
  O> hubnet-fetch-message
  # make sure it is indeed an enter message
  hubnet-enter-message? => true
  hubnet-exit-message? => false
  # calling hubnet-message on an enter message should fail.
  hubnet-message => ERROR hubnet-message cannot be used on an enter message. Use hubnet-enter-message? instead.
  hubnet-message-source => "Local 0"

HubNet-message
  O> hubnet-reset
  O> __hubnet-create-client
  # the client will send an enter message automatically. discard it.
  O> __hubnet-wait-for-messages 1 3000
  O> hubnet-fetch-message
  O> __hubnet-send-from-local-client "Local 0" "imaginaryWidget" 100
  O> __hubnet-wait-for-messages 1 3000
  O> hubnet-fetch-message
  hubnet-message-source => "Local 0"
  hubnet-message-tag => "imaginaryWidget"
  hubnet-message => 100

HubNet-In-Q-Size
  O> hubnet-reset
  O> repeat 1 [ __hubnet-create-client ]
  O> __hubnet-wait-for-messages 1 3000
  __hubnet-in-q-size => 1
  O> repeat 1 [ hubnet-fetch-message ]
  __hubnet-in-q-size => 0
  O> repeat 5 [__hubnet-send-from-local-client "Local 0" "imaginaryWidget" 100]
  O> __hubnet-wait-for-messages 5 15000
  __hubnet-in-q-size => 5
  O> repeat 5 [ hubnet-fetch-message ]
  __hubnet-in-q-size => 0<|MERGE_RESOLUTION|>--- conflicted
+++ resolved
@@ -18,17 +18,6 @@
   O> hubnet-kick-client "Local 4"
   sort hubnet-clients-list => ["Local 0" "Local 1" "Local 2" "Local 3"]
 
-<<<<<<< HEAD
-HubNet-KickClient2
-  O> hubnet-reset
-  O> repeat 5 [ __hubnet-create-client ]
-  O> __hubnet-wait-for-clients 5 15000
-  O> foreach hubnet-clients-list [ hubnet-kick-client ? ]
-  hubnet-clients-list => []
-
-# commenting out because it fails intermittently. it has failed
-# the Jenkins build many times. - ST 9/6/12
-=======
 # commenting out because they fail Jenkins intermittently.
 # not every time, but not very rare either - ST 9/6/12, 9/10/12
 #
@@ -39,7 +28,6 @@
 #  O> foreach hubnet-clients-list [ hubnet-kick-client ? ]
 #  hubnet-clients-list => []
 #
->>>>>>> 6d79728e
 #HubNet-KickAllClients
 #  O> hubnet-reset
 #  O> repeat 5 [ __hubnet-create-client ]

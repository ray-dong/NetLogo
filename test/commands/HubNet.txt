--- conflicted
+++ resolved
@@ -45,16 +45,15 @@
   hubnet-message => ERROR hubnet-message cannot be used on an enter message. Use hubnet-enter-message? instead.
   hubnet-message-source => "Local 0"
 
-<<<<<<< HEAD
 # this fails every time on two different Linux setups - ST 1/7/12
 #HubNet-message
 #  O> hubnet-reset
 #  O> __hubnet-create-client
 #  # the client will send an enter message automatically. discard it.
-#  O> __hubnet-wait-for-messages 1 2000
+#  O> __hubnet-wait-for-messages 1 3000
 #  O> hubnet-fetch-message
 #  O> __hubnet-send-from-local-client "Local 0" "imaginaryWidget" 100
-#  O> __hubnet-wait-for-messages 1 2000
+#  O> __hubnet-wait-for-messages 1 3000
 #  O> hubnet-fetch-message
 #  hubnet-message-source => "Local 0"
 #  hubnet-message-tag => "imaginaryWidget"
@@ -65,39 +64,12 @@
 #HubNet-In-Q-Size
 #  O> hubnet-reset
 #  O> repeat 1 [ __hubnet-create-client ]
-#  O> __hubnet-wait-for-messages 1 2000
+#  O> __hubnet-wait-for-messages 1 3000
 #  __hubnet-in-q-size => 1
 #  O> repeat 1 [ hubnet-fetch-message ]
 #  __hubnet-in-q-size => 0
 #  O> repeat 5 [__hubnet-send-from-local-client "Local 0" "imaginaryWidget" 100]
-#  O> __hubnet-wait-for-messages 5 10000
+#  O> __hubnet-wait-for-messages 5 15000
 #  __hubnet-in-q-size => 5
 #  O> repeat 5 [ hubnet-fetch-message ]
-#  __hubnet-in-q-size => 0
-=======
-HubNet-message
-  O> hubnet-reset
-  O> __hubnet-create-client
-  # the client will send an enter message automatically. discard it.
-  O> __hubnet-wait-for-messages 1 3000
-  O> hubnet-fetch-message
-  O> __hubnet-send-from-local-client "Local 0" "imaginaryWidget" 100
-  O> __hubnet-wait-for-messages 1 3000
-  O> hubnet-fetch-message
-  hubnet-message-source => "Local 0"
-  hubnet-message-tag => "imaginaryWidget"
-  hubnet-message => 100
-
-HubNet-In-Q-Size
-  O> hubnet-reset
-  O> repeat 1 [ __hubnet-create-client ]
-  O> __hubnet-wait-for-messages 1 3000
-  __hubnet-in-q-size => 1
-  O> repeat 1 [ hubnet-fetch-message ]
-  __hubnet-in-q-size => 0
-  O> repeat 5 [__hubnet-send-from-local-client "Local 0" "imaginaryWidget" 100]
-  O> __hubnet-wait-for-messages 5 15000
-  __hubnet-in-q-size => 5
-  O> repeat 5 [ hubnet-fetch-message ]
-  __hubnet-in-q-size => 0
->>>>>>> fe41059e
+#  __hubnet-in-q-size => 0
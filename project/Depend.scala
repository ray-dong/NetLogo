import sbt._
import Keys._

// check whether the code is secretly engaging in forbidden dependencies!
// and rat on it if it is!

object Depend {

  val depend = TaskKey[Unit](
    "depend", "use Classycle to ferret out forbidden dependencies")

  val settings = Seq(dependTask)

  // perhaps this voodoo will make intermittent failures-for-no-apparent-
  // reason stop. sigh - ST 8/12/12
  private val lock = new AnyRef

  private lazy val dependTask =
    depend <<= (fullClasspath in Test, classDirectory in Compile, classDirectory in Test, streams, thisProject).map{
      (cp, classes, testClasses, s, project) => lock.synchronized {
        s.log.info("begin depend: " + project.id)
        IO.write(file(".") / "tmp" / "depend.ddf", ddfContents)
        import classycle.dependency.DependencyChecker
        def main() = TrapExit(
          DependencyChecker.main(Array("-dependencies=@tmp/depend.ddf",
                                       classes.toString)),
          s.log)
        def test() = TrapExit(
          DependencyChecker.main(Array("-dependencies=@tmp/depend.ddf",
                                       testClasses.toString)),
          s.log)
        s.log.info("depend: " + classes.toString)
        main() match {
          case 0 =>
            s.log.info("depend: " + testClasses.toString)
            test() match {
              case 0 =>
              case fail =>
                s.log.info("depend failed: " + testClasses.toString)
                sys.error(fail.toString) }
          case fail =>
            s.log.info("depend failed: " + classes.toString)
            sys.error(fail.toString)
        }
        s.log.info("end depend: " + project.id)
      }}.dependsOn(compile in Test)

  private def ddfContents: String = {
    val buf = new StringBuilder
    def println(s: String) { buf ++= s + "\n" }

    // this needs to be manually kept in sync with dist/depend.graffle
    val packageDefs = Map(
      "" -> Nil,
      "agent" -> List("api"),
      "api" -> List("util"),
      "app" -> List("review", "window"),
      "awt" -> Nil,
      "compiler" -> List("prim"),
      "editor" -> Nil,
<<<<<<< HEAD
      "generator" -> List("prim"),
      "headless" -> List("shape","workspace"),
=======
      "generator" -> List("prim","prim/dead","prim/threed"),
      "gl/render" -> List("shape"),
      "gl/view" -> List("gl/render","window"),
      "headless" -> List("mirror", "workspace"),
      "headless/hubnet" -> List("headless", "hubnet/protocol"),
      "hubnet/client" -> List("hubnet/connection","hubnet/mirroring","hubnet/protocol","render","widget"),
      "hubnet/connection" -> List("api"),
      "hubnet/mirroring" -> List("api"),
      "hubnet/protocol" -> List("api"),
      "hubnet/server" -> List("workspace","hubnet/connection","hubnet/mirroring","hubnet/protocol"),
      "hubnet/server/gui" -> List("hubnet/server","window"),
>>>>>>> a1f0e5e7
      "job" -> List("nvm"),
      "lab" -> List("nvm"),
      "lex" -> List("api"),
      "lite" -> List("window"),
<<<<<<< HEAD
=======
      "log" -> List("api"),
      "mirror" -> List("plot", "shape"),
>>>>>>> a1f0e5e7
      "nvm" -> List("agent"),
      "plot" -> List("api"),
      "prim" -> List("nvm"),
      "prim/etc" -> List("nvm"),
      "prim/file" -> List("nvm"),
      "prim/plot" -> List("nvm","plot"),
      "properties" -> List("window"),
      "render" -> List("shape"),
<<<<<<< HEAD
=======
      "review" -> List("mirror", "window"),
      "sdm" -> List("api"),
      "sdm/gui" -> List("sdm","window"),
>>>>>>> a1f0e5e7
      "shape" -> List("api"),
      "shape/editor" -> List("shape","swing"),
      "swing" -> List("awt"),
      "util" -> Nil,
      "widget" -> List("window"),
      "window" -> List("editor","shape","swing","workspace"),
      "workspace" -> List("nvm", "plot"))
    case class Package(val dir: String, var depends: Set[Package]) {
      def ancestors:Set[Package] = depends ++ depends.flatMap(_.ancestors)
    }
    val allPackages: Set[Package] = Set() ++ packageDefs.keys.map(Package(_,Set()))
    for(p <- allPackages)
      p.depends = allPackages.filter(p2 => packageDefs(p.dir).contains(p2.dir))
    def generate(p: Package) {
      val name = p.dir.replaceAll("/",".")
      println("[" + name + "] = org.nlogo." + name + ".* excluding org.nlogo." + name + ".*.*")
      println("[" + name + "+] = [" + name + "]" + p.depends.map(p2 => "[" + p2.dir.replaceAll("/",".") + "+]").mkString(" "," ",""))
      println("[" + name + "-] = org.nlogo.* excluding [" + name + "+]")
      println("check [" + name + "] independentOf [" + name + "-]")
      println("")
    }
    def generateFooter() {
      println("""
### checks for packages with only one direct parent

[not-job-not-workspace] = org.nlogo.* excluding [job] [workspace]
check [not-job-not-workspace] directlyIndependentOf [job]

### checks on AWT, Swing

[Sun-Swing] = javax.swing.* excluding javax.swing.tree.MutableTreeNode javax.swing.tree.DefaultMutableTreeNode
[Sun-AWT] = java.awt.*
[headless-AWT] = java.awt.geom.* java.awt.image.* java.awt.Color java.awt.Image java.awt.Shape java.awt.Graphics2D java.awt.Graphics java.awt.Stroke java.awt.Composite java.awt.BasicStroke java.awt.Point java.awt.Font java.awt.AlphaComposite java.awt.RenderingHints java.awt.Rectangle java.awt.FontMetrics java.awt.color.ColorSpace java.awt.Polygon java.awt.RenderingHints$Key
# as a special case, we allow referring to java.awt.Frame, because ShapesManagerFactory
# mentions it in its constructor, and I don't want to have to make a whole new package
# just to put ShapesManagerFactory in - ST 2/27/09
[bad-AWT] = java.awt.* excluding [headless-AWT] java.awt.Frame

check [util+] independentOf [Sun-AWT]
check [awt+] independentOf [Sun-Swing]
check [headless+] independentOf [Sun-Swing] [bad-AWT]

### checks on external libraries

[ASM-free-zone] = org.nlogo.* excluding [generator]
check [ASM-free-zone] independentOf org.objectweb.*

check org.nlogo.* independentOf com.wolfram.*

[MRJAdapter-free-zone] = org.nlogo.* excluding [app] [swing]
check [MRJAdapter-free-zone] directlyIndependentOf net.roydesign.*

[Quaqua-free-zone] = org.nlogo.* excluding org.nlogo.swing.Utils
check [Quaqua-free-zone] directlyIndependentOf ch.randelshofer.*

[PicoContainer-free-zone] = org.nlogo.* excluding org.nlogo.util.Pico [app] [headless]
check [PicoContainer-free-zone] independentOf org.picocontainer.*

"""
              )
    }

    var done = List(allPackages.find(_.dir == "").get)
    def eligible(p:Package) = !done.contains(p) && p.ancestors.forall(done.contains(_))
    while(true) {
      allPackages.filter(!_.dir.isEmpty).find(eligible) match {
        case None =>
          generateFooter()
          return buf.toString
        case Some(p) =>
          generate(p)
          done = p :: done
      }
    }
    throw new IllegalStateException  // unreachable
  }
}<|MERGE_RESOLUTION|>--- conflicted
+++ resolved
@@ -58,31 +58,13 @@
       "awt" -> Nil,
       "compiler" -> List("prim"),
       "editor" -> Nil,
-<<<<<<< HEAD
       "generator" -> List("prim"),
-      "headless" -> List("shape","workspace"),
-=======
-      "generator" -> List("prim","prim/dead","prim/threed"),
-      "gl/render" -> List("shape"),
-      "gl/view" -> List("gl/render","window"),
-      "headless" -> List("mirror", "workspace"),
-      "headless/hubnet" -> List("headless", "hubnet/protocol"),
-      "hubnet/client" -> List("hubnet/connection","hubnet/mirroring","hubnet/protocol","render","widget"),
-      "hubnet/connection" -> List("api"),
-      "hubnet/mirroring" -> List("api"),
-      "hubnet/protocol" -> List("api"),
-      "hubnet/server" -> List("workspace","hubnet/connection","hubnet/mirroring","hubnet/protocol"),
-      "hubnet/server/gui" -> List("hubnet/server","window"),
->>>>>>> a1f0e5e7
+      "headless" -> List("mirror","workspace"),
       "job" -> List("nvm"),
       "lab" -> List("nvm"),
       "lex" -> List("api"),
       "lite" -> List("window"),
-<<<<<<< HEAD
-=======
-      "log" -> List("api"),
       "mirror" -> List("plot", "shape"),
->>>>>>> a1f0e5e7
       "nvm" -> List("agent"),
       "plot" -> List("api"),
       "prim" -> List("nvm"),
@@ -91,12 +73,7 @@
       "prim/plot" -> List("nvm","plot"),
       "properties" -> List("window"),
       "render" -> List("shape"),
-<<<<<<< HEAD
-=======
       "review" -> List("mirror", "window"),
-      "sdm" -> List("api"),
-      "sdm/gui" -> List("sdm","window"),
->>>>>>> a1f0e5e7
       "shape" -> List("api"),
       "shape/editor" -> List("shape","swing"),
       "swing" -> List("awt"),

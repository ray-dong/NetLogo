--- conflicted
+++ resolved
@@ -71,12 +71,6 @@
       "plot" -> List("api"),
       "prim" -> List("nvm"),
       "prim/etc" -> List("nvm"),
-<<<<<<< HEAD
-      "prim/file" -> List("nvm"),
-=======
-      "prim/hubnet" -> List("nvm"),
-      "prim/threed" -> List("nvm"),
->>>>>>> 48fc3e69
       "properties" -> List("window"),
       "render" -> List("shape"),
       "review" -> List("mirror", "window"),

--- conflicted
+++ resolved
@@ -71,12 +71,7 @@
       "render" -> List("shape"),
       "review" -> List("mirror", "window"),
       "shape" -> List("api"),
-<<<<<<< HEAD
-=======
-      "shape/editor" -> List("shape","swing"),
-      "swing" -> List("awt"),
       "tortoise" -> List("headless", "compiler", "prim/etc"),
->>>>>>> ecbd329e
       "util" -> Nil,
       "workspace" -> List("nvm", "plot", "drawing"))
     case class Package(val dir: String, var depends: Set[Package]) {
@@ -110,30 +105,6 @@
 [ASM-free-zone] = org.nlogo.* excluding [generate]
 check [ASM-free-zone] independentOf org.objectweb.*
 
-<<<<<<< HEAD
-=======
-check org.nlogo.* independentOf com.wolfram.*
-
-[MRJAdapter-free-zone] = org.nlogo.* excluding [app] [hubnet.client] [swing]
-check [MRJAdapter-free-zone] directlyIndependentOf net.roydesign.*
-
-[JHotDraw-free-zone] = org.nlogo.* excluding [sdm.gui]
-check [JHotDraw-free-zone] independentOf org.jhotdraw.*
-
-[JMF-free-zone] = org.nlogo.* excluding org.nlogo.awt.JMFMovieEncoder org.nlogo.awt.JMFMovieEncoderDataStream org.nlogo.awt.JMFMovieEncoderDataSource
-[JMF] = javax.media.* excluding javax.media.opengl.*
-check [JMF-free-zone] directlyIndependentOf [JMF]
-
-[Log4J-free-zone] = org.nlogo.* excluding [log] org.nlogo.app.App org.nlogo.app.App$ org.nlogo.lite.InterfaceComponent
-check [Log4J-free-zone] directlyIndependentOf org.apache.log4j.*
-
-[Quaqua-free-zone] = org.nlogo.* excluding org.nlogo.swing.Utils
-check [Quaqua-free-zone] directlyIndependentOf ch.randelshofer.*
-
-[PicoContainer-free-zone] = org.nlogo.* excluding org.nlogo.util.Pico [app] [headless] [tortoise]
-check [PicoContainer-free-zone] independentOf org.picocontainer.*
-
->>>>>>> ecbd329e
 """
               )
     }

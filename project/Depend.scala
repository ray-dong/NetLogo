--- conflicted
+++ resolved
@@ -95,16 +95,6 @@
     }
     def generateFooter() {
       println("""
-<<<<<<< HEAD
-=======
-### HubNet client dependencies
-
-[HubNet-client] = [hubnet.client] [hubnet.connection] [hubnet.mirroring] [hubnet.protocol] excluding org.nlogo.hubnet.client.App org.nlogo.hubnet.client.App$ org.nlogo.hubnet.client.ClientApp
-check [HubNet-client] independentOf [workspace]
-# Someday this should be completely independent, not just directly independent - ST 12/4/08
-check [HubNet-client] directlyIndependentOf [nvm]
-
->>>>>>> 71e530e8
 ### checks for packages with only one direct parent
 
 [not-job-not-workspace] = org.nlogo.* excluding [job] [workspace]

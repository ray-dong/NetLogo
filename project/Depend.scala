--- conflicted
+++ resolved
@@ -98,23 +98,7 @@
     }
     def generateFooter() {
       println("""
-<<<<<<< HEAD
-### checks for packages with only one direct parent
-
-[not-job-not-workspace] = org.nlogo.* excluding [job] [workspace]
-check [not-job-not-workspace] directlyIndependentOf [job]
-
 ### checks on AWT, Swing
-=======
-### HubNet client dependencies
-
-[HubNet-client] = [hubnet.client] [hubnet.connection] [hubnet.mirroring] [hubnet.protocol] excluding org.nlogo.hubnet.client.App org.nlogo.hubnet.client.App$ org.nlogo.hubnet.client.ClientApp
-check [HubNet-client] independentOf [workspace]
-# Someday this should be completely independent, not just directly independent - ST 12/4/08
-check [HubNet-client] directlyIndependentOf [nvm]
-
-### checks on AWT, Swing, JOGL
->>>>>>> e9bd06be
 
 [Sun-Swing] = javax.swing.* excluding javax.swing.tree.MutableTreeNode javax.swing.tree.DefaultMutableTreeNode
 [Sun-AWT] = java.awt.*

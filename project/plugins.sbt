--- conflicted
+++ resolved
@@ -5,17 +5,9 @@
 
 libraryDependencies +=
   "classycle" % "classycle" % "1.3.2" from
-<<<<<<< HEAD
     "http://ccl.northwestern.edu/devel/classycle-1.3.2.jar"
-=======
-    "http://ccl.northwestern.edu/devel/classycle-1.3.2.jar"
-
-libraryDependencies +=
-  "net.sf.proguard" % "proguard" % "4.8" from
-    "http://ccl.northwestern.edu/devel/proguard-4.8.jar"
 
 // for sbt-git-plugin
 resolvers += "jgit-repo" at "http://download.eclipse.org/jgit/maven"
 
-addSbtPlugin("com.jsuereth" % "sbt-git-plugin" % "0.4")
->>>>>>> 0a20ab1a
+addSbtPlugin("com.jsuereth" % "sbt-git-plugin" % "0.4")
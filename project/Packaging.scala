--- conflicted
+++ resolved
@@ -11,28 +11,15 @@
             .map(f => "lib/" + f.getName)
             .filter(_.endsWith(".jar"))
             .mkString(" ")))},
-<<<<<<< HEAD
-    packageBin in Compile ~= { jar =>
-      IO.copyFile(jar, file(".") / "NetLogo.jar")
-      // temporary hack until we get ProGuard going to shrink the lite jar - ST 5/25/12
-      IO.download(new URL("http://ccl.northwestern.edu/netlogo/5.0.1/NetLogoLite.jar"),
-                  file(".") / "NetLogoLite.jar")
-      jar
-    },
+    packageBin in Compile <<=
+      (packageBin in Compile, baseDirectory) map {
+        (jar, base) =>
+          IO.copyFile(jar, base / "NetLogo.jar")
+          // temporary hack until we get ProGuard going to shrink the lite jar - ST 5/25/12
+          IO.download(new URL("http://ccl.northwestern.edu/netlogo/5.0.1/NetLogoLite.jar"),
+                      base / "NetLogoLite.jar")
+          jar },
     artifactName := { (_, _, _) => "NetLogo.jar" }
-=======
-    packageBin in Compile <<= (packageBin in Compile, scalaInstance, baseDirectory, streams) map {
-      (jar, instance, base, s) =>
-        IO.delete(base / "NetLogoLite.jar")
-        IO.delete(base / "HubNet.jar")
-        IO.copyFile(jar, base / "NetLogo.jar")
-        val scalaLibrary = instance.libraryJar.getAbsolutePath
-        runProGuard(scalaLibrary, "lite", s.log)
-        runProGuard(scalaLibrary, "hubnet", s.log)
-        addManifest("HubNet", "manifesthubnet")
-        jar
-      }
->>>>>>> 4f385daa
   )
 
 }
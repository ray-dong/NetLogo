--- conflicted
+++ resolved
@@ -11,27 +11,7 @@
           "Class-Path", classpath.files
             .map(f => "lib/" + f.getName)
             .filter(_.endsWith(".jar"))
-<<<<<<< HEAD
-            .mkString(" ")))}
-=======
-            .mkString(" ") + " NetLogoHeadless.jar"))},
-    moreJars <<= (packageBin in Compile, scalaInstance, target, cacheDirectory, streams) map {
-      (jar, instance, target, cacheDir, s) =>
-        val cache =
-          FileFunction.cached(cacheDir / "jars", inStyle = FilesInfo.hash, outStyle = FilesInfo.hash) {
-            in: Set[File] =>
-              IO.delete(target / "NetLogoLite.jar")
-              IO.delete(target / "HubNet.jar")
-              val scalaLibrary = instance.libraryJar.getAbsolutePath
-              runProGuard(scalaLibrary, "lite", s.log)
-              runProGuard(scalaLibrary, "hubnet", s.log)
-              addManifest("HubNet", "manifesthubnet")
-              Set(target / "NetLogoLite.jar",
-                  target / "HubNet.jar")
-          }
-        cache(Set(jar))
-      }
->>>>>>> 319b0c97
+            .mkString(" ") + " NetLogoHeadless.jar"))}
   )
 
 }
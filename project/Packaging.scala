import sbt._
import Keys._
import java.io.File

object Packaging {

  val settings = Seq(
<<<<<<< HEAD
=======
    publishArtifact in Test := true,
    artifactName in Compile := { (_, _, _) => "NetLogo.jar" },
    artifactName in Test := { (_, _, _) => "NetLogo-tests.jar" },
>>>>>>> 93da1ef4
    packageOptions <+= dependencyClasspath in Runtime map {
      classpath =>
        Package.ManifestAttributes((
          "Class-Path", classpath.files
            .map(f => "lib/" + f.getName)
            .filter(_.endsWith(".jar"))
            .mkString(" ") + " NetLogoHeadless.jar"))}
  )

}<|MERGE_RESOLUTION|>--- conflicted
+++ resolved
@@ -5,12 +5,9 @@
 object Packaging {
 
   val settings = Seq(
-<<<<<<< HEAD
-=======
     publishArtifact in Test := true,
     artifactName in Compile := { (_, _, _) => "NetLogo.jar" },
     artifactName in Test := { (_, _, _) => "NetLogo-tests.jar" },
->>>>>>> 93da1ef4
     packageOptions <+= dependencyClasspath in Runtime map {
       classpath =>
         Package.ManifestAttributes((

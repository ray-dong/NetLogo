--- conflicted
+++ resolved
@@ -1,10 +1,6 @@
 import sbt._
 import sbt.complete.Parser, Parser._
-<<<<<<< HEAD
 import Keys.{ baseDirectory, dependencyClasspath, packageBin, runMain, target }
-=======
-import Keys.{ artifactPath, baseDirectory, dependencyClasspath, packageBin, runMain, target }
->>>>>>> 16cc24f7
 import Docs.{ allDocs, docsRoot, manualPDF }
 import NetLogoBuild.all
 import Extensions.extensionRoot
@@ -134,16 +130,7 @@
     buildNetLogo := {
       (all in netlogo).value
       (allDocs in netlogo).value
-<<<<<<< HEAD
-      (allPreviews in netlogo).value
-      (runMain in Test in netlogo).toTask(" org.nlogo.tools.ModelResaver").value
-      modelCrossReference.value
-      (modelIndex in netlogo).value
-      (nativeLibs in netlogo).value
-      (docSmaller in netlogo).value
-=======
       modelTasks(netlogo).value
->>>>>>> 16cc24f7
       RunProcess(Seq("./sbt", "package"), mathematicaRoot.value, s"package mathematica link")
     },
     mathematicaRoot := netLogoRoot.value.getParentFile / "Mathematica-Link",

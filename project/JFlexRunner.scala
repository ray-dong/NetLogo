--- conflicted
+++ resolved
@@ -22,12 +22,7 @@
   // so we have to run them serially, which means we have to generate them both each time. -JC 6/8/10
   def flex(log: String => Unit, base: File, dir: File, kind: String): File = {
     val project = base / "project"
-<<<<<<< HEAD
-    val nlogoPackage = dir / "jvm" / "org" / "nlogo"
-    val result = nlogoPackage / ppackage / (kind + ".java")
-=======
     val result = dir / (kind + ".java")
->>>>>>> 5e81ec59
     log("generating " + result)
     JFlex.Main.main(Array("--quiet", (project / (kind + ".flex")).asFile.toString))
     IO.write(result,

import java.io.File
import sbt._
import Keys._
import NetLogoBuild.netlogoVersion

object Scaladoc {

  val docSmaller = TaskKey[File]("doc-smaller", "for docs/scaladoc/")
<<<<<<< HEAD
  val settings = NetLogoBuild.settings ++ Seq(
    apiMappings += (
      file(System.getenv("JAVA_HOME") + "/jre/lib/rt.jar") ->
      url("http://docs.oracle.com/javase/8/docs/api")),
    // automagically link scaladoc with appropriate library docs
    autoAPIMappings := true,
    scalacOptions in (Compile, doc) ++= {
      Seq("-no-link-warnings", "-encoding", "us-ascii") ++
      Seq("-sourcepath", baseDirectory.value.getParentFile.getAbsolutePath) ++
      Opts.doc.title("NetLogo") ++
      Opts.doc.version(netlogoVersion.value) ++
      Opts.doc.sourceUrl("https://github.com/NetLogo/NetLogo/blob/" +
        netlogoVersion.value + "€{FILE_PATH}.scala")
=======
  val netlogoVersion = TaskKey[String]("netlogo-version", "from api.Version")

  val settings = Seq(
    apiMappings += (
      file(System.getenv("JAVA_HOME") + "/jre/lib/rt.jar") ->
      url("http://docs.oracle.com/javase/6/docs/api")),
    // automagically link scaladoc with appropriate library docs
    autoAPIMappings := true,
    netlogoVersion <<= (testLoader in Test) map {
      _.loadClass("org.nlogo.api.Version")
       .getMethod("version")
       .invoke(null).asInstanceOf[String]
       .replaceFirst("NetLogo ", "")
    },
    scalacOptions in (Compile, doc) := {
      (scalacOptions in Compile in doc).value ++
      Seq("-encoding", "us-ascii") ++
      Seq("-sourcepath", baseDirectory.value.getAbsolutePath) ++
      Opts.doc.title("NetLogo") ++
      Opts.doc.version(netlogoVersion.value) ++
      Opts.doc.sourceUrl("https://github.com/NetLogo/NetLogo/blob/" +
        version + "€{FILE_PATH}.scala")
>>>>>>> a08a474d
    },
    doc in Compile ~= mungeScaladocSourceUrls,
    // The regular doc task includes doc for the entire main source tree.  But for the NetLogo
    // web site we want to document only select classes.  So I copy and pasted
    // the code for the main doc task and tweaked it. - ST 6/29/12, 7/18/12
    // sureiscute.com/images/cutepictures/I_Have_No_Idea_What_I_m_Doing.jpg
    docSmaller <<= (baseDirectory, scalacOptions in (Compile, doc), compileInputs in compile in Compile, netlogoVersion, streams) map {
      (base, options, inputs, version, s) =>
        val apiSources = Seq(
          "app/App.scala", "headless/HeadlessWorkspace.scala",
          "lite/InterfaceComponent.scala", "lite/Applet.scala", "lite/AppletPanel.scala",
          "api/", "agent/", "workspace/", "nvm/")
        val sourceFilter: File => Boolean = path =>
<<<<<<< HEAD
          apiSources.exists(ok => path.toString.containsSlice("src/main/" + ok))
        // not sure these are being accounted for
        val classpath = inputs.config.classpath
        val out = base / "docs" / "scaladoc"
        IO.createDirectory(out)
=======
          apiSources.exists(ok => path.toString.containsSlice("src/main/org/nlogo/" + ok))
        // not sure these are being accounted for
        val classpath = inputs.config.classpath
        val out = base / "docs" / "scaladoc"
>>>>>>> a08a474d
        val sources = inputs.config.sources.filter(sourceFilter)
        Doc.scaladoc("NetLogo", s.cacheDirectory / "docSmaller",
          inputs.compilers.scalac, options)(
            sources, classpath, out, options,
            inputs.config.maxErrors, s.log)
        mungeScaladocSourceUrls(out)
      }
  )

  // compensate for issues.scala-lang.org/browse/SI-5388
  private def mungeScaladocSourceUrls(path: File): File = {
    for (file <- (path ** "*.html").get)
      IO.write(file,
        IO.read(file).replaceAll("\\.java\\.scala", ".java"))
    path
  }

}<|MERGE_RESOLUTION|>--- conflicted
+++ resolved
@@ -6,7 +6,7 @@
 object Scaladoc {
 
   val docSmaller = TaskKey[File]("doc-smaller", "for docs/scaladoc/")
-<<<<<<< HEAD
+
   val settings = NetLogoBuild.settings ++ Seq(
     apiMappings += (
       file(System.getenv("JAVA_HOME") + "/jre/lib/rt.jar") ->
@@ -20,30 +20,6 @@
       Opts.doc.version(netlogoVersion.value) ++
       Opts.doc.sourceUrl("https://github.com/NetLogo/NetLogo/blob/" +
         netlogoVersion.value + "€{FILE_PATH}.scala")
-=======
-  val netlogoVersion = TaskKey[String]("netlogo-version", "from api.Version")
-
-  val settings = Seq(
-    apiMappings += (
-      file(System.getenv("JAVA_HOME") + "/jre/lib/rt.jar") ->
-      url("http://docs.oracle.com/javase/6/docs/api")),
-    // automagically link scaladoc with appropriate library docs
-    autoAPIMappings := true,
-    netlogoVersion <<= (testLoader in Test) map {
-      _.loadClass("org.nlogo.api.Version")
-       .getMethod("version")
-       .invoke(null).asInstanceOf[String]
-       .replaceFirst("NetLogo ", "")
-    },
-    scalacOptions in (Compile, doc) := {
-      (scalacOptions in Compile in doc).value ++
-      Seq("-encoding", "us-ascii") ++
-      Seq("-sourcepath", baseDirectory.value.getAbsolutePath) ++
-      Opts.doc.title("NetLogo") ++
-      Opts.doc.version(netlogoVersion.value) ++
-      Opts.doc.sourceUrl("https://github.com/NetLogo/NetLogo/blob/" +
-        version + "€{FILE_PATH}.scala")
->>>>>>> a08a474d
     },
     doc in Compile ~= mungeScaladocSourceUrls,
     // The regular doc task includes doc for the entire main source tree.  But for the NetLogo
@@ -57,18 +33,11 @@
           "lite/InterfaceComponent.scala", "lite/Applet.scala", "lite/AppletPanel.scala",
           "api/", "agent/", "workspace/", "nvm/")
         val sourceFilter: File => Boolean = path =>
-<<<<<<< HEAD
           apiSources.exists(ok => path.toString.containsSlice("src/main/" + ok))
         // not sure these are being accounted for
         val classpath = inputs.config.classpath
         val out = base / "docs" / "scaladoc"
         IO.createDirectory(out)
-=======
-          apiSources.exists(ok => path.toString.containsSlice("src/main/org/nlogo/" + ok))
-        // not sure these are being accounted for
-        val classpath = inputs.config.classpath
-        val out = base / "docs" / "scaladoc"
->>>>>>> a08a474d
         val sources = inputs.config.sources.filter(sourceFilter)
         Doc.scaladoc("NetLogo", s.cacheDirectory / "docSmaller",
           inputs.compilers.scalac, options)(

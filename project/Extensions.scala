import java.io.File
import sbt._
import Keys._

object Extensions {

  val extensions = TaskKey[Seq[File]](
    "extensions", "builds extensions")

  val extensionsTask =
    extensions <<= (baseDirectory, scalaInstance, streams) map {
      (base, scala, s) =>
        "git submodule --quiet update --init" ! s.log
        val isDirectory = new java.io.FileFilter {
          override def accept(f: File) = f.isDirectory
        }
        for(dir <- IO.listFiles(isDirectory)(base / "extensions").toSeq)
        yield buildExtension(dir, scala.libraryJar, s.log)
    }

  private def buildExtension(dir: File, scalaLibrary: File, log: Logger): File = {
    log.info("extension: " + dir.getName)
    val jar = dir / (dir.getName + ".jar")
    val exitCode =
<<<<<<< HEAD
      if((dir / "build.sbt").exists)
        Process(Seq("./sbt", "package"), dir,
=======
      if((dir / "build.sbt").exists && (dir / "bin" / "sbt").exists)
        Process(Seq("bin/sbt", "package"), dir,
>>>>>>> 6bf0590b
                "SCALA_JAR" -> scalaLibrary.getPath) ! log
      else if((dir / "build.sbt").exists)
        Process(Seq("sbt", "package"), dir,
                "SCALA_JAR" -> scalaLibrary.getPath) ! log
      else
        Process(Seq("make", "-s", jar.getName), dir,
                "SCALA_JAR" -> scalaLibrary.getPath) ! log
    assert(exitCode == 0, "extension build failed, exitCode = " + exitCode)
    jar
  }

}<|MERGE_RESOLUTION|>--- conflicted
+++ resolved
@@ -22,16 +22,11 @@
     log.info("extension: " + dir.getName)
     val jar = dir / (dir.getName + ".jar")
     val exitCode =
-<<<<<<< HEAD
-      if((dir / "build.sbt").exists)
-        Process(Seq("./sbt", "package"), dir,
-=======
       if((dir / "build.sbt").exists && (dir / "bin" / "sbt").exists)
         Process(Seq("bin/sbt", "package"), dir,
->>>>>>> 6bf0590b
                 "SCALA_JAR" -> scalaLibrary.getPath) ! log
       else if((dir / "build.sbt").exists)
-        Process(Seq("sbt", "package"), dir,
+        Process(Seq("./sbt", "package"), dir,
                 "SCALA_JAR" -> scalaLibrary.getPath) ! log
       else
         Process(Seq("make", "-s", jar.getName), dir,

# app package

app.ChangeLanguage
app.IndenterChanged - isSmart: Boolean
app.MagicOpen - name: String
app.Reload
app.SwitchedTabs - oldTab: java.awt.Component - newTab: java.awt.Component
app.WidgetSelected - widget: window.Widget - selected: Boolean

# window package

window.AboutToQuit
window.AddBooleanConstraint - varname: String - defaultValue: Boolean
window.AddChooserConstraint - varname: String - constraint: agent.ChooserConstraint
window.AddInputBoxConstraint - varname: String - constraint: agent.InputBoxConstraint
window.AddJob - owner: api.JobOwner - agents: agent.AgentSet - procedure: nvm.Procedure
window.AddSliderConstraint - slider: SliderWidget - varname: String - minSpec: String - maxSpec: String - incSpec: String - value: java.lang.Double
window.AfterLoad
window.BeforeLoad - modelPath: String - modelType: api.ModelType
window.CompileAll
window.CompileMoreSource - owner: api.JobOwner
window.Compiled - sourceOwner: api.SourceOwner - program: api.Program - procedure: nvm.Procedure - error: api.CompilerException
window.Dirty
window.EditWidget - widget: api.Editable
window.ExportInterface - stream: java.io.OutputStream - callback: java.io.IOException => Unit
window.ExportOutput - filename: String
window.ExportPlot - whichPlots: PlotWidgetExportType - target: plot.Plot - filename: String
window.ExportWorld - writer: java.io.PrintWriter
window.Iconified - frame: java.awt.Frame - iconified: Boolean
window.InputBoxLoseFocus
window.InterfaceGlobal - widget: InterfaceGlobalWidget - nameChanged: Boolean - updating: Boolean - valueChanged: Boolean - buttonReleased: Boolean
window.JobRemoved - owner: api.JobOwner
window.JobStopping - owner: api.JobOwner
window.LoadBegin
window.LoadEnd
window.LoadSection - version: String - section: AnyRef - lines: Seq[String] - text: String
window.Logging - eventType: LoggingEventType - name: String
window.ModelSaved - modelPath: String
window.OpenModel - path: String
window.Output - clear: Boolean - outputObject: agent.OutputObject - wrapLines: Boolean - toCommandCenter: Boolean
window.PatchesCreated
window.PeriodicUpdate
window.RemoveAllJobs
window.RemoveConstraint - varname: String
window.RemoveJob - owner: api.JobOwner
window.ResizeView - width: Int - height: Int
window.RuntimeError - jobOwner: api.JobOwner - sourceOwner: api.SourceOwner - pos: Int - length: Int
window.TickStateChange - tickCounterInitialized: Boolean
window.WidgetAdded - widget: Widget
window.WidgetEdited - widget: Widget
window.WidgetForegrounded - widget: Widget
window.WidgetRemoved - widget: Widget
<<<<<<< HEAD
=======
window.Zoomed - action: Int
>>>>>>> 121f0db9
<|MERGE_RESOLUTION|>--- conflicted
+++ resolved
@@ -49,8 +49,4 @@
 window.WidgetAdded - widget: Widget
 window.WidgetEdited - widget: Widget
 window.WidgetForegrounded - widget: Widget
-window.WidgetRemoved - widget: Widget
-<<<<<<< HEAD
-=======
-window.Zoomed - action: Int
->>>>>>> 121f0db9
+window.WidgetRemoved - widget: Widget
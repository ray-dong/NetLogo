--- conflicted
+++ resolved
@@ -60,67 +60,6 @@
     }
   }
 
-<<<<<<< HEAD
-	void beginLiteral()
-	{
-		literalStart = yychar ;
-		literalBuilder = new StringBuilder() ;
-	}
-
-	void addToLiteral()
-	{
-		literalBuilder.append( yytext() ) ;
-	}
-
-	Token endLiteral()
-	{
-		String text = literalBuilder.toString() ;
-		literalBuilder = null ;
-		return new Token( text , TokenType_LITERAL , text ,
-						  literalStart , literalStart + text.length() , fileName ) ;
-	}
-
-	Token ident()
-	{
-		String text = yytext() ;
-		if( tokenMapper.isKeyword( text ) )
-		{
-			return new Token( text , TokenType_KEYWORD , text.toUpperCase() ,
-							  yychar , yychar + text.length() , fileName ) ;
-		}
-		else if( tokenMapper.isCommand( text.toUpperCase() ) )
-		{
-			org.nlogo.api.TokenHolder instr = tokenMapper.getCommand( text ) ;
-			Token tok = new Token( text , TokenType_COMMAND , instr ,
-								   yychar, yychar + text.length() , fileName ) ;
-			instr.token( tok ) ;
-			return tok ;
-		}
-		else if( tokenMapper.isReporter( text ) )
-		{
-			org.nlogo.api.TokenHolder instr = tokenMapper.getReporter( text ) ;
-			Token tok = new Token( text , TokenType_REPORTER , instr ,
-								   yychar , yychar + text.length() , fileName ) ;
-			instr.token( tok ) ;
-			return tok ;
-		}
-		else if( tokenMapper.isVariable( text ) )
-		{
-			return new Token( text , TokenType_VARIABLE , text.toUpperCase() ,
-							  yychar , yychar + text.length() , fileName ) ;
-		}
-		else if( tokenMapper.isConstant( text ) )
-		{
-			return new Token( text , TokenType_CONSTANT , tokenMapper.getConstant( text ) ,
-							  yychar , yychar + text.length() , fileName ) ;
-		}
-		else
-		{
-			return new Token( text , TokenType_IDENT , text.toUpperCase() ,
-							  yychar , yychar + text.length() , fileName ) ;
-		}
-	}
-=======
   void beginLiteral()
   {
     literalStart = yychar ;
@@ -148,9 +87,7 @@
       return new Token( text , TokenType_KEYWORD , text.toUpperCase() ,
                 yychar , yychar + text.length() , fileName ) ;
     }
-    else if( tokenMapper.isCommand( text.toUpperCase() )
-         && ( allowRemovedPrimitives ||
-            ! tokenMapper.wasRemoved( text.toUpperCase() ) ) )
+    else if( tokenMapper.isCommand( text.toUpperCase() ) )
     {
       org.nlogo.api.TokenHolder instr = tokenMapper.getCommand( text ) ;
       Token tok = new Token( text , TokenType_COMMAND , instr ,
@@ -158,9 +95,7 @@
       instr.token( tok ) ;
       return tok ;
     }
-    else if( tokenMapper.isReporter( text )
-         && ( allowRemovedPrimitives ||
-            ! tokenMapper.wasRemoved( text.toUpperCase() ) ) )
+    else if( tokenMapper.isReporter( text ) )
     {
       org.nlogo.api.TokenHolder instr = tokenMapper.getReporter( text ) ;
       Token tok = new Token( text , TokenType_REPORTER , instr ,
@@ -184,7 +119,6 @@
                 yychar , yychar + text.length() , fileName ) ;
     }
   }
->>>>>>> 88a4aea2
 %}
 /* this option decreases code size; see JFlex documentation */
 %switch

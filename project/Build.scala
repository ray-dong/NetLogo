--- conflicted
+++ resolved
@@ -8,13 +8,8 @@
       .configs(Testing.configs: _*)
       .settings(Defaults.defaultSettings ++
                 Testing.settings ++
-<<<<<<< HEAD
-                Packaging.settings: _*)
-=======
                 Packaging.settings ++
-                Running.settings ++
                 ChecksumsAndPreviews.settings: _*)
->>>>>>> 6e3ff402
 
   // surely there's some better way to do this - ST 5/30/12
   lazy val nogen = TaskKey[Unit]("nogen", "disable bytecode generator")

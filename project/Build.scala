--- conflicted
+++ resolved
@@ -6,16 +6,6 @@
   lazy val root =
     Project(id = "NetLogo", base = file("."))
       .configs(Testing.configs: _*)
-<<<<<<< HEAD
-      .settings(Defaults.defaultSettings ++
-                Testing.settings ++
-                Packaging.settings ++
-                Running.settings ++
-                Depend.settings ++
-                Dump.settings ++
-                ChecksumsAndPreviews.settings: _*)
-=======
->>>>>>> e0a5adfe
       .aggregate(headless)
       .dependsOn(headless % "test->test;compile->compile")
 

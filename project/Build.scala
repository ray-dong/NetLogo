import sbt._
import Keys._

object NetLogoBuild extends Build {

  lazy val all = TaskKey[Unit]("all", "build everything!!!")

  lazy val root =
    Project(id = "NetLogo", base = file("."))
      .configs(Testing.configs: _*)
      .settings(Defaults.defaultSettings ++
                Testing.settings ++
                Packaging.settings ++
<<<<<<< HEAD
=======
                Running.settings ++
                Dump.settings ++
>>>>>>> 9ce160ca
                ChecksumsAndPreviews.settings: _*)

  // surely there's some better way to do this - ST 5/30/12
  lazy val nogen = TaskKey[Unit]("nogen", "disable bytecode generator")

}<|MERGE_RESOLUTION|>--- conflicted
+++ resolved
@@ -11,11 +11,7 @@
       .settings(Defaults.defaultSettings ++
                 Testing.settings ++
                 Packaging.settings ++
-<<<<<<< HEAD
-=======
-                Running.settings ++
                 Dump.settings ++
->>>>>>> 9ce160ca
                 ChecksumsAndPreviews.settings: _*)
 
   // surely there's some better way to do this - ST 5/30/12

--- conflicted
+++ resolved
@@ -6,14 +6,6 @@
   lazy val root =
     Project(id = "NetLogo", base = file("."))
       .configs(Testing.configs: _*)
-<<<<<<< HEAD
-      .settings(Defaults.defaultSettings ++
-                Testing.settings ++
-                Packaging.settings ++
-                Dump.settings ++
-                ChecksumsAndPreviews.settings: _*)
-=======
->>>>>>> b23611f4
       .aggregate(headless)
       .dependsOn(headless % "test->test;compile->compile")
 

--- conflicted
+++ resolved
@@ -459,14 +459,10 @@
   | $XARGS -0 $RM -rf
 $RM -rf $COMPRESSEDVERSION/applet/*/classes
 $CP -rp ../models/Code\ Examples/GIS/data $COMPRESSEDVERSION/applet
-<<<<<<< HEAD
 if [ $MATHEMATICA -eq 1 ]; then
   $CP -p ../Mathematica-Link/NetLogo-Mathematica\ Tutorial.pdf $COMPRESSEDVERSION/docs
 fi
-=======
-$CP -p ../Mathematica-Link/NetLogo-Mathematica\ Tutorial.pdf $COMPRESSEDVERSION/docs
 $CP -rp ../docs/scaladoc $COMPRESSEDVERSION/docs
->>>>>>> 8fbc28a7
 
 # stuff version number and date into web page
 cd $COMPRESSEDVERSION

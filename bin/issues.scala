#!/usr/bin/env scalas
!#

// This generates Markdown suitable for pasting into
// https://github.com/NetLogo/NetLogo/wiki/Release-notes

// running this is tricky because the sbt script mode stuff isn't currently maintained in sync with
// conscript so you have fiddle with it or it doesn't work. instructions:
// - install conscript if you don't have it already:
//   curl https://raw.github.com/n8han/conscript/master/setup.sh | sh
// - install sbt (and the scalas script) through conscript:
//   cs harrah/xsbt --branch v0.12.0
// - edit ~/.conscript/harrah/xsbt/scalas/launchconfig
//   and change the Scala version from `auto` to `2.9.2`
//   and change the cross-versioned settings from `true` to `false`
// - ensure that ~/bin is included in your `PATH` environment variable
//   (this is where Conscript places the scripts that it manages)
// - note: if you run the script for the first time and it appears non-responsive, do not fear;
//         wait at least a few minutes for it to try downloading the dependencies before panicking!

/***
scalaVersion := "2.9.2"

onLoadMessage := ""

scalacOptions ++= Seq("-deprecation", "-unchecked", "-Xfatal-warnings")

libraryDependencies ++= Seq(
  "net.databinder.dispatch" %% "dispatch-core" % "0.9.3",
  "org.json4s" %% "json4s-native" % "3.0.0",
  "org.slf4j" % "slf4j-nop" % "1.6.0")
*/

import dispatch._
import org.json4s.JsonAST._
import org.json4s.native.JsonParser

object Issue {
  def fromJson(j: JValue): Issue = {
    val JInt(n) = j \ "number"
    val JString(title) = j \ "title"
    val JArray(labels) = j \ "labels"
    Issue(n.toInt, title,
          labels.map(_ \ "name").collect{case JString(s) => s})
  }
}
case class Issue(number: Int, title: String, labels: List[String])

val host = :/("api.github.com").secure
val base = host / "repos" / "NetLogo" / "NetLogo" / "issues"
<<<<<<< HEAD
val req = base <<? Map("milestone" -> "13",
                       "state" -> "closed",
                       "per_page" -> "1000")
// println(req.build.getRawUrl)  useful for debugging
val stream = Http(req OK as.Response(_.getResponseBodyAsStream)).apply
val JArray(array) = JsonParser.parse(new java.io.InputStreamReader(stream))
val issues: List[Issue] =
=======

def getIssues(state: String): List[Issue] = {
  val req = base <<? Map("milestone" -> "15",
                         "state" -> state,
                         "per_page" -> "1000")
  // println(req.build.getRawUrl)  useful for debugging
  val stream = Http(req OK as.Response(_.getResponseBodyAsStream)).apply
  val JArray(array) = JsonParser.parse(new java.io.InputStreamReader(stream))
>>>>>>> bffd0e04
  for (item <- array)
  yield Issue.fromJson(item)
}

def report(state: String) {
  val issues = getIssues(state)
  println(issues.size + " issues with state = " + state)
  for(Issue(n, title, labels) <- issues.sortBy(_.number).sortBy(_.labels.mkString)) {
    val labelsString =
      if (labels.isEmpty) ""
      else labels.mkString("", ", ", ": ")
    println(" * " + labelsString + title + " ([#" + n + "]" +
            "(https://github.com/NetLogo/NetLogo/issues/" + n + "))")
  }
}

report("closed")
println()
report("open")

Http.shutdown()<|MERGE_RESOLUTION|>--- conflicted
+++ resolved
@@ -48,24 +48,14 @@
 
 val host = :/("api.github.com").secure
 val base = host / "repos" / "NetLogo" / "NetLogo" / "issues"
-<<<<<<< HEAD
-val req = base <<? Map("milestone" -> "13",
-                       "state" -> "closed",
-                       "per_page" -> "1000")
-// println(req.build.getRawUrl)  useful for debugging
-val stream = Http(req OK as.Response(_.getResponseBodyAsStream)).apply
-val JArray(array) = JsonParser.parse(new java.io.InputStreamReader(stream))
-val issues: List[Issue] =
-=======
 
 def getIssues(state: String): List[Issue] = {
-  val req = base <<? Map("milestone" -> "15",
+  val req = base <<? Map("milestone" -> "13",
                          "state" -> state,
                          "per_page" -> "1000")
   // println(req.build.getRawUrl)  useful for debugging
   val stream = Http(req OK as.Response(_.getResponseBodyAsStream)).apply
   val JArray(array) = JsonParser.parse(new java.io.InputStreamReader(stream))
->>>>>>> bffd0e04
   for (item <- array)
   yield Issue.fromJson(item)
 }

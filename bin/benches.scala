--- conflicted
+++ resolved
@@ -9,13 +9,8 @@
 val haveGoodResult = new HashSet[String]
 
 val classpath =
-<<<<<<< HEAD
   Seq("target/classes",
-      System.getenv("HOME") + "/.sbt/boot/scala-2.10.1/lib/scala-library.jar",
-=======
-  Seq("headless/target/classes",
       System.getenv("HOME") + "/.sbt/boot/scala-2.10.2/lib/scala-library.jar",
->>>>>>> eb12d730
       "resources",
       "lib_managed/jars/asm/asm-all/asm-all-3.3.1.jar")
     .mkString(":")

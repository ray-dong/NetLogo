#!/bin/sh
exec bin/scala -classpath bin -deprecation -nocompdaemon -Dfile.encoding=UTF-8 "$0" "$@" 
!# 
// Local Variables:
// mode: scala
// End:

// The purpose of all this is to make sure that every class and interface is declared strictfp, and
// that we never ever use Math, only StrictMath.

import sys.process._

def withoutComments(lines: Seq[String]): Seq[String] = {
  def helper(lines: Seq[String]): Seq[String] =
    if(lines.isEmpty)
      lines
    else {
      val (nonComment, rest) = lines.span(!_.containsSlice("/*"))
      nonComment ++ helper(rest.dropWhile(!_.containsSlice("*/")).drop(1))
    }
  helper(lines.filter(!_.matches("""^//.*""")))
}

// first do the strictfp check

val okDeclarations =
  List("strictfp class","public strictfp class","public abstract strictfp","public final strictfp",
       "public strictfp class", "final strictfp class", "strictfp class", "strictfp final class",
       "abstract strictfp class", "public strictfp final class", "public enum","interface", "public interface",
       "class AbstractEditorArea",
       "class TokenLexer", "class ImportLexer") // let's not bother making JFlex emit "strictfp"
for {
<<<<<<< HEAD
  path <- shell("""find src -name \*.java""")
=======
  path <- Process("find src -name *.java").lines
  if !path.containsSlice("/gl/render/")  // we don't care if OpenGL stuff is strictfp
>>>>>>> 7ea77c48
} {
  val lines = for{line <- withoutComments(io.Source.fromFile(path).getLines.toSeq)
                  if !line.matches("""\s*""")
                  if !line.matches("""package.*""")
                  if !line.matches("""import.*""")}
              yield line
  if(!lines.exists(line => okDeclarations.exists(ok => line.startsWith(ok + " ") ||
                                                       line.endsWith(ok))))
    println("needs strictfp: " + path)
}

// now do the StrictMath check

<<<<<<< HEAD
for{path <- shell("""find src -name \*.java""")
=======
for{path <- Process("find src -name *.java").lines
    if !path.containsSlice("/gl/render/")  // we don't care if OpenGL stuff is strictfp
>>>>>>> 7ea77c48
    if path != "src/org/nlogo/headless/TestCommands.java"}
  // this isn't the absolutely correct check to be doing, but it seems like a good enough heuristic
  // for now - ST 5/8/03
  if(io.Source.fromFile(path).getLines
     .filter(!_.containsSlice("Mathematica"))
     .filter(!_.containsSlice("DummyMath"))
     .exists(_.matches(""".*[^t]Math.*""")))
    println("needs StrictMath: " + path)<|MERGE_RESOLUTION|>--- conflicted
+++ resolved
@@ -30,12 +30,7 @@
        "class AbstractEditorArea",
        "class TokenLexer", "class ImportLexer") // let's not bother making JFlex emit "strictfp"
 for {
-<<<<<<< HEAD
-  path <- shell("""find src -name \*.java""")
-=======
   path <- Process("find src -name *.java").lines
-  if !path.containsSlice("/gl/render/")  // we don't care if OpenGL stuff is strictfp
->>>>>>> 7ea77c48
 } {
   val lines = for{line <- withoutComments(io.Source.fromFile(path).getLines.toSeq)
                   if !line.matches("""\s*""")
@@ -49,12 +44,7 @@
 
 // now do the StrictMath check
 
-<<<<<<< HEAD
-for{path <- shell("""find src -name \*.java""")
-=======
 for{path <- Process("find src -name *.java").lines
-    if !path.containsSlice("/gl/render/")  // we don't care if OpenGL stuff is strictfp
->>>>>>> 7ea77c48
     if path != "src/org/nlogo/headless/TestCommands.java"}
   // this isn't the absolutely correct check to be doing, but it seems like a good enough heuristic
   // for now - ST 5/8/03

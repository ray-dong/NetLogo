--- conflicted
+++ resolved
@@ -77,14 +77,4 @@
 /// settings from project/*.scala
 ///
 
-seq(Packaging.settings: _*)
-
-<<<<<<< HEAD
-seq(Dump.settings: _*)
-
-seq(ChecksumsAndPreviews.settings: _*)
-=======
-seq(Running.settings: _*)
-
-seq(Depend.settings: _*)
->>>>>>> ad337633
+seq(Packaging.settings: _*)
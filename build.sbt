--- conflicted
+++ resolved
@@ -1,20 +1,11 @@
-<<<<<<< HEAD
-scalaVersion := "2.10.0-M6"
-=======
 ///
 /// ThisBuild -- applies to subprojects too
 ///
->>>>>>> 319b0c97
 
-scalaVersion in ThisBuild := "2.9.2"
+scalaVersion in ThisBuild := "2.10.0-M6"
 
-<<<<<<< HEAD
-scalacOptions ++=
+scalacOptions in ThisBuild ++=
   "-deprecation -unchecked -feature -Xcheckinit -encoding us-ascii -target:jvm-1.6 -Xfatal-warnings -Ywarn-adapted-args"
-=======
-scalacOptions in ThisBuild ++=
-  "-deprecation -unchecked -Xfatal-warnings -Xcheckinit -encoding us-ascii"
->>>>>>> 319b0c97
   .split(" ").toSeq
 
 javacOptions in ThisBuild ++=
@@ -40,8 +31,8 @@
   "org.jmock" % "jmock" % "2.5.1" % "test",
   "org.jmock" % "jmock-legacy" % "2.5.1" % "test",
   "org.jmock" % "jmock-junit4" % "2.5.1" % "test",
-  "org.scalacheck" %% "scalacheck" % "1.10.0" % "test",
-  "org.scalatest" %% "scalatest" % "1.8" % "test"
+  "org.scalacheck" % "scalacheck_2.10.0-M6" % "1.10.0" % "test",
+  "org.scalatest" % "scalatest_2.10.0-M6" % "1.9-2.10.0-M6-B2" % "test"
 )
 
 ///
@@ -98,16 +89,7 @@
   "ch.randelshofer" % "quaqua" % "7.3.4" from "http://ccl.northwestern.edu/devel/quaqua-7.3.4.jar",
   "ch.randelshofer" % "swing-layout" % "7.3.4" from "http://ccl.northwestern.edu/devel/swing-layout-7.3.4.jar",
   "org.jogl" % "jogl" % "1.1.1" from "http://ccl.northwestern.edu/devel/jogl-1.1.1.jar",
-<<<<<<< HEAD
-  "org.gluegen-rt" % "gluegen-rt" % "1.1.1" from "http://ccl.northwestern.edu/devel/gluegen-rt-1.1.1.jar",
-  "org.jmock" % "jmock" % "2.5.1" % "test",
-  "org.jmock" % "jmock-legacy" % "2.5.1" % "test",
-  "org.jmock" % "jmock-junit4" % "2.5.1" % "test",
-  "org.scalacheck" % "scalacheck_2.10.0-M6" % "1.10.0" % "test",
-  "org.scalatest" % "scalatest_2.10.0-M6" % "1.9-2.10.0-M6-B2" % "test"
-=======
   "org.gluegen-rt" % "gluegen-rt" % "1.1.1" from "http://ccl.northwestern.edu/devel/gluegen-rt-1.1.1.jar"
->>>>>>> 319b0c97
 )
 
 all <<= (baseDirectory, streams) map { (base, s) =>

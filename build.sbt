///
/// ThisBuild -- applies to subprojects too
///

scalaVersion in ThisBuild := "2.9.2"

scalacOptions in ThisBuild ++=
  "-deprecation -unchecked -Xfatal-warnings -Xcheckinit -encoding us-ascii"
  .split(" ").toSeq

javacOptions in ThisBuild ++=
  "-g -deprecation -encoding us-ascii -Werror -Xlint:all -Xlint:-serial -Xlint:-fallthrough -Xlint:-path -source 1.6 -target 1.6"
  .split(" ").toSeq

// only log problems plz
ivyLoggingLevel in ThisBuild := UpdateLogging.Quiet

// this makes script-writing easier
retrieveManaged in ThisBuild := true

// we're not cross-building for different Scala versions
crossPaths in ThisBuild := false

nogen in ThisBuild  := { System.setProperty("org.nlogo.noGenerator", "true") }

libraryDependencies in ThisBuild ++= Seq(
  "asm" % "asm-all" % "3.3.1",
  "org.picocontainer" % "picocontainer" % "2.13.6",
  "org.jmock" % "jmock" % "2.5.1" % "test",
  "org.jmock" % "jmock-legacy" % "2.5.1" % "test",
  "org.jmock" % "jmock-junit4" % "2.5.1" % "test",
  "org.scalacheck" %% "scalacheck" % "1.10.0" % "test",
  "org.scalatest" %% "scalatest" % "1.8" % "test"
)

///
/// top-level project only
///

name := "NetLogo"

artifactName := { (_, _, _) => "NetLogo.jar" }

onLoadMessage := ""

resourceDirectory in Compile <<= baseDirectory(_ / "resources")

scalaSource in Compile <<= baseDirectory(_ / "src" / "main")

scalaSource in Test <<= baseDirectory(_ / "src" / "test")

javaSource in Compile <<= baseDirectory(_ / "src" / "main")

javaSource in Test <<= baseDirectory(_ / "src" / "test")

unmanagedSourceDirectories in Test <+= baseDirectory(_ / "src" / "tools")

unmanagedResourceDirectories in Compile <+= baseDirectory { _ / "resources" }

unmanagedResourceDirectories in Compile <+= baseDirectory { _ / "headless" / "resources" }

mainClass in Compile := Some("org.nlogo.headless.Main")

aggregate in runMain := false

Extensions.extensionsTask

<<<<<<< HEAD
Depend.dependTask
=======
libraryDependencies ++= Seq(
  "steveroy" % "mrjadapter" % "1.2" from "http://ccl.northwestern.edu/devel/mrjadapter-1.2.jar",
  "ch.randelshofer" % "quaqua" % "7.3.4" from "http://ccl.northwestern.edu/devel/quaqua-7.3.4.jar",
  "ch.randelshofer" % "swing-layout" % "7.3.4" from "http://ccl.northwestern.edu/devel/swing-layout-7.3.4.jar"
)
>>>>>>> d720fa49

all := { () }

all <<= all.dependsOn(
  packageBin in Compile,
  packageBin in Compile in NetLogoBuild.headless,
  compile in Test,
  Extensions.extensions)<|MERGE_RESOLUTION|>--- conflicted
+++ resolved
@@ -65,16 +65,6 @@
 
 Extensions.extensionsTask
 
-<<<<<<< HEAD
-Depend.dependTask
-=======
-libraryDependencies ++= Seq(
-  "steveroy" % "mrjadapter" % "1.2" from "http://ccl.northwestern.edu/devel/mrjadapter-1.2.jar",
-  "ch.randelshofer" % "quaqua" % "7.3.4" from "http://ccl.northwestern.edu/devel/quaqua-7.3.4.jar",
-  "ch.randelshofer" % "swing-layout" % "7.3.4" from "http://ccl.northwestern.edu/devel/swing-layout-7.3.4.jar"
-)
->>>>>>> d720fa49
-
 all := { () }
 
 all <<= all.dependsOn(

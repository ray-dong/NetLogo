scalaVersion := "2.9.2"

name := "NetLogo"

onLoadMessage := ""

resourceDirectory in Compile <<= baseDirectory(_ / "resources")

scalacOptions ++=
  "-deprecation -unchecked -Xfatal-warnings -Xcheckinit -encoding us-ascii"
  .split(" ").toSeq

javacOptions ++=
  "-g -deprecation -encoding us-ascii -Werror -Xlint:all -Xlint:-serial -Xlint:-fallthrough -Xlint:-path -source 1.5 -target 1.5"
  .split(" ").toSeq

scalaSource in Compile <<= baseDirectory(_ / "src" / "main")

scalaSource in Test <<= baseDirectory(_ / "src" / "test")

javaSource in Compile <<= baseDirectory(_ / "src" / "main")

javaSource in Test <<= baseDirectory(_ / "src" / "test")

unmanagedSourceDirectories in Test <+= baseDirectory(_ / "src" / "tools")

unmanagedResourceDirectories in Compile <+= baseDirectory { _ / "resources" }

mainClass in (Compile, run) := Some("org.nlogo.app.App")

mainClass in (Compile, packageBin) := Some("org.nlogo.app.App")

sourceGenerators in Compile <+= Autogen.sourceGeneratorTask

resourceGenerators in Compile <+= I18n.resourceGeneratorTask
 
Extensions.extensionsTask

<<<<<<< HEAD
=======
InfoTab.infoTabTask

ModelIndex.modelIndexTask

NativeLibs.nativeLibsTask

>>>>>>> 005ada8b
Depend.dependTask

nogen  := { System.setProperty("org.nlogo.noGenerator", "true") }

<<<<<<< HEAD
=======
moduleConfigurations += ModuleConfiguration("javax.media", JavaNet2Repository)

// The standard doc task doesn't handle mixed Scala/Java projects the way we would like.  Instead of
// passing all the sources to Scaladoc, it divided them up and called both Scaladoc and Javadoc.
// So I copy and pasted the code for the task and tweaked it. - ST 6/29/12
// sureiscute.com/images/cutepictures/I_Have_No_Idea_What_I_m_Doing.jpg
doc <<= (baseDirectory, cacheDirectory, compileInputs in Compile, testLoader in Test, streams) map {
  (base, cache, in, loader, s) =>
    val version =
      loader.loadClass("org.nlogo.api.Version")
        .getMethod("version")
        .invoke(null)
        .asInstanceOf[String]
        .replaceAll("NetLogo ", "")
    def generate(out: File, sourceFilter: File => Boolean, includeClassesOnClassPath: Boolean = false) {
      IO.delete(out)
      val options = Seq(
        "-doc-title", "NetLogo",
        "-doc-version", version,
        "-encoding", "us-ascii",
        "-sourcepath", (base / "src/main").toString,
        "-doc-source-url", "https://github.com/NetLogo/NetLogo/blob/" + version + "/src/main€{FILE_PATH}.scala")
      val cp = in.config.classpath.toList.filterNot(x => !includeClassesOnClassPath &&
                                                         x == in.config.classesDirectory)
      Doc(in.config.maxErrors, in.compilers.scalac)
        .cached(cache / "doc", "NetLogo",
                in.config.sources.filter(sourceFilter), cp, out, options, s.log)
      // compensate for issues.scala-lang.org/browse/SI-5388
      for(file <- Process("find " + out + " -name *.html").lines)
        IO.write(new File(file), IO.read(new File(file)).replaceAll("\\.java\\.scala", ".java"))
    }
    IO.createDirectory(base / "tmp")
    val out = base / "tmp" / "scaladoc"
    // these are the docs with everything
    generate(out, _ => true)
    // these are the docs we include with the User Manual
    val apiSources = Seq(
      "src/main/org/nlogo/app/App.scala",
      "src/main/org/nlogo/lite/InterfaceComponent.scala",
      "src/main/org/nlogo/lite/Applet.scala", 
      "src/main/org/nlogo/lite/AppletPanel.scala",
      "src/main/org/nlogo/headless/HeadlessWorkspace.scala",
      "src/main/org/nlogo/api/",
      "src/main/org/nlogo/agent/",
      "src/main/org/nlogo/workspace/",
      "src/main/org/nlogo/nvm/")
    generate(base / "docs" / "scaladoc",
             path => apiSources.exists(ok => path.toString.containsSlice(ok)),
             includeClassesOnClassPath = true) // since the set of sources isn't complete
    out
  }

>>>>>>> 005ada8b
libraryDependencies ++= Seq(
  "asm" % "asm-all" % "3.3.1",
  "org.picocontainer" % "picocontainer" % "2.13.6",
  "steveroy" % "mrjadapter" % "1.2" from "http://ccl.northwestern.edu/devel/mrjadapter-1.2.jar",
  "ch.randelshofer" % "quaqua" % "7.3.4" from "http://ccl.northwestern.edu/devel/quaqua-7.3.4.jar",
  "ch.randelshofer" % "swing-layout" % "7.3.4" from "http://ccl.northwestern.edu/devel/swing-layout-7.3.4.jar",
  "org.jmock" % "jmock" % "2.5.1" % "test",
  "org.jmock" % "jmock-legacy" % "2.5.1" % "test",
  "org.jmock" % "jmock-junit4" % "2.5.1" % "test",
  "org.scalacheck" %% "scalacheck" % "1.9" % "test",
  "org.scalatest" %% "scalatest" % "1.8" % "test"
)

all <<= (baseDirectory, streams) map { (base, s) =>
  s.log.info("making resources/system/dict.txt and docs/dict folder")
  IO.delete(base / "docs" / "dict")
  Process("python bin/dictsplit.py").!!
}

all <<= all.dependsOn(
  Extensions.extensions,
  NativeLibs.nativeLibs,
  ModelIndex.modelIndex,
  InfoTab.infoTab)<|MERGE_RESOLUTION|>--- conflicted
+++ resolved
@@ -36,74 +36,10 @@
  
 Extensions.extensionsTask
 
-<<<<<<< HEAD
-=======
-InfoTab.infoTabTask
-
-ModelIndex.modelIndexTask
-
-NativeLibs.nativeLibsTask
-
->>>>>>> 005ada8b
 Depend.dependTask
 
 nogen  := { System.setProperty("org.nlogo.noGenerator", "true") }
 
-<<<<<<< HEAD
-=======
-moduleConfigurations += ModuleConfiguration("javax.media", JavaNet2Repository)
-
-// The standard doc task doesn't handle mixed Scala/Java projects the way we would like.  Instead of
-// passing all the sources to Scaladoc, it divided them up and called both Scaladoc and Javadoc.
-// So I copy and pasted the code for the task and tweaked it. - ST 6/29/12
-// sureiscute.com/images/cutepictures/I_Have_No_Idea_What_I_m_Doing.jpg
-doc <<= (baseDirectory, cacheDirectory, compileInputs in Compile, testLoader in Test, streams) map {
-  (base, cache, in, loader, s) =>
-    val version =
-      loader.loadClass("org.nlogo.api.Version")
-        .getMethod("version")
-        .invoke(null)
-        .asInstanceOf[String]
-        .replaceAll("NetLogo ", "")
-    def generate(out: File, sourceFilter: File => Boolean, includeClassesOnClassPath: Boolean = false) {
-      IO.delete(out)
-      val options = Seq(
-        "-doc-title", "NetLogo",
-        "-doc-version", version,
-        "-encoding", "us-ascii",
-        "-sourcepath", (base / "src/main").toString,
-        "-doc-source-url", "https://github.com/NetLogo/NetLogo/blob/" + version + "/src/main€{FILE_PATH}.scala")
-      val cp = in.config.classpath.toList.filterNot(x => !includeClassesOnClassPath &&
-                                                         x == in.config.classesDirectory)
-      Doc(in.config.maxErrors, in.compilers.scalac)
-        .cached(cache / "doc", "NetLogo",
-                in.config.sources.filter(sourceFilter), cp, out, options, s.log)
-      // compensate for issues.scala-lang.org/browse/SI-5388
-      for(file <- Process("find " + out + " -name *.html").lines)
-        IO.write(new File(file), IO.read(new File(file)).replaceAll("\\.java\\.scala", ".java"))
-    }
-    IO.createDirectory(base / "tmp")
-    val out = base / "tmp" / "scaladoc"
-    // these are the docs with everything
-    generate(out, _ => true)
-    // these are the docs we include with the User Manual
-    val apiSources = Seq(
-      "src/main/org/nlogo/app/App.scala",
-      "src/main/org/nlogo/lite/InterfaceComponent.scala",
-      "src/main/org/nlogo/lite/Applet.scala", 
-      "src/main/org/nlogo/lite/AppletPanel.scala",
-      "src/main/org/nlogo/headless/HeadlessWorkspace.scala",
-      "src/main/org/nlogo/api/",
-      "src/main/org/nlogo/agent/",
-      "src/main/org/nlogo/workspace/",
-      "src/main/org/nlogo/nvm/")
-    generate(base / "docs" / "scaladoc",
-             path => apiSources.exists(ok => path.toString.containsSlice(ok)),
-             includeClassesOnClassPath = true) // since the set of sources isn't complete
-    out
-  }
-
->>>>>>> 005ada8b
 libraryDependencies ++= Seq(
   "asm" % "asm-all" % "3.3.1",
   "org.picocontainer" % "picocontainer" % "2.13.6",
@@ -117,14 +53,8 @@
   "org.scalatest" %% "scalatest" % "1.8" % "test"
 )
 
-all <<= (baseDirectory, streams) map { (base, s) =>
-  s.log.info("making resources/system/dict.txt and docs/dict folder")
-  IO.delete(base / "docs" / "dict")
-  Process("python bin/dictsplit.py").!!
-}
+all := { () }
 
 all <<= all.dependsOn(
-  Extensions.extensions,
-  NativeLibs.nativeLibs,
-  ModelIndex.modelIndex,
-  InfoTab.infoTab)+  compile in Test,
+  Extensions.extensions)
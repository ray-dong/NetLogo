///
/// ThisBuild -- applies to subprojects too
///

scalaVersion in ThisBuild := "2.9.2"

scalacOptions in ThisBuild ++=
  "-deprecation -unchecked -Xfatal-warnings -Xcheckinit -encoding us-ascii"
  .split(" ").toSeq

javacOptions in ThisBuild ++=
  "-g -deprecation -encoding us-ascii -Werror -Xlint:all -Xlint:-serial -Xlint:-fallthrough -Xlint:-path -source 1.6 -target 1.6"
  .split(" ").toSeq

// only log problems plz
ivyLoggingLevel in ThisBuild := UpdateLogging.Quiet

// this makes script-writing easier
retrieveManaged in ThisBuild := true

// we're not cross-building for different Scala versions
crossPaths in ThisBuild := false

nogen in ThisBuild  := { System.setProperty("org.nlogo.noGenerator", "true") }

libraryDependencies in ThisBuild ++= Seq(
  "asm" % "asm-all" % "3.3.1",
  "org.picocontainer" % "picocontainer" % "2.13.6",
  "org.jmock" % "jmock" % "2.5.1" % "test",
  "org.jmock" % "jmock-legacy" % "2.5.1" % "test",
  "org.jmock" % "jmock-junit4" % "2.5.1" % "test",
  "org.scalacheck" %% "scalacheck" % "1.10.0" % "test",
  "org.scalatest" %% "scalatest" % "1.8" % "test"
)

///
/// top-level project only
///

name := "NetLogo"

artifactName := { (_, _, _) => "NetLogo.jar" }

onLoadMessage := ""

resourceDirectory in Compile <<= baseDirectory(_ / "resources")

scalaSource in Compile <<= baseDirectory(_ / "src" / "main")

scalaSource in Test <<= baseDirectory(_ / "src" / "test")

javaSource in Compile <<= baseDirectory(_ / "src" / "main")

javaSource in Test <<= baseDirectory(_ / "src" / "test")

unmanagedSourceDirectories in Test <+= baseDirectory(_ / "src" / "tools")

unmanagedResourceDirectories in Compile <+= baseDirectory { _ / "resources" }

unmanagedResourceDirectories in Compile <+= baseDirectory { _ / "headless" / "resources" }

mainClass in Compile := Some("org.nlogo.app.App")

aggregate in runMain := false

sourceGenerators in Compile <+= EventsGenerator.task

Extensions.extensionsTask

libraryDependencies ++= Seq(
  "steveroy" % "mrjadapter" % "1.2" from "http://ccl.northwestern.edu/devel/mrjadapter-1.2.jar",
  "ch.randelshofer" % "quaqua" % "7.3.4" from "http://ccl.northwestern.edu/devel/quaqua-7.3.4.jar",
  "ch.randelshofer" % "swing-layout" % "7.3.4" from "http://ccl.northwestern.edu/devel/swing-layout-7.3.4.jar"
)

all := { () }

all <<= all.dependsOn(
  packageBin in Compile,
  packageBin in Compile in NetLogoBuild.headless,
<<<<<<< HEAD
  compile in Test,
  Extensions.extensions)
=======
  Extensions.extensions,
  NativeLibs.nativeLibs,
  ModelIndex.modelIndex,
  InfoTab.infoTab,
  Scaladoc.docSmaller)

///
/// settings from project/*.scala
///

seq(Testing.settings: _*)

seq(Packaging.settings: _*)

seq(Running.settings: _*)

seq(Depend.settings: _*)

seq(Dump.settings: _*)

seq(Scaladoc.settings: _*)

seq(ChecksumsAndPreviews.settings: _*)
>>>>>>> e0a5adfe
<|MERGE_RESOLUTION|>--- conflicted
+++ resolved
@@ -78,15 +78,8 @@
 all <<= all.dependsOn(
   packageBin in Compile,
   packageBin in Compile in NetLogoBuild.headless,
-<<<<<<< HEAD
   compile in Test,
   Extensions.extensions)
-=======
-  Extensions.extensions,
-  NativeLibs.nativeLibs,
-  ModelIndex.modelIndex,
-  InfoTab.infoTab,
-  Scaladoc.docSmaller)
 
 ///
 /// settings from project/*.scala
@@ -102,7 +95,4 @@
 
 seq(Dump.settings: _*)
 
-seq(Scaladoc.settings: _*)
-
-seq(ChecksumsAndPreviews.settings: _*)
->>>>>>> e0a5adfe
+seq(ChecksumsAndPreviews.settings: _*)
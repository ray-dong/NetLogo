--- conflicted
+++ resolved
@@ -57,37 +57,13 @@
 
 unmanagedResourceDirectories in Compile <+= baseDirectory { _ / "resources" }
 
-<<<<<<< HEAD
-mainClass in (Compile, run) := Some("org.nlogo.headless.Main")
-=======
 unmanagedResourceDirectories in Compile <+= baseDirectory { _ / "headless" / "resources" }
 
-mainClass in (Compile, run) := Some("org.nlogo.app.App")
->>>>>>> 3f173d82
-
 mainClass in (Compile, packageBin) := Some("org.nlogo.headless.Main")
-
-sourceGenerators in Compile <+= Autogen.eventsGeneratorTask
 
 Extensions.extensionsTask
 
 Depend.dependTask
-
-libraryDependencies ++= Seq(
-<<<<<<< HEAD
-  "asm" % "asm-all" % "3.3.1",
-  "org.picocontainer" % "picocontainer" % "2.13.6",
-  "org.jmock" % "jmock" % "2.5.1" % "test",
-  "org.jmock" % "jmock-legacy" % "2.5.1" % "test",
-  "org.jmock" % "jmock-junit4" % "2.5.1" % "test",
-  "org.scalacheck" %% "scalacheck" % "1.10.0" % "test",
-  "org.scalatest" %% "scalatest" % "1.8" % "test"
-=======
-  "steveroy" % "mrjadapter" % "1.2" from "http://ccl.northwestern.edu/devel/mrjadapter-1.2.jar",
-  "ch.randelshofer" % "quaqua" % "7.3.4" from "http://ccl.northwestern.edu/devel/quaqua-7.3.4.jar",
-  "ch.randelshofer" % "swing-layout" % "7.3.4" from "http://ccl.northwestern.edu/devel/swing-layout-7.3.4.jar"
->>>>>>> 3f173d82
-)
 
 all := { () }
 

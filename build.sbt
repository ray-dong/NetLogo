import org.scalajs.sbtplugin.cross.{ CrossProject, CrossType }
import org.scalastyle.sbt.ScalastylePlugin.scalastyleTarget
import ModelsLibrary.modelsDirectory
import Extensions.{ excludedExtensions, extensionRoot }
import NetLogoBuild.{ all, autogenRoot, cclArtifacts, includeProject, netlogoVersion, shareSourceDirectory }
import Docs.htmlDocs
import Testing.testTempDirectory


// these settings are common to ALL BUILDS
// if it doesn't belong in every build, it can't go in here
lazy val commonSettings = Seq(
  organization          := "org.nlogo",
  licenses              += ("GPL-2.0", url("http://opensource.org/licenses/GPL-2.0")),
  javaSource in Compile := baseDirectory.value / "src" / "main",
  javaSource in Test    := baseDirectory.value / "src" / "test",
  onLoadMessage         := "",
  testTempDirectory     := file("tmp"),
  ivyLoggingLevel       := UpdateLogging.Quiet
)

// These settings are common to all builds involving scala
// Any scala-specific settings should change here (and thus for all projects at once)
lazy val scalaSettings = Seq(
  scalaVersion           := "2.11.7",
  scalaSource in Compile := baseDirectory.value / "src" / "main",
  scalaSource in Test    := baseDirectory.value / "src" / "test",
  crossPaths             := false, // don't cross-build for different Scala versions
  scalacOptions ++=
    "-deprecation -unchecked -feature -Xcheckinit -encoding us-ascii -target:jvm-1.8 -Xlint -Xfatal-warnings"
      .split(" ").toSeq
)

// These settings are common to all builds that compile against Java
// Any java-specific settings should change here (and thus for all java projects at once)
lazy val jvmSettings = Seq(
  javaSource in Compile   := baseDirectory.value / "src" / "main",
  javaSource in Test      := baseDirectory.value / "src" / "test",
  publishArtifact in Test := true,
  javacOptions ++=
    "-g -deprecation -encoding us-ascii -Werror -Xlint:all -Xlint:-serial -Xlint:-fallthrough -Xlint:-path -source 1.8 -target 1.8"
    .split(" ").toSeq
)

// These are scalatest-specific settings
// Any scalatest-specific settings should change here
lazy val scalatestSettings = Seq(
  // show test failures again at end, after all tests complete.
  // T gives truncated stack traces; change to G if you need full.
  testOptions in Test += Tests.Argument(TestFrameworks.ScalaTest, "-oS"),
  logBuffered in testOnly in Test := false,
  libraryDependencies ++= Seq(
    "org.scalatest"  %% "scalatest"  % "2.2.6"  % "test",
    // scalatest doesn't yet play nice with scalacheck 1.13.0
    "org.scalacheck" %% "scalacheck" % "1.12.5" % "test"
  )
)

lazy val mockDependencies = Seq(
  libraryDependencies ++= Seq(
    "org.jmock" % "jmock" % "2.8.1" % "test",
    "org.jmock" % "jmock-legacy" % "2.8.1" % "test",
    "org.jmock" % "jmock-junit4" % "2.8.1" % "test",
    "org.reflections" % "reflections" % "0.9.10" % "test",
    "org.slf4j" % "slf4j-nop" % "1.7.12" % "test"
  )
)

lazy val scalastyleSettings = Seq(
  scalastyleTarget in Compile := {
  file("target") / s"scalastyle-result-${name.value}.xml"
  })

def publicationSettings(repository: String) =
  Seq(
    bintrayRepository   := repository,
    bintrayOrganization := Some("netlogo"))

lazy val root =
   project.in(file(".")).
   aggregate(netlogo, parserJVM)

lazy val netlogo = project.in(file("netlogo-gui")).
   dependsOn(parserJVM).
   settings(commonSettings: _*).
   settings(jvmSettings: _*).
   settings(scalaSettings: _*).
   settings(scalatestSettings: _*).
   settings(JFlexRunner.settings: _*).
   settings(EventsGenerator.settings: _*).
   settings(Docs.settings: _*).
   settings(includeProject(parserJVM): _*).
   settings(publicationSettings("NetLogo-JVM"): _*).
   settings(shareSourceDirectory(file("netlogo-core")): _*).
   settings(Defaults.coreDefaultSettings ++
             Testing.settings ++
             Packaging.settings ++
             Running.settings ++
             Dump.settings ++
             Scaladoc.settings ++
             ChecksumsAndPreviews.settings ++
             Extensions.settings ++
             InfoTab.infoTabTask ++
             ModelsLibrary.settings ++
             NativeLibs.nativeLibsTask ++
             GUISettings.settings ++
             Depend.dependTask: _*).
  settings(
    name := "NetLogo",
<<<<<<< HEAD
    version := "6.0-M1",
=======
    version := "6.0.0-M2",
>>>>>>> 16cc24f7
    isSnapshot := false,
    mainClass in Compile := Some("org.nlogo.app.App"),
    modelsDirectory := file("models"),
    extensionRoot   := file("extensions").getAbsoluteFile,
    autogenRoot     := file("autogen"),
    // this makes jar-building and script-writing easier
    retrieveManaged := true,
    javaOptions     += "-Dnetlogo.docs.dir=" + file("docs").getAbsolutePath.toString,
    unmanagedSourceDirectories in Test      += baseDirectory.value / "src" / "tools",
    resourceDirectory in Compile            := baseDirectory.value / "resources",
    unmanagedResourceDirectories in Compile ++= (unmanagedResourceDirectories in Compile in sharedResources).value,
    resourceGenerators in Compile <+= I18n.resourceGeneratorTask,
    threed := { System.setProperty("org.nlogo.is3d", "true") },
    nogen  := { System.setProperty("org.nlogo.noGenerator", "true") },
    libraryDependencies ++= Seq(
      "org.ow2.asm" % "asm-all" % "5.0.4",
      "org.picocontainer" % "picocontainer" % "2.13.6",
      "log4j" % "log4j" % "1.2.16",
      "javax.media" % "jmf" % "2.1.1e",
      "org.pegdown" % "pegdown" % "1.5.0",
<<<<<<< HEAD
      "org.parboiled" %% "parboiled-scala" % "1.1.7",
=======
      "org.parboiled" % "parboiled-java" % "1.0.2",
      "org.jogamp.jogl" % "jogl-all" % "2.3.2",
      "org.jogamp.gluegen" % "gluegen-rt" % "2.3.2",
>>>>>>> 16cc24f7
      "org.jhotdraw" % "jhotdraw" % "6.0b1"      from cclArtifacts("jhotdraw-6.0b1.jar"),
      "ch.randelshofer" % "quaqua" % "9.1"       from cclArtifacts("quaqua-9.1.jar"),
      "ch.randelshofer" % "swing-layout" % "9.1" from cclArtifacts("swing-layout-9.1.jar"),
      "org.jmock" % "jmock" % "2.5.1" % "test",
      "org.jmock" % "jmock-legacy" % "2.5.1" % "test",
      "org.jmock" % "jmock-junit4" % "2.5.1" % "test",
      "org.apache.httpcomponents" % "httpclient" % "4.2",
      "org.apache.httpcomponents" % "httpmime" % "4.2",
      "com.googlecode.json-simple" % "json-simple" % "1.1.1"
    ),
    all := {},
    all <<= all.dependsOn(
      htmlDocs,
      packageBin in Test,
      Extensions.extensions,
      NativeLibs.nativeLibs,
      ModelsLibrary.modelIndex,
      Scaladoc.docSmaller)
  )

lazy val threed = TaskKey[Unit]("threed", "enable NetLogo 3D")
lazy val nogen = TaskKey[Unit]("nogen", "disable bytecode generator")

lazy val headless = (project in file ("netlogo-headless")).
  dependsOn(parserJVM % "test-internal->test;compile-internal->compile").
  settings(scalaSettings: _*).
  settings(scalastyleSettings: _*).
  settings(jvmSettings: _*).
  settings(scalatestSettings: _*).
  settings(mockDependencies: _*).
  settings(Scaladoc.settings: _*).
  settings(Testing.settings: _*).
  settings(Depend.dependTask: _*).
  settings(Extensions.settings: _*).
  settings(publicationSettings("NetLogoHeadless"): _*).
  settings(JFlexRunner.settings: _*).
  settings(includeProject(parserJVM): _*).
  settings(shareSourceDirectory(file("netlogo-core")): _*).
  settings(
    name          := "NetLogoHeadless",
    version       := "6.0",
    isSnapshot    := true,
    autogenRoot   := file("autogen"),
    extensionRoot := file("extensions").getAbsoluteFile,
    mainClass in Compile         := Some("org.nlogo.headless.Main"),
    nogen                        := { System.setProperty("org.nlogo.noGenerator", "true") },
    libraryDependencies          += "org.ow2.asm" % "asm-all" % "5.0.4",
    (fullClasspath in Runtime)   ++= (fullClasspath in Runtime in parserJVM).value,
    resourceDirectory in Compile := baseDirectory.value / "resources" / "main",
    resourceDirectory in Test    := baseDirectory.value / "resources" / "test",
    excludedExtensions           := Seq("arduino", "bitmap", "csv", "gis", "gogo", "nw", "palette", "sound"),
    all := { val _ = (
      (packageBin in Compile).value,
      (packageBin in Test).value,
      (compile in Test).value,
      Extensions.extensions
    )}
  )

// this project exists as a wrapper for the mac-specific NetLogo components
lazy val macApp = project.in(file("mac-app")).
  dependsOn(netlogo).
  settings(commonSettings: _*).
  settings(jvmSettings: _*).
  settings(JavaPackager.mainArtifactSettings: _*).
  settings(
    fork in run                           := true,
    name                                  := "NetLogo-Mac-App",
    unmanagedJars in Compile              += (packageBin in Compile in netlogo).value,
    artifactPath in Compile in packageBin := target.value / "netlogo-mac-app.jar",
    javacOptions                          ++= Seq("-bootclasspath", System.getProperty("java.home") + "/lib/rt.jar"))

// this project is all about packaging NetLogo for distribution
lazy val dist = project.in(file("dist")).
  settings(NetLogoPackaging.settings(netlogo, macApp): _*)

lazy val sharedResources = (project in file ("shared")).
  settings(commonSettings: _*).
  settings(scalaSettings: _*).
  settings(scalastyleSettings: _*).
  settings(unmanagedResourceDirectories in Compile += baseDirectory.value / "resources" / "main")

lazy val macros = (project in file("macros")).
  dependsOn(sharedResources).
  settings(commonSettings: _*).
  settings(scalaSettings: _*).
  settings(scalastyleSettings: _*).
  settings(libraryDependencies += "org.scala-lang" % "scala-reflect" % scalaVersion.value)

lazy val parser = CrossProject("parser", file("."),
  new CrossType {
    override def projectDir(crossBase: File, projectType: String): File =
      crossBase / s"parser-$projectType"
    override def sharedSrcDir(projectBase: File, conf: String): Option[File] =
      Some(projectBase / "parser-core" / "src" / conf)
  }).
  settings(commonSettings: _*).
  settings(scalaSettings: _*).
  settings(scalastyleSettings: _*).
  settings(
    isSnapshot := true,
    name := "parser",
    version := "0.0.1",
    unmanagedSourceDirectories in Compile += file(".").getAbsoluteFile / "parser-core" / "src" / "main",
    unmanagedSourceDirectories in Test += file(".").getAbsoluteFile / "parser-core" / "src" / "test").
  jsConfigure(_.dependsOn(sharedResources % "compile-internal->compile")).
  jsConfigure(_.dependsOn(macros % "compile-internal->compile;test-internal->compile")).
  jsSettings(publicationSettings("NetLogoHeadless"): _*).
  jsSettings(
      name := "parser-js",
      ivyScala := ivyScala.value map { _.copy(overrideScalaVersion = true) },
      resolvers += Resolver.sonatypeRepo("releases"),
      libraryDependencies ++= {
      import org.scalajs.sbtplugin.ScalaJSPlugin.autoImport.toScalaJSGroupID
        Seq(
          "org.scala-js"   %%%! "scala-parser-combinators" % "1.0.2",
          "org.scalatest"  %%%! "scalatest" % "3.0.0-M15" % "test",
          // scalatest doesn't yet play nice with scalacheck 1.13.0
          "org.scalacheck" %%%! "scalacheck" % "1.12.5" % "test"
      )}).
  jvmConfigure(_.dependsOn(sharedResources)).
  jvmSettings(jvmSettings: _*).
  jvmSettings(scalatestSettings: _*).
  jvmSettings(
      mappings in (Compile, packageBin) ++= mappings.in(sharedResources, Compile, packageBin).value,
      mappings in (Compile, packageSrc) ++= mappings.in(sharedResources, Compile, packageSrc).value,
      libraryDependencies += "org.scala-lang.modules" %% "scala-parser-combinators" % "1.0.3"
    )

lazy val parserJVM = parser.jvm
lazy val parserJS  = parser.js

// only exists for scalastyling
lazy val parserCore = (project in file("parser-core")).
  settings(scalastyleSettings: _*).
  settings(skip in (Compile, compile) := true)

// only exists for scalastyling
lazy val netlogoCore = (project in file("netlogo-core")).
  settings(scalastyleSettings: _*).
  settings(skip in (Compile, compile) := true)<|MERGE_RESOLUTION|>--- conflicted
+++ resolved
@@ -107,11 +107,7 @@
              Depend.dependTask: _*).
   settings(
     name := "NetLogo",
-<<<<<<< HEAD
-    version := "6.0-M1",
-=======
     version := "6.0.0-M2",
->>>>>>> 16cc24f7
     isSnapshot := false,
     mainClass in Compile := Some("org.nlogo.app.App"),
     modelsDirectory := file("models"),
@@ -132,13 +128,9 @@
       "log4j" % "log4j" % "1.2.16",
       "javax.media" % "jmf" % "2.1.1e",
       "org.pegdown" % "pegdown" % "1.5.0",
-<<<<<<< HEAD
       "org.parboiled" %% "parboiled-scala" % "1.1.7",
-=======
-      "org.parboiled" % "parboiled-java" % "1.0.2",
       "org.jogamp.jogl" % "jogl-all" % "2.3.2",
       "org.jogamp.gluegen" % "gluegen-rt" % "2.3.2",
->>>>>>> 16cc24f7
       "org.jhotdraw" % "jhotdraw" % "6.0b1"      from cclArtifacts("jhotdraw-6.0b1.jar"),
       "ch.randelshofer" % "quaqua" % "9.1"       from cclArtifacts("quaqua-9.1.jar"),
       "ch.randelshofer" % "swing-layout" % "9.1" from cclArtifacts("swing-layout-9.1.jar"),

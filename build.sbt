scalaVersion := "2.9.2"

name := "NetLogo"

onLoadMessage := ""

resourceDirectory in Compile <<= baseDirectory(_ / "resources")

scalacOptions ++=
  "-deprecation -unchecked -Xfatal-warnings -Xcheckinit -encoding us-ascii"
  .split(" ").toSeq

javacOptions ++=
<<<<<<< HEAD
  "-g -deprecation -encoding us-ascii -Werror -Xlint:all -Xlint:-serial -Xlint:-fallthrough -Xlint:-path -source 1.5 -target 1.5"
=======
  "-g -deprecation -encoding us-ascii -Werror -Xlint:all -Xlint:-serial -Xlint:-fallthrough -Xlint:-path -source 1.6 -target 1.6"
>>>>>>> 3d2cf2cf
  .split(" ").toSeq

// only log problems plz
ivyLoggingLevel := UpdateLogging.Quiet

// this makes script-writing easier
retrieveManaged := true

// we're not cross-building for different Scala versions
crossPaths := false

scalaSource in Compile <<= baseDirectory(_ / "src" / "main")

scalaSource in Test <<= baseDirectory(_ / "src" / "test")

javaSource in Compile <<= baseDirectory(_ / "src" / "main")

javaSource in Test <<= baseDirectory(_ / "src" / "test")

unmanagedSourceDirectories in Test <+= baseDirectory(_ / "src" / "tools")

unmanagedResourceDirectories in Compile <+= baseDirectory { _ / "resources" }

mainClass in (Compile, run) := Some("org.nlogo.app.App")

mainClass in (Compile, packageBin) := Some("org.nlogo.app.App")

sourceGenerators in Compile <+= Autogen.sourceGeneratorTask

resourceGenerators in Compile <+= I18n.resourceGeneratorTask

Extensions.extensionsTask

Depend.dependTask

nogen  := { System.setProperty("org.nlogo.noGenerator", "true") }

libraryDependencies ++= Seq(
  "asm" % "asm-all" % "3.3.1",
  "org.picocontainer" % "picocontainer" % "2.13.6",
  "steveroy" % "mrjadapter" % "1.2" from "http://ccl.northwestern.edu/devel/mrjadapter-1.2.jar",
  "ch.randelshofer" % "quaqua" % "7.3.4" from "http://ccl.northwestern.edu/devel/quaqua-7.3.4.jar",
  "ch.randelshofer" % "swing-layout" % "7.3.4" from "http://ccl.northwestern.edu/devel/swing-layout-7.3.4.jar",
  "org.jmock" % "jmock" % "2.5.1" % "test",
  "org.jmock" % "jmock-legacy" % "2.5.1" % "test",
  "org.jmock" % "jmock-junit4" % "2.5.1" % "test",
  "org.scalacheck" %% "scalacheck" % "1.10.0" % "test",
  "org.scalatest" %% "scalatest" % "1.8" % "test"
)

all := { () }

all <<= all.dependsOn(
  compile in Test,
  Extensions.extensions)<|MERGE_RESOLUTION|>--- conflicted
+++ resolved
@@ -11,11 +11,7 @@
   .split(" ").toSeq
 
 javacOptions ++=
-<<<<<<< HEAD
-  "-g -deprecation -encoding us-ascii -Werror -Xlint:all -Xlint:-serial -Xlint:-fallthrough -Xlint:-path -source 1.5 -target 1.5"
-=======
   "-g -deprecation -encoding us-ascii -Werror -Xlint:all -Xlint:-serial -Xlint:-fallthrough -Xlint:-path -source 1.6 -target 1.6"
->>>>>>> 3d2cf2cf
   .split(" ").toSeq
 
 // only log problems plz

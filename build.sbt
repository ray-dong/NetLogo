--- conflicted
+++ resolved
@@ -14,14 +14,10 @@
   "-g -deprecation -encoding us-ascii -Werror -Xlint:all -Xlint:-serial -Xlint:-fallthrough -Xlint:-path -source 1.5 -target 1.5"
   .split(" ").toSeq
 
-<<<<<<< HEAD
-// this makes script-writing easier
-=======
 // only log problems plz
 ivyLoggingLevel := UpdateLogging.Quiet
 
-// this makes jar-building and script-writing easier
->>>>>>> 0a20ab1a
+// this makes script-writing easier
 retrieveManaged := true
 
 // we're not cross-building for different Scala versions
@@ -53,11 +49,6 @@
 
 nogen  := { System.setProperty("org.nlogo.noGenerator", "true") }
 
-<<<<<<< HEAD
-=======
-moduleConfigurations += ModuleConfiguration("javax.media", JavaNet2Repository)
-
->>>>>>> 0a20ab1a
 libraryDependencies ++= Seq(
   "asm" % "asm-all" % "3.3.1",
   "org.picocontainer" % "picocontainer" % "2.13.6",
@@ -74,13 +65,5 @@
 all := { () }
 
 all <<= all.dependsOn(
-<<<<<<< HEAD
   compile in Test,
-  Extensions.extensions)
-=======
-  Extensions.extensions,
-  NativeLibs.nativeLibs,
-  ModelIndex.modelIndex,
-  InfoTab.infoTab,
-  Scaladoc.docSmaller)
->>>>>>> 0a20ab1a
+  Extensions.extensions)
--- conflicted
+++ resolved
@@ -98,12 +98,9 @@
 }
 
 all <<= all.dependsOn(
-<<<<<<< HEAD
   packageBin in Compile,
   packageBin in Compile in NetLogoBuild.headless,
-=======
-  packageBin in Test,
->>>>>>> 93da1ef4
+  packageBin in Test in NetLogoBuild.headless,
   Extensions.extensions,
   NativeLibs.nativeLibs,
   ModelIndex.modelIndex,

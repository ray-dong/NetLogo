===
===  NetLogo @@@VERSION@@@
===  @@@DATE@@@
===

WHAT'S NEW IN THIS VERSION?
See the "What's New?" section in the User Manual.

UPGRADING
Most models created in earlier versions of NetLogo will work in
NetLogo @@@VERSION@@@ with only minor updates to the code.  If
you have trouble, please consult
http://ccl.northwestern.edu/netlogo/docs/transition.html.

MAILING LISTS
We have three mailing lists for NetLogo:
- netlogo-announce: occasional release announcements only
- netlogo-users: discussions about NetLogo
- netlogo-educators: discussions about teaching with NetLogo
http://ccl.northwestern.edu/netlogo/ has info on all three.

CONTACT US!
The NetLogo home page is at:
  http://ccl.northwestern.edu/netlogo/
for contact information, or to report a bug, visit
  http://ccl.northwestern.edu/netlogo/contact.shtml
the source code is hosted here:
  https://github.com/NetLogo/NetLogo

===

HOW TO RUN NETLOGO

- Windows users: Choose NetLogo from the Start menu.

- Mac users: Double click on the NetLogo icon in the NetLogo
  folder.  (You may wish to drag this icon to the dock for easy
  access.)

- Other platforms: You may be able to just double-click netlogo.sh in
  your file manager.  Or, from the command line, typical Unix shell
  commands would be:
  $ cd @@@UNIXNAME@@@
  $ ./netlogo.sh
  You must have Java 5 or higher installed.

===

MANIFEST

The release package for this version of NetLogo includes:
* "NetLogo" application
* "NetLogo Logging" application (see Logging section of User Manual)
* "HubNet Client" application
* "NetLogo.jar", "NetLogoLite.jar", "HubNet.jar", "netlogo_logging.xml",
  "lib" internal support files and folder
* "Docs" folder containing a "NetLogo User Manual" -- complete
  documentation in HTML and printable PDF formats
* "Models" folder with several hundred NetLogo models and HubNet
  activities
* "Extensions" folder containing support for extra features.
* "Mathematica Link" folder containing support for the
  NetLogo-Mathematica link
* this "readme.txt" file

===

If you use or refer to NetLogo in a publication, we ask that you cite
it.  The correct citation is: Wilensky, U. (1999). NetLogo.
http://ccl.northwestern.edu/netlogo.  Center for Connected Learning
and Computer-Based Modeling, Northwestern University, Evanston, IL.

For HubNet, cite: Wilensky, U. & Stroup, W., 1999. HubNet.
http://ccl.northwestern.edu/netlogo/hubnet.html. Center for
Connected Learning and Computer-Based Modeling, Northwestern
University. Evanston, IL.

For models in the Models Library, the correct citation is included in
the "Credits and References" section of each model's Info tab.

The CCL gratefully acknowledges almost two decades of support for our
NetLogo work. Much of that support came from the National Science
Foundation -- grant numbers REC-9814682 and REC-0126227, with further
support from REC-0003285, REC-0115699, DRL-0196044, CCF-ITR-0326542,
DRL-REC/ROLE-0440113, SBE-0624318, EEC-0648316, IIS-0713619,
DRL-RED-9552950, DRL-REC-9632612, and DRL-DRK12-1020101. Additional
support came from the Spencer Foundation, Texas Instruments, the
Brady Fund, and the Northwestern Institute on Complex Systems.

===

NetLogo
Copyright (C) 1999-2011 Uri Wilensky

This program is free software; you can redistribute it and/or
modify it under the terms of the GNU General Public License
as published by the Free Software Foundation; either version 2
of the License, or (at your option) any later version.

This program is distributed in the hope that it will be useful,
but WITHOUT ANY WARRANTY; without even the implied warranty of
MERCHANTABILITY or FITNESS FOR A PARTICULAR PURPOSE.  See the
GNU General Public License for more details.

You should have received a copy of the GNU General Public License
along with this program; if not, write to the Free Software
Foundation, Inc., 51 Franklin Street, Fifth Floor, Boston, MA
02110-1301, USA.

==

Commercial licenses are also available. To inquire about commercial
licenses, please contact Uri Wilensky at uri@northwestern.edu .

===

NetLogo User Manual
Copyright (C) 1999-2011 Uri Wilensky

This work is licensed under the Creative Commons
Attribution-ShareAlike 3.0 Unported License. To view a copy of this
license, visit http://creativecommons.org/licenses/by-sa/3.0/ or send
a letter to Creative Commons, 444 Castro Street, Suite 900, Mountain
View, California, 94041, USA.

===

Much of NetLogo is written in the Scala language and uses the
Scala standard libraries.  The license for Scala is as follows:

Copyright (c) 2002-2011 EPFL, Lausanne, unless otherwise specified.
All rights reserved.

This software was developed by the Programming Methods Laboratory of the
Swiss Federal Institute of Technology (EPFL), Lausanne, Switzerland.

Permission to use, copy, modify, and distribute this software in source
or binary form for any purpose with or without fee is hereby granted,
provided that the following conditions are met:

   1. Redistributions of source code must retain the above copyright
      notice, this list of conditions and the following disclaimer.

   2. Redistributions in binary form must reproduce the above copyright
      notice, this list of conditions and the following disclaimer in the
      documentation and/or other materials provided with the distribution.

   3. Neither the name of the EPFL nor the names of its contributors
      may be used to endorse or promote products derived from this
      software without specific prior written permission.

THIS SOFTWARE IS PROVIDED BY THE REGENTS AND CONTRIBUTORS ``AS IS'' AND
ANY EXPRESS OR IMPLIED WARRANTIES, INCLUDING, BUT NOT LIMITED TO, THE
IMPLIED WARRANTIES OF MERCHANTABILITY AND FITNESS FOR A PARTICULAR PURPOSE
ARE DISCLAIMED. IN NO EVENT SHALL THE REGENTS OR CONTRIBUTORS BE LIABLE
FOR ANY DIRECT, INDIRECT, INCIDENTAL, SPECIAL, EXEMPLARY, OR CONSEQUENTIAL
DAMAGES (INCLUDING, BUT NOT LIMITED TO, PROCUREMENT OF SUBSTITUTE GOODS OR
SERVICES; LOSS OF USE, DATA, OR PROFITS; OR BUSINESS INTERRUPTION) HOWEVER
CAUSED AND ON ANY THEORY OF LIABILITY, WHETHER IN CONTRACT, STRICT
LIABILITY, OR TORT (INCLUDING NEGLIGENCE OR OTHERWISE) ARISING IN ANY WAY
OUT OF THE USE OF THIS SOFTWARE, EVEN IF ADVISED OF THE POSSIBILITY OF
SUCH DAMAGE.

===

For random number generation, NetLogo uses the MersenneTwisterFast class
by Sean Luke.  The copyright for that code is as follows:

Copyright (c) 2003 by Sean Luke.
Portions copyright (c) 1993 by Michael Lecuyer
All rights reserved.

Redistribution and use in source and binary forms, with or without
modification, are permitted provided that the following conditions are
met:
- Redistributions of source code must retain the above copyright
  notice, this list of conditions and the following disclaimer.
- Redistributions in binary form must reproduce the above copyright
  notice, this list of conditions and the following disclaimer in the
  documentation and/or other materials provided with the distribution.
- Neither the name of the copyright owners, their employers, nor the
  names of its contributors may be used to endorse or promote products
  derived from this software without specific prior written
  permission.

THIS SOFTWARE IS PROVIDED BY THE COPYRIGHT HOLDERS AND CONTRIBUTORS
"AS IS" AND ANY EXPRESS OR IMPLIED WARRANTIES, INCLUDING, BUT NOT
LIMITED TO, THE IMPLIED WARRANTIES OF MERCHANTABILITY AND FITNESS FOR
A PARTICULAR PURPOSE ARE DISCLAIMED.  IN NO EVENT SHALL THE COPYRIGHT
OWNERS OR CONTRIBUTORS BE LIABLE FOR ANY DIRECT, INDIRECT, INCIDENTAL,
SPECIAL, EXEMPLARY, OR CONSEQUENTIAL DAMAGES (INCLUDING, BUT NOT
LIMITED TO, PROCUREMENT OF SUBSTITUTE GOODS OR SERVICES; LOSS OF USE,
DATA, OR PROFITS; OR BUSINESS INTERRUPTION) HOWEVER CAUSED AND ON ANY
THEORY OF LIABILITY, WHETHER IN CONTRACT, STRICT LIABILITY, OR TORT
(INCLUDING NEGLIGENCE OR OTHERWISE) ARISING IN ANY WAY OUT OF THE USE
OF THIS SOFTWARE, EVEN IF ADVISED OF THE POSSIBILITY OF SUCH DAMAGE.

===

Parts of this software (specifically, the random-gamma primitive) are
based on code from the Colt library
(http://acs.lbl.gov/~hoschek/colt/).  The copyright for
that code is as follows:

Copyright 1999 CERN - European Organization for Nuclear Research.
Permission to use, copy, modify, distribute and sell this software and
its documentation for any purpose is hereby granted without fee,
provided that the above copyright notice appear in all copies and that
both that copyright notice and this permission notice appear in
supporting documentation.  CERN makes no representations about the
suitability of this software for any purpose.  It is provided "as is"
without expressed or implied warranty.

===

This software uses the MRJ Adapter library, which is Copyright (c)
2003-2005 Steve Roy <sroy@roydesign.net>.  The library is covered by
the Artistic License.  MRJ Adapter is available from
https://mrjadapter.dev.java.net/ .

===

This software uses the Quaqua Look and Feel library, which is
Copyright (c) 2003-2005 Werner Randelshofer,
http://www.randelshofer.ch/, werner.randelshofer@bluewin.ch, All
Rights Reserved.  The library is covered by the GNU LGPL (Lesser
General Public License).  This license is available online from
http://www.gnu.org/copyleft/lesser.html and is also included with
every download of NetLogo (in the "docs" folder).

===

For the system dynamics modeler, NetLogo uses the JHotDraw library,
which is Copyright (c) 1996, 1997 by IFA Informatik and Erich Gamma. 
The library is covered by the GNU LGPL (Lesser General Public
License).  The text of that license is included in the "docs" folder
which accompanies the NetLogo download, and is also available from
http://www.gnu.org/copyleft/lesser.html .

===

For movie-making, NetLogo uses code adapted from
sim.util.media.MovieEncoder.java by Sean Luke, distributed under the
MASON Open Source License. The copyright for that code is as follows:

This software is Copyright 2003 by Sean Luke. Portions Copyright 2003
by Gabriel Catalin Balan, Liviu Panait, Sean Paus, and Dan Kuebrich.
All Rights Reserved

Developed in Conjunction with the George Mason University Center for
Social Complexity

By using the source code, binary code files, or related data included
in this distribution, you agree to the following terms of usage for
this software distribution. All but a few source code files in this
distribution fall under this license; the exceptions contain open
source licenses embedded in the source code files themselves. In this
license the Authors means the Copyright Holders listed above, and the
license itself is Copyright 2003 by Sean Luke.

The Authors hereby grant you a world-wide, royalty-free, non-exclusive
license, subject to third party intellectual property claims:

to use, reproduce, modify, display, perform, sublicense and distribute
all or any portion of the source code or binary form of this software
or related data with or without modifications, or as part of a larger
work; and under patents now or hereafter owned or controlled by the
Authors, to make, have made, use and sell ("Utilize") all or any
portion of the source code or binary form of this software or related
data, but solely to the extent that any such patent is reasonably
necessary to enable you to Utilize all or any portion of the source
code or binary form of this software or related data, and not to any
greater extent that may be necessary to Utilize further modifications
or combinations.

In return you agree to the following conditions:

If you redistribute all or any portion of the source code of this
software or related data, it must retain the above copyright notice
and this license and disclaimer. If you redistribute all or any
portion of this code in binary form, you must include the above
copyright notice and this license and disclaimer in the documentation
and/or other materials provided with the distribution, and must
indicate the use of this software in a prominent, publically
accessible location of the larger work. You must not use the Authors's
names to endorse or promote products derived from this software
without the specific prior written permission of the Authors.

THE SOFTWARE IS PROVIDED "AS IS", WITHOUT WARRANTY OF ANY KIND,
EXPRESS OR IMPLIED, INCLUDING BUT NOT LIMITED TO THE WARRANTIES OF
MERCHANTABILITY, FITNESS FOR A PARTICULAR PURPOSE AND NONINFRINGEMENT.
IN NO EVENT SHALL THE AUTHORS OR COPYRIGHT HOLDERS, NOR THEIR
EMPLOYERS, NOR GEORGE MASON UNIVERSITY, BE LIABLE FOR ANY CLAIM,
DAMAGES OR OTHER LIABILITY, WHETHER IN AN ACTION OF CONTRACT, TORT OR
OTHERWISE, ARISING FROM, OUT OF OR IN CONNECTION WITH THE SOFTWARE OR
THE USE OR OTHER DEALINGS IN THE SOFTWARE.

===

For movie-making, NetLogo uses code adapted from
JpegImagesToMovie.java by Sun Microsystems. The copyright for that
code is as follows:

Copyright (c) 1999-2001 Sun Microsystems, Inc. All Rights Reserved.

Sun grants you ("Licensee") a non-exclusive, royalty free, license to
use, modify and redistribute this software in source and binary code
form, provided that i) this copyright notice and license appear on all
copies of the software; and ii) Licensee does not utilize the software
in a manner which is disparaging to Sun.

This software is provided "AS IS," without a warranty of any kind. ALL
EXPRESS OR IMPLIED CONDITIONS, REPRESENTATIONS AND WARRANTIES,
INCLUDING ANY IMPLIED WARRANTY OF MERCHANTABILITY, FITNESS FOR A
PARTICULAR PURPOSE OR NON-INFRINGEMENT, ARE HEREBY EXCLUDED. SUN AND
ITS LICENSORS SHALL NOT BE LIABLE FOR ANY DAMAGES SUFFERED BY LICENSEE
AS A RESULT OF USING, MODIFYING OR DISTRIBUTING THE SOFTWARE OR ITS
DERIVATIVES. IN NO EVENT WILL SUN OR ITS LICENSORS BE LIABLE FOR ANY
LOST REVENUE, PROFIT OR DATA, OR FOR DIRECT, INDIRECT, SPECIAL,
CONSEQUENTIAL, INCIDENTAL OR PUNITIVE DAMAGES, HOWEVER CAUSED AND
REGARDLESS OF THE THEORY OF LIABILITY, ARISING OUT OF THE USE OF OR
INABILITY TO USE SOFTWARE, EVEN IF SUN HAS BEEN ADVISED OF THE
POSSIBILITY OF SUCH DAMAGES.

This software is not designed or intended for use in on-line control
of aircraft, air traffic, aircraft navigation or aircraft
communications; or in the design, construction, operation or
maintenance of any nuclear facility. Licensee represents and warrants
that it will not use or redistribute the Software for such purposes.

===

For 3D graphics rendering, NetLogo uses JOGL, a Java API for OpenGL.
For more information about JOGL, see http://jogl.dev.java.net/.
The library is distributed under the BSD license:

Copyright (c) 2003-2006 Sun Microsystems, Inc. All Rights Reserved.
 
Redistribution and use in source and binary forms, with or without 
modification, are permitted provided that the following conditions are
met:
   
- Redistribution of source code must retain the above copyright
  notice, this list of conditions and the following disclaimer.
   
- Redistribution in binary form must reproduce the above copyright
  notice, this list of conditions and the following disclaimer in the
  documentation and/or other materials provided with the distribution.
   
Neither the name of Sun Microsystems, Inc. or the names of
contributors may be used to endorse or promote products derived from
this software without specific prior written permission.
   
This software is provided "AS IS," without a warranty of any kind. ALL
EXPRESS OR IMPLIED CONDITIONS, REPRESENTATIONS AND WARRANTIES,
INCLUDING ANY IMPLIED WARRANTY OF MERCHANTABILITY, FITNESS FOR A
PARTICULAR PURPOSE OR NON-INFRINGEMENT, ARE HEREBY EXCLUDED. SUN
MICROSYSTEMS, INC. ("SUN") AND ITS LICENSORS SHALL NOT BE LIABLE FOR
ANY DAMAGES SUFFERED BY LICENSEE AS A RESULT OF USING, MODIFYING OR
DISTRIBUTING THIS SOFTWARE OR ITS DERIVATIVES. IN NO EVENT WILL SUN OR
ITS LICENSORS BE LIABLE FOR ANY LOST REVENUE, PROFIT OR DATA, OR FOR
DIRECT, INDIRECT, SPECIAL, CONSEQUENTIAL, INCIDENTAL OR PUNITIVE
DAMAGES, HOWEVER CAUSED AND REGARDLESS OF THE THEORY OF LIABILITY,
ARISING OUT OF THE USE OF OR INABILITY TO USE THIS SOFTWARE, EVEN IF
SUN HAS BEEN ADVISED OF THE POSSIBILITY OF SUCH DAMAGES.
   
You acknowledge that this software is not designed or intended for use
in the design, construction, operation or maintenance of any nuclear
facility.

===

For 3D matrix operations, NetLogo uses the Matrix3D class.  It is
distributed under the following license:

Copyright (c) 1994-1996 Sun Microsystems, Inc. All Rights Reserved.

Sun grants you ("Licensee") a non-exclusive, royalty free, license to use,
modify and redistribute this software in source and binary code form,
provided that i) this copyright notice and license appear on all copies of
the software; and ii) Licensee does not utilize the software in a manner
which is disparaging to Sun.

This software is provided "AS IS," without a warranty of any kind. ALL
EXPRESS OR IMPLIED CONDITIONS, REPRESENTATIONS AND WARRANTIES, INCLUDING ANY
IMPLIED WARRANTY OF MERCHANTABILITY, FITNESS FOR A PARTICULAR PURPOSE OR
NON-INFRINGEMENT, ARE HEREBY EXCLUDED. SUN AND ITS LICENSORS SHALL NOT BE
LIABLE FOR ANY DAMAGES SUFFERED BY LICENSEE AS A RESULT OF USING, MODIFYING
OR DISTRIBUTING THE SOFTWARE OR ITS DERIVATIVES. IN NO EVENT WILL SUN OR ITS
LICENSORS BE LIABLE FOR ANY LOST REVENUE, PROFIT OR DATA, OR FOR DIRECT,
INDIRECT, SPECIAL, CONSEQUENTIAL, INCIDENTAL OR PUNITIVE DAMAGES, HOWEVER
CAUSED AND REGARDLESS OF THE THEORY OF LIABILITY, ARISING OUT OF THE USE OF
OR INABILITY TO USE SOFTWARE, EVEN IF SUN HAS BEEN ADVISED OF THE
POSSIBILITY OF SUCH DAMAGES.

This software is not designed or intended for use in on-line control of
aircraft, air traffic, aircraft navigation or aircraft communications; or in
the design, construction, operation or maintenance of any nuclear
facility. Licensee represents and warrants that it will not use or
redistribute the Software for such purposes.

===

For Java bytecode generation, NetLogo uses the ASM library.  It is
distributed under the following license:

Copyright (c) 2000-2010 INRIA, France Telecom
All rights reserved.

Redistribution and use in source and binary forms, with or without
modification, are permitted provided that the following conditions
are met:

1. Redistributions of source code must retain the above copyright
   notice, this list of conditions and the following disclaimer.

2. Redistributions in binary form must reproduce the above copyright
   notice, this list of conditions and the following disclaimer in the
   documentation and/or other materials provided with the distribution.

3. Neither the name of the copyright holders nor the names of its
   contributors may be used to endorse or promote products derived from
   this software without specific prior written permission.

THIS SOFTWARE IS PROVIDED BY THE COPYRIGHT HOLDERS AND CONTRIBUTORS "AS IS"
AND ANY EXPRESS OR IMPLIED WARRANTIES, INCLUDING, BUT NOT LIMITED TO, THE
IMPLIED WARRANTIES OF MERCHANTABILITY AND FITNESS FOR A PARTICULAR PURPOSE
ARE DISCLAIMED. IN NO EVENT SHALL THE COPYRIGHT OWNER OR CONTRIBUTORS BE
LIABLE FOR ANY DIRECT, INDIRECT, INCIDENTAL, SPECIAL, EXEMPLARY, OR
CONSEQUENTIAL DAMAGES (INCLUDING, BUT NOT LIMITED TO, PROCUREMENT OF
SUBSTITUTE GOODS OR SERVICES; LOSS OF USE, DATA, OR PROFITS; OR BUSINESS
INTERRUPTION) HOWEVER CAUSED AND ON ANY THEORY OF LIABILITY, WHETHER IN
CONTRACT, STRICT LIABILITY, OR TORT (INCLUDING NEGLIGENCE OR OTHERWISE)
ARISING IN ANY WAY OUT OF THE USE OF THIS SOFTWARE, EVEN IF ADVISED OF
THE POSSIBILITY OF SUCH DAMAGE.

===

For logging, NetLogo uses the Log4j library.  The copyright and license
for the library are as follows:

Copyright 2007 The Apache Software Foundation

Licensed under the Apache License, Version 2.0 (the "License");
you may not use this file except in compliance with the License.
You may obtain a copy of the License at

    http://www.apache.org/licenses/LICENSE-2.0

Unless required by applicable law or agreed to in writing, software
distributed under the License is distributed on an "AS IS" BASIS,
WITHOUT WARRANTIES OR CONDITIONS OF ANY KIND, either express or implied.
See the License for the specific language governing permissions and
limitations under the License.

===

For dependency injection, NetLogo uses the PicoContainer library.  The
copyright and license for the library are as follows:

Copyright (c) 2003-2006, PicoContainer Organization
All rights reserved.

Redistribution and use in source and binary forms, with or without 
modification, are permitted provided that the following conditions are met:

  Redistributions of source code must retain the above copyright notice, this 
  list of conditions and the following disclaimer. 

  Redistributions in binary form must reproduce the above copyright notice,
  this list of conditions and the following disclaimer in the documentation 
  and/or other materials provided with the distribution. 

  Neither the name of the PicoContainer Organization nor the names of its 
  contributors may be used to endorse or promote products derived from this 
  software without specific prior written permission. 

THIS SOFTWARE IS PROVIDED BY THE COPYRIGHT HOLDERS AND CONTRIBUTORS "AS IS" 
AND ANY EXPRESS OR IMPLIED WARRANTIES, INCLUDING, BUT NOT LIMITED TO, THE
IMPLIED WARRANTIES OF MERCHANTABILITY AND FITNESS FOR A PARTICULAR PURPOSE 
ARE DISCLAIMED. IN NO EVENT SHALL THE COPYRIGHT OWNER OR CONTRIBUTORS BE 
LIABLE FOR ANY DIRECT, INDIRECT, INCIDENTAL, SPECIAL, EXEMPLARY, OR 
CONSEQUENTIAL DAMAGES (INCLUDING, BUT NOT LIMITED TO, PROCUREMENT OF 
SUBSTITUTE GOODS OR SERVICES; LOSS OF USE, DATA, OR PROFITS; OR BUSINESS 
INTERRUPTION) HOWEVER CAUSED AND ON ANY THEORY OF LIABILITY, WHETHER IN 
CONTRACT, STRICT LIABILITY, OR TORT (INCLUDING NEGLIGENCE OR OTHERWISE) 
ARISING IN ANY WAY OUT OF THE USE OF THIS SOFTWARE, EVEN IF ADVISED OF THE 
POSSIBILITY OF SUCH DAMAGE.

===

<<<<<<< HEAD
The GIS Extension uses several external libraries:

JScience - Java(TM) Tools and Libraries for the Advancement of Sciences.
Copyright (C) 2006 - JScience (http://jscience.org/)
All rights reserved.

Redistribution and use in source and binary forms, with or without modification,
are permitted provided that the following conditions are met:

    * Redistributions of source code must retain the above copyright notice
      and include this license agreemeent. 
    * Redistributions in binary form must reproduce the above copyright notice,
      this list of conditions and the following disclaimer in the documentation
      and/or other materials provided with the distribution.

THIS SOFTWARE IS PROVIDED BY THE COPYRIGHT HOLDERS AND CONTRIBUTORS "AS IS" AND
ANY EXPRESS OR IMPLIED WARRANTIES, INCLUDING, BUT NOT LIMITED TO, THE IMPLIED 
WARRANTIES OF MERCHANTABILITY AND FITNESS FOR A PARTICULAR PURPOSE ARE 
DISCLAIMED. IN NO EVENT SHALL THE COPYRIGHT OWNER OR CONTRIBUTORS BE LIABLE FOR 
ANY DIRECT, INDIRECT, INCIDENTAL, SPECIAL, EXEMPLARY, OR CONSEQUENTIAL DAMAGES 
(INCLUDING, BUT NOT LIMITED TO, PROCUREMENT OF SUBSTITUTE GOODS OR SERVICES; 
LOSS OF USE, DATA, OR PROFITS; OR BUSINESS INTERRUPTION) HOWEVER CAUSED AND ON
ANY THEORY OF LIABILITY, WHETHER IN CONTRACT, STRICT LIABILITY, OR TORT 
(INCLUDING NEGLIGENCE OR OTHERWISE) ARISING IN ANY WAY OUT OF THE USE OF THIS 
SOFTWARE, EVEN IF ADVISED OF THE POSSIBILITY OF SUCH DAMAGE.


JAVA Advanced Imaging API, Version 1.1.3

DISTRIBUTION BY DEVELOPERS.  Subject to the terms and conditions of
the Software License Agreement and the obligations, restrictions, and
exceptions set forth below, You may reproduce and distribute the
portions of Software identified below ("each a Redistributable"),
provided that you comply with the following (note that You may be
entitled to reproduce and distribute other portions of the Software
not defined here as a Redistributable under certain other licenses as
described in the THIRDPARTYLICENSEREADME):

(a) You distribute the Redistributable complete and unmodified and
only bundled as part of Your applets and applications ("Programs"), 

(b) You do not distribute additional software intended to replace any
component(s) of the Redistributable,

(c) You do not remove or alter any proprietary legends or notices
contained in or on the Redistributable.
 
(d) You only distribute the Redistributable subject to a license
agreement that protects Sun's interests consistent with the terms
contained in the Software License Agreement, and

(e) You agree to defend and indemnify Sun and its licensors from and
against any damages, costs, liabilities, settlement amounts and/or
expenses  (including attorneys' fees) incurred in connection with any
claim, lawsuit or action by any third party that arises or results
from the use or distribution of any and all Programs and/or
Redistributable.  


Apache Commons Codec

Copyright 2001-2008 The Apache Software Foundation

Licensed under the Apache License, Version 2.0 (the "License");
you may not use this file except in compliance with the License.
You may obtain a copy of the License at

    http://www.apache.org/licenses/LICENSE-2.0

Unless required by applicable law or agreed to in writing, software
distributed under the License is distributed on an "AS IS" BASIS,
WITHOUT WARRANTIES OR CONDITIONS OF ANY KIND, either express or implied.
See the License for the specific language governing permissions and
limitations under the License.


Apache Jakarta HttpClient

Copyright 1999-2007 Apache Software Foundation

Licensed under the Apache License, Version 2.0 (the "License");
you may not use this file except in compliance with the License.
You may obtain a copy of the License at

    http://www.apache.org/licenses/LICENSE-2.0

Unless required by applicable law or agreed to in writing, software
distributed under the License is distributed on an "AS IS" BASIS,
WITHOUT WARRANTIES OR CONDITIONS OF ANY KIND, either express or implied.
See the License for the specific language governing permissions and
limitations under the License.


Apache Commons Logging

Copyright 2003-2007 Apache Software Foundation

Licensed under the Apache License, Version 2.0 (the "License");
you may not use this file except in compliance with the License.
You may obtain a copy of the License at

    http://www.apache.org/licenses/LICENSE-2.0

Unless required by applicable law or agreed to in writing, software
distributed under the License is distributed on an "AS IS" BASIS,
WITHOUT WARRANTIES OR CONDITIONS OF ANY KIND, either express or implied.
See the License for the specific language governing permissions and
limitations under the License.


JTS Topology Suite Copyright (c) 2001 Vivid Solutions
The library is covered by the GNU LGPL (Lesser General Public
License).  The text of that license is included in the "docs" folder
which accompanies the NetLogo download, and is also available from
http://www.gnu.org/copyleft/lesser.html .
=======
For the Info tab, NetLogo uses the Pegdown and Parboiled libraries.

The copyright and license for Pegdown are as follows:

pegdown - Copyright (C) 2010-2011 Mathias Doenitz

Based on peg-markdown - markdown in c, implemented using PEG grammar
Copyright (c) 2008 John MacFarlane (http://github.com/jgm/peg-markdown)

pegdown is released under the Apache License 2.0.
(http://www.apache.org/licenses/LICENSE-2.0)

The copyright and license for Parboiled are as follows:

parboiled - Copyright (C) 2009-2011 Mathias Doenitz

This product includes software developed by
Mathias Doenitz (http://www.parboiled.org/).

pegdown is released under the Apache License 2.0.
(http://www.apache.org/licenses/LICENSE-2.0)
>>>>>>> 5640b3aa
<|MERGE_RESOLUTION|>--- conflicted
+++ resolved
@@ -485,146 +485,4 @@
 INTERRUPTION) HOWEVER CAUSED AND ON ANY THEORY OF LIABILITY, WHETHER IN 
 CONTRACT, STRICT LIABILITY, OR TORT (INCLUDING NEGLIGENCE OR OTHERWISE) 
 ARISING IN ANY WAY OUT OF THE USE OF THIS SOFTWARE, EVEN IF ADVISED OF THE 
-POSSIBILITY OF SUCH DAMAGE.
-
-===
-
-<<<<<<< HEAD
-The GIS Extension uses several external libraries:
-
-JScience - Java(TM) Tools and Libraries for the Advancement of Sciences.
-Copyright (C) 2006 - JScience (http://jscience.org/)
-All rights reserved.
-
-Redistribution and use in source and binary forms, with or without modification,
-are permitted provided that the following conditions are met:
-
-    * Redistributions of source code must retain the above copyright notice
-      and include this license agreemeent. 
-    * Redistributions in binary form must reproduce the above copyright notice,
-      this list of conditions and the following disclaimer in the documentation
-      and/or other materials provided with the distribution.
-
-THIS SOFTWARE IS PROVIDED BY THE COPYRIGHT HOLDERS AND CONTRIBUTORS "AS IS" AND
-ANY EXPRESS OR IMPLIED WARRANTIES, INCLUDING, BUT NOT LIMITED TO, THE IMPLIED 
-WARRANTIES OF MERCHANTABILITY AND FITNESS FOR A PARTICULAR PURPOSE ARE 
-DISCLAIMED. IN NO EVENT SHALL THE COPYRIGHT OWNER OR CONTRIBUTORS BE LIABLE FOR 
-ANY DIRECT, INDIRECT, INCIDENTAL, SPECIAL, EXEMPLARY, OR CONSEQUENTIAL DAMAGES 
-(INCLUDING, BUT NOT LIMITED TO, PROCUREMENT OF SUBSTITUTE GOODS OR SERVICES; 
-LOSS OF USE, DATA, OR PROFITS; OR BUSINESS INTERRUPTION) HOWEVER CAUSED AND ON
-ANY THEORY OF LIABILITY, WHETHER IN CONTRACT, STRICT LIABILITY, OR TORT 
-(INCLUDING NEGLIGENCE OR OTHERWISE) ARISING IN ANY WAY OUT OF THE USE OF THIS 
-SOFTWARE, EVEN IF ADVISED OF THE POSSIBILITY OF SUCH DAMAGE.
-
-
-JAVA Advanced Imaging API, Version 1.1.3
-
-DISTRIBUTION BY DEVELOPERS.  Subject to the terms and conditions of
-the Software License Agreement and the obligations, restrictions, and
-exceptions set forth below, You may reproduce and distribute the
-portions of Software identified below ("each a Redistributable"),
-provided that you comply with the following (note that You may be
-entitled to reproduce and distribute other portions of the Software
-not defined here as a Redistributable under certain other licenses as
-described in the THIRDPARTYLICENSEREADME):
-
-(a) You distribute the Redistributable complete and unmodified and
-only bundled as part of Your applets and applications ("Programs"), 
-
-(b) You do not distribute additional software intended to replace any
-component(s) of the Redistributable,
-
-(c) You do not remove or alter any proprietary legends or notices
-contained in or on the Redistributable.
- 
-(d) You only distribute the Redistributable subject to a license
-agreement that protects Sun's interests consistent with the terms
-contained in the Software License Agreement, and
-
-(e) You agree to defend and indemnify Sun and its licensors from and
-against any damages, costs, liabilities, settlement amounts and/or
-expenses  (including attorneys' fees) incurred in connection with any
-claim, lawsuit or action by any third party that arises or results
-from the use or distribution of any and all Programs and/or
-Redistributable.  
-
-
-Apache Commons Codec
-
-Copyright 2001-2008 The Apache Software Foundation
-
-Licensed under the Apache License, Version 2.0 (the "License");
-you may not use this file except in compliance with the License.
-You may obtain a copy of the License at
-
-    http://www.apache.org/licenses/LICENSE-2.0
-
-Unless required by applicable law or agreed to in writing, software
-distributed under the License is distributed on an "AS IS" BASIS,
-WITHOUT WARRANTIES OR CONDITIONS OF ANY KIND, either express or implied.
-See the License for the specific language governing permissions and
-limitations under the License.
-
-
-Apache Jakarta HttpClient
-
-Copyright 1999-2007 Apache Software Foundation
-
-Licensed under the Apache License, Version 2.0 (the "License");
-you may not use this file except in compliance with the License.
-You may obtain a copy of the License at
-
-    http://www.apache.org/licenses/LICENSE-2.0
-
-Unless required by applicable law or agreed to in writing, software
-distributed under the License is distributed on an "AS IS" BASIS,
-WITHOUT WARRANTIES OR CONDITIONS OF ANY KIND, either express or implied.
-See the License for the specific language governing permissions and
-limitations under the License.
-
-
-Apache Commons Logging
-
-Copyright 2003-2007 Apache Software Foundation
-
-Licensed under the Apache License, Version 2.0 (the "License");
-you may not use this file except in compliance with the License.
-You may obtain a copy of the License at
-
-    http://www.apache.org/licenses/LICENSE-2.0
-
-Unless required by applicable law or agreed to in writing, software
-distributed under the License is distributed on an "AS IS" BASIS,
-WITHOUT WARRANTIES OR CONDITIONS OF ANY KIND, either express or implied.
-See the License for the specific language governing permissions and
-limitations under the License.
-
-
-JTS Topology Suite Copyright (c) 2001 Vivid Solutions
-The library is covered by the GNU LGPL (Lesser General Public
-License).  The text of that license is included in the "docs" folder
-which accompanies the NetLogo download, and is also available from
-http://www.gnu.org/copyleft/lesser.html .
-=======
-For the Info tab, NetLogo uses the Pegdown and Parboiled libraries.
-
-The copyright and license for Pegdown are as follows:
-
-pegdown - Copyright (C) 2010-2011 Mathias Doenitz
-
-Based on peg-markdown - markdown in c, implemented using PEG grammar
-Copyright (c) 2008 John MacFarlane (http://github.com/jgm/peg-markdown)
-
-pegdown is released under the Apache License 2.0.
-(http://www.apache.org/licenses/LICENSE-2.0)
-
-The copyright and license for Parboiled are as follows:
-
-parboiled - Copyright (C) 2009-2011 Mathias Doenitz
-
-This product includes software developed by
-Mathias Doenitz (http://www.parboiled.org/).
-
-pegdown is released under the Apache License 2.0.
-(http://www.apache.org/licenses/LICENSE-2.0)
->>>>>>> 5640b3aa
+POSSIBILITY OF SUCH DAMAGE.
<?xml version="1.0" encoding="UTF-8"?>
<install4j version="4.2.2" transformSequenceNumber="2">
  <directoryPresets config="./dist" />
  <application name="NetLogo ${compiler:sys.version}" distributionSourceDir="" applicationId="5730-6571-9917-5170" mediaDir="." mediaFilePattern="${compiler:sys.shortName}${compiler:sys.version}Installer" compression="6" lzmaCompression="false" pack200Compression="false" excludeSignedFromPacking="true" keepModificationTimes="false" missingFilesStrategy="warn" shortName="NetLogo" publisher="" publisherWeb="" version="4.1pre1" allPathsRelative="true" backupOnSave="false" autoSave="false" convertDotsToUnderscores="false" macSignature="????" installerName="" javaMinVersion="1.5.0" javaMaxVersion="" allowBetaVM="true" jdkMode="runtimeJre" jdkName="">
    <languages skipLanguageSelection="false" languageSelectionInPrincipalLanguage="false">
      <principalLanguage id="en" customLocalizationFile="" />
      <additionalLanguages />
    </languages>
    <searchSequence>
      <envVar name="NETLOGO_JAVA" />
      <envVar name="JDK_HOME" />
      <envVar name="JAVA_HOME" />
      <registry />
    </searchSequence>
    <variables />
  </application>
  <files>
    <filesets />
    <roots />
    <mountPoints>
      <mountPoint id="18" root="" location="docs" mode="755" />
      <mountPoint id="19" root="" location="extensions" mode="755" />
      <mountPoint id="20" root="" location="lib" mode="755" />
      <mountPoint id="21" root="" location="Mathematica Link" mode="755" />
      <mountPoint id="22" root="" location="models" mode="755" />
      <mountPoint id="17" root="" location="" mode="755" />
    </mountPoints>
    <entries>
      <dirEntry mountPoint="18" file="./docs" overwrite="4" shared="false" mode="644" uninstallMode="0" excludeSuffixes="" dirMode="755">
        <exclude />
      </dirEntry>
      <dirEntry mountPoint="19" file="./extensions" overwrite="4" shared="false" mode="644" uninstallMode="0" excludeSuffixes="" dirMode="755">
        <exclude />
      </dirEntry>
      <dirEntry mountPoint="20" file="./lib" overwrite="4" shared="false" mode="644" uninstallMode="0" excludeSuffixes="" dirMode="755">
        <exclude />
      </dirEntry>
      <dirEntry mountPoint="21" file="./Mathematica Link" overwrite="4" shared="false" mode="644" uninstallMode="0" excludeSuffixes="" dirMode="755">
        <exclude />
      </dirEntry>
      <dirEntry mountPoint="22" file="./models" overwrite="4" shared="false" mode="644" uninstallMode="0" excludeSuffixes="" dirMode="755">
        <exclude />
      </dirEntry>
      <fileEntry mountPoint="17" file="./NetLogo.jar" overwrite="4" shared="false" mode="644" uninstallMode="0" />
      <fileEntry mountPoint="17" file="./NetLogoHeadless.jar" overwrite="4" shared="false" mode="644" uninstallMode="0" />
      <fileEntry mountPoint="17" file="./netlogo_logging.xml" overwrite="4" shared="false" mode="644" uninstallMode="0" />
<<<<<<< HEAD
      <fileEntry mountPoint="17" file="./readme.txt" overwrite="4" shared="false" mode="644" uninstallMode="0" />
=======
      <fileEntry mountPoint="17" file="./NetLogoLite.jar" overwrite="4" shared="false" mode="644" uninstallMode="0" />
      <fileEntry mountPoint="17" file="./NetLogoLite.jar.pack.gz" overwrite="4" shared="false" mode="644" uninstallMode="0" />
      <fileEntry mountPoint="17" file="./readme.md" overwrite="4" shared="false" mode="644" uninstallMode="0" />
>>>>>>> 93da1ef4
    </entries>
    <components />
  </files>
  <launchers>
    <launcher name="${compiler:sys.fullName}" id="23" external="false" excludeFromMenu="false" menuName="" icnsFile="" pngIcon16File="./dist/icon32.gif" pngIcon32File="./dist/icon32.gif" macServiceDependencies="" swtApp="false" fileset="">
      <executable name="${compiler:sys.fullName}" type="1" iconSet="true" iconFile="" executableDir="." redirectStderr="true" stderrFile="log.txt" redirectStdout="false" stdoutFile="output.log" failOnStderrOutput="true" executableMode="1" changeWorkingDirectory="true" workingDirectory="." singleInstance="false" serviceStartType="2" serviceDependencies="" serviceDescription="" jreLocation="" executionLevel="asInvoker" checkConsoleParameter="false">
        <versionInfo include="false" fileVersion="" fileDescription="" legalCopyright="" internalName="" />
      </executable>
      <splashScreen show="false" autoOff="true" alwaysOnTop="true" width="513" height="80" bitmapFile="./dist/title.jpg" java6SplashScreen="false">
        <text>
          <statusLine x="20" y="20" text="" font="Arial" fontSize="8" fontColor="0,0,0" fontWeight="500" />
          <versionLine x="20" y="40" text="version ${compiler:sys.version}" font="Arial" fontSize="8" fontColor="0,0,0" fontWeight="500" />
        </text>
      </splashScreen>
      <java mainClass="org.nlogo.app.App" vmParameters="" arguments="" allowVMPassthroughParameters="true" preferredVM="server">
        <classPath>
          <archive location="NetLogo.jar" failOnError="false" />
        </classPath>
        <nativeLibraryDirectories>
          <directory name="lib" />
        </nativeLibraryDirectories>
      </java>
      <includedFiles />
      <unextractableFiles />
      <customScript mode="1" file="">
        <scriptLines />
      </customScript>
    </launcher>
    <launcher name="${compiler:sys.shortName} Logging ${compiler:sys.version}" id="10808" external="false" excludeFromMenu="true" menuName="" icnsFile="" pngIcon16File="./dist/icon32.gif" pngIcon32File="./dist/icon32.gif" macServiceDependencies="" swtApp="false" fileset="">
      <executable name="${compiler:sys.shortName} Logging ${compiler:sys.version}" type="1" iconSet="true" iconFile="" executableDir="." redirectStderr="true" stderrFile="log.txt" redirectStdout="false" stdoutFile="output.log" failOnStderrOutput="true" executableMode="1" changeWorkingDirectory="true" workingDirectory="." singleInstance="false" serviceStartType="2" serviceDependencies="" serviceDescription="" jreLocation="" executionLevel="asInvoker" checkConsoleParameter="false">
        <versionInfo include="false" fileVersion="" fileDescription="" legalCopyright="" internalName="" />
      </executable>
      <splashScreen show="false" autoOff="true" alwaysOnTop="true" width="513" height="80" bitmapFile="./dist/title.jpg" java6SplashScreen="false">
        <text>
          <statusLine x="20" y="20" text="" font="Arial" fontSize="8" fontColor="0,0,0" fontWeight="500" />
          <versionLine x="20" y="40" text="version ${compiler:sys.version}" font="Arial" fontSize="8" fontColor="0,0,0" fontWeight="500" />
        </text>
      </splashScreen>
      <java mainClass="org.nlogo.app.App" vmParameters="" arguments="--logging netlogo_logging.xml" allowVMPassthroughParameters="true" preferredVM="server">
        <classPath>
          <archive location="NetLogo.jar" failOnError="false" />
        </classPath>
        <nativeLibraryDirectories>
          <directory name="lib" />
        </nativeLibraryDirectories>
      </java>
      <includedFiles />
      <unextractableFiles />
      <customScript mode="1" file="">
        <scriptLines />
      </customScript>
    </launcher>
    <launcher name="HubNet ${compiler:sys.version}" id="18030" external="false" excludeFromMenu="false" menuName="" icnsFile="" pngIcon16File="./dist/hnicon32.gif" pngIcon32File="./dist/hnicon32.gif" macServiceDependencies="" swtApp="false" fileset="">
      <executable name="HubNet ${compiler:sys.version}" type="1" iconSet="true" iconFile="" executableDir="." redirectStderr="true" stderrFile="log.txt" redirectStdout="false" stdoutFile="output.log" failOnStderrOutput="true" executableMode="1" changeWorkingDirectory="true" workingDirectory="." singleInstance="false" serviceStartType="2" serviceDependencies="" serviceDescription="" jreLocation="" executionLevel="asInvoker" checkConsoleParameter="false">
        <versionInfo include="false" fileVersion="" fileDescription="" legalCopyright="" internalName="" />
      </executable>
      <splashScreen show="false" autoOff="true" alwaysOnTop="true" width="513" height="80" bitmapFile="./dist/title.jpg" java6SplashScreen="false">
        <text>
          <statusLine x="20" y="20" text="" font="Arial" fontSize="8" fontColor="0,0,0" fontWeight="500" />
          <versionLine x="20" y="40" text="version ${compiler:sys.version}" font="Arial" fontSize="8" fontColor="0,0,0" fontWeight="500" />
        </text>
      </splashScreen>
      <java mainClass="org.nlogo.hubnet.client.App" vmParameters="" arguments="" allowVMPassthroughParameters="true" preferredVM="server">
        <classPath>
          <archive location="NetLogo.jar" failOnError="false" />
        </classPath>
        <nativeLibraryDirectories>
          <directory name="lib" />
        </nativeLibraryDirectories>
      </java>
      <includedFiles />
      <unextractableFiles />
      <customScript mode="1" file="">
        <scriptLines />
      </customScript>
    </launcher>
    <launcher name="${compiler:sys.shortName} 3D ${compiler:sys.version}" id="18032" external="false" excludeFromMenu="false" menuName="" icnsFile="" pngIcon16File="./dist/icon32.gif" pngIcon32File="./dist/icon32.gif" macServiceDependencies="" swtApp="false" fileset="">
      <executable name="${compiler:sys.shortName} 3D ${compiler:sys.version}" type="1" iconSet="true" iconFile="" executableDir="." redirectStderr="true" stderrFile="log.txt" redirectStdout="false" stdoutFile="output.log" failOnStderrOutput="true" executableMode="1" changeWorkingDirectory="true" workingDirectory="." singleInstance="false" serviceStartType="2" serviceDependencies="" serviceDescription="" jreLocation="" executionLevel="asInvoker" checkConsoleParameter="false">
        <versionInfo include="false" fileVersion="" fileDescription="" legalCopyright="" internalName="" />
      </executable>
      <splashScreen show="false" autoOff="true" alwaysOnTop="true" width="513" height="80" bitmapFile="./dist/title.jpg" java6SplashScreen="false">
        <text>
          <statusLine x="20" y="20" text="" font="Arial" fontSize="8" fontColor="0,0,0" fontWeight="500" />
          <versionLine x="20" y="40" text="version ${compiler:sys.version}" font="Arial" fontSize="8" fontColor="0,0,0" fontWeight="500" />
        </text>
      </splashScreen>
      <java mainClass="org.nlogo.app.App" vmParameters="" arguments="" allowVMPassthroughParameters="true" preferredVM="server">
        <classPath>
          <archive location="NetLogo.jar" failOnError="false" />
        </classPath>
        <nativeLibraryDirectories>
          <directory name="lib" />
        </nativeLibraryDirectories>
      </java>
      <includedFiles />
      <unextractableFiles />
      <customScript mode="1" file="">
        <scriptLines />
      </customScript>
    </launcher>
  </launchers>
  <installerGui installerType="1" suggestPreviousProgramGroup="true" addOnAppId="" suggestPreviousLocations="false">
    <customCode useInstalledFiles="false" />
    <applications>
      <application name="" id="installer" beanClass="com.install4j.runtime.beans.applications.InstallerApplication" enabled="true" commentSet="false" comment="" customIcnsFile="" customIcoFile="">
        <serializedBean>
          <java class="java.beans.XMLDecoder">
            <object class="com.install4j.runtime.beans.applications.InstallerApplication">
              <void property="customHeaderImage">
                <object class="com.install4j.api.beans.ExternalFile">
                  <string>./dist/icon32.gif</string>
                </object>
              </void>
              <void property="customPngIcon16File">
                <object class="com.install4j.api.beans.ExternalFile">
                  <string>./dist/icon32.gif</string>
                </object>
              </void>
              <void property="customPngIcon32File">
                <object class="com.install4j.api.beans.ExternalFile">
                  <string>./dist/icon32.gif</string>
                </object>
              </void>
              <void property="resizable">
                <boolean>false</boolean>
              </void>
              <void property="useCustomIcon">
                <boolean>true</boolean>
              </void>
              <void property="watermark">
                <boolean>false</boolean>
              </void>
            </object>
          </java>
        </serializedBean>
        <startup>
          <screen name="" id="15" beanClass="com.install4j.runtime.beans.screens.StartupScreen" enabled="true" commentSet="false" comment="" rollbackBarrier="false" backButton="2" finishScreen="false">
            <serializedBean>
              <java class="java.beans.XMLDecoder">
                <object class="com.install4j.runtime.beans.screens.StartupScreen" />
              </java>
            </serializedBean>
            <condition />
            <validation />
            <preActivation />
            <postActivation />
            <actions />
            <formComponents />
          </screen>
        </startup>
        <screens>
          <screen name="" id="1" beanClass="com.install4j.runtime.beans.screens.WelcomeScreen" enabled="true" commentSet="false" comment="" rollbackBarrier="false" backButton="2" finishScreen="false">
            <serializedBean>
              <java class="java.beans.XMLDecoder">
                <object class="com.install4j.runtime.beans.screens.WelcomeScreen" />
              </java>
            </serializedBean>
            <condition />
            <validation />
            <preActivation />
            <postActivation />
            <actions />
            <formComponents />
          </screen>
          <screen name="" id="2" beanClass="com.install4j.runtime.beans.screens.InstallationDirectoryScreen" enabled="true" commentSet="false" comment="" rollbackBarrier="false" backButton="2" finishScreen="false">
            <serializedBean>
              <java class="java.beans.XMLDecoder">
                <object class="com.install4j.runtime.beans.screens.InstallationDirectoryScreen" />
              </java>
            </serializedBean>
            <condition />
            <validation />
            <preActivation />
            <postActivation />
            <actions />
            <formComponents />
          </screen>
          <screen name="" id="3" beanClass="com.install4j.runtime.beans.screens.ComponentsScreen" enabled="true" commentSet="false" comment="" rollbackBarrier="false" backButton="2" finishScreen="false">
            <serializedBean>
              <java class="java.beans.XMLDecoder">
                <object class="com.install4j.runtime.beans.screens.ComponentsScreen" />
              </java>
            </serializedBean>
            <condition />
            <validation />
            <preActivation />
            <postActivation />
            <actions />
            <formComponents />
          </screen>
          <screen name="" id="4" beanClass="com.install4j.runtime.beans.screens.StandardProgramGroupScreen" enabled="true" commentSet="false" comment="" rollbackBarrier="false" backButton="2" finishScreen="false">
            <serializedBean>
              <java class="java.beans.XMLDecoder">
                <object class="com.install4j.runtime.beans.screens.StandardProgramGroupScreen" />
              </java>
            </serializedBean>
            <condition />
            <validation />
            <preActivation />
            <postActivation />
            <actions />
            <formComponents />
          </screen>
          <screen name="" id="5" beanClass="com.install4j.runtime.beans.screens.InstallationScreen" enabled="true" commentSet="false" comment="" rollbackBarrier="true" backButton="2" finishScreen="false">
            <serializedBean>
              <java class="java.beans.XMLDecoder">
                <object class="com.install4j.runtime.beans.screens.InstallationScreen" />
              </java>
            </serializedBean>
            <condition />
            <validation />
            <preActivation />
            <postActivation />
            <actions>
              <action name="" id="32536" beanClass="com.install4j.runtime.beans.actions.control.SetVariableAction" enabled="true" commentSet="false" comment="" rollbackBarrier="false" multiExec="false" failureStrategy="1" errorMessage="">
                <serializedBean>
                  <java class="java.beans.XMLDecoder">
                    <object class="com.install4j.runtime.beans.actions.control.SetVariableAction">
                      <void property="script">
                        <object class="com.install4j.api.beans.ScriptProperty">
                          <void property="value">
                            <string>if( com.install4j.api.SystemInfo.getPhysicalMemory() &lt;= 1124000000 )
{
    return "512" ;    
}
else
{
    return "1024" ;
}</string>
                          </void>
                        </object>
                      </void>
                      <void property="variableName">
                        <string>maxheap</string>
                      </void>
                    </object>
                  </java>
                </serializedBean>
                <condition />
              </action>
              <action name="" id="6" beanClass="com.install4j.runtime.beans.actions.InstallFilesAction" enabled="true" commentSet="false" comment="" rollbackBarrier="false" multiExec="false" failureStrategy="1" errorMessage="">
                <serializedBean>
                  <java class="java.beans.XMLDecoder">
                    <object class="com.install4j.runtime.beans.actions.InstallFilesAction" />
                  </java>
                </serializedBean>
                <condition />
              </action>
              <action name="" id="7" beanClass="com.install4j.runtime.beans.actions.desktop.CreateProgramGroupAction" enabled="true" commentSet="false" comment="" rollbackBarrier="false" multiExec="false" failureStrategy="1" errorMessage="">
                <serializedBean>
                  <java class="java.beans.XMLDecoder">
                    <object class="com.install4j.runtime.beans.actions.desktop.CreateProgramGroupAction">
                      <void property="addUninstaller">
                        <boolean>false</boolean>
                      </void>
                      <void property="allUsers">
                        <boolean>false</boolean>
                      </void>
                      <void property="programGroupName">
                        <string>${compiler:sys.shortName}</string>
                      </void>
                    </object>
                  </java>
                </serializedBean>
                <condition />
              </action>
              <action name="" id="8" beanClass="com.install4j.runtime.beans.actions.desktop.RegisterAddRemoveAction" enabled="true" commentSet="false" comment="" rollbackBarrier="false" multiExec="false" failureStrategy="1" errorMessage="">
                <serializedBean>
                  <java class="java.beans.XMLDecoder">
                    <object class="com.install4j.runtime.beans.actions.desktop.RegisterAddRemoveAction">
                      <void property="icon">
                        <object class="com.install4j.api.beans.ExternalFile">
                          <string>./dist/icon.ico</string>
                        </object>
                      </void>
                      <void property="itemName">
                        <string>${compiler:sys.fullName}</string>
                      </void>
                    </object>
                  </java>
                </serializedBean>
                <condition />
              </action>
              <action name="" id="6959" beanClass="com.install4j.runtime.beans.actions.desktop.CreateFileAssociationAction" enabled="true" commentSet="false" comment="" rollbackBarrier="false" multiExec="false" failureStrategy="1" errorMessage="">
                <serializedBean>
                  <java class="java.beans.XMLDecoder">
                    <object class="com.install4j.runtime.beans.actions.desktop.CreateFileAssociationAction">
                      <void property="description">
                        <string>NetLogo model file</string>
                      </void>
                      <void property="extension">
                        <string>nlogo</string>
                      </void>
                      <void property="launcherId">
                        <string>23</string>
                      </void>
                      <void property="mac">
                        <boolean>false</boolean>
                      </void>
                      <void property="windowsIconFile">
                        <object class="com.install4j.api.beans.ExternalFile">
                          <string>./dist/model.ico</string>
                        </object>
                      </void>
                    </object>
                  </java>
                </serializedBean>
                <condition />
              </action>
              <action name="" id="6978" beanClass="com.install4j.runtime.beans.actions.desktop.CreateFileAssociationAction" enabled="true" commentSet="false" comment="" rollbackBarrier="false" multiExec="false" failureStrategy="1" errorMessage="">
                <serializedBean>
                  <java class="java.beans.XMLDecoder">
                    <object class="com.install4j.runtime.beans.actions.desktop.CreateFileAssociationAction">
                      <void property="description">
                        <string>NetLogo model file</string>
                      </void>
                      <void property="extension">
                        <string>nlogo3d</string>
                      </void>
                      <void property="launcherId">
                        <string>18032</string>
                      </void>
                      <void property="mac">
                        <boolean>false</boolean>
                      </void>
                      <void property="windowsIconFile">
                        <object class="com.install4j.api.beans.ExternalFile">
                          <string>./dist/model.ico</string>
                        </object>
                      </void>
                    </object>
                  </java>
                </serializedBean>
                <condition />
              </action>
              <action name="" id="6977" beanClass="com.install4j.runtime.beans.actions.misc.AddVmOptionsAction" enabled="true" commentSet="false" comment="" rollbackBarrier="false" multiExec="false" failureStrategy="1" errorMessage="">
                <serializedBean>
                  <java class="java.beans.XMLDecoder">
                    <object class="com.install4j.runtime.beans.actions.misc.AddVmOptionsAction">
                      <void property="launcherId">
                        <string>23</string>
                      </void>
                      <void property="vmOptions">
                        <array class="java.lang.String" length="6">
                          <void index="0">
                            <string>-Djava.ext.dirs=</string>
                          </void>
                          <void index="1">
                            <string>-Xfuture</string>
                          </void>
                          <void index="2">
                            <string>-XX:MaxPermSize=128m</string>
                          </void>
                          <void index="3">
                            <string>-Xmx${installer:maxheap}m</string>
                          </void>
                          <void index="4">
                            <string>-Dfile.encoding=UTF-8</string>
                          </void>
                          <void index="5">
                            <string />
                          </void>
                        </array>
                      </void>
                    </object>
                  </java>
                </serializedBean>
                <condition />
              </action>
              <action name="" id="10828" beanClass="com.install4j.runtime.beans.actions.misc.AddVmOptionsAction" enabled="true" commentSet="false" comment="" rollbackBarrier="false" multiExec="false" failureStrategy="1" errorMessage="">
                <serializedBean>
                  <java class="java.beans.XMLDecoder">
                    <object class="com.install4j.runtime.beans.actions.misc.AddVmOptionsAction">
                      <void property="launcherId">
                        <string>10808</string>
                      </void>
                      <void property="vmOptions">
                        <array class="java.lang.String" length="6">
                          <void index="0">
                            <string>-Djava.ext.dirs=</string>
                          </void>
                          <void index="1">
                            <string>-Xfuture</string>
                          </void>
                          <void index="2">
                            <string>-XX:MaxPermSize=128m</string>
                          </void>
                          <void index="3">
                            <string>-Xmx${installer:maxheap}m</string>
                          </void>
                          <void index="4">
                            <string>-Dfile.encoding=UTF-8</string>
                          </void>
                          <void index="5">
                            <string />
                          </void>
                        </array>
                      </void>
                    </object>
                  </java>
                </serializedBean>
                <condition />
              </action>
              <action name="" id="18034" beanClass="com.install4j.runtime.beans.actions.misc.AddVmOptionsAction" enabled="true" commentSet="false" comment="" rollbackBarrier="false" multiExec="false" failureStrategy="1" errorMessage="">
                <serializedBean>
                  <java class="java.beans.XMLDecoder">
                    <object class="com.install4j.runtime.beans.actions.misc.AddVmOptionsAction">
                      <void property="launcherId">
                        <string>18030</string>
                      </void>
                      <void property="vmOptions">
                        <array class="java.lang.String" length="6">
                          <void index="0">
                            <string>-Djava.ext.dirs=</string>
                          </void>
                          <void index="1">
                            <string>-Xfuture</string>
                          </void>
                          <void index="2">
                            <string>-XX:MaxPermSize=128m</string>
                          </void>
                          <void index="3">
                            <string>-Xmx${installer:maxheap}m</string>
                          </void>
                          <void index="4">
                            <string>-Dfile.encoding=UTF-8</string>
                          </void>
                          <void index="5">
                            <string />
                          </void>
                        </array>
                      </void>
                    </object>
                  </java>
                </serializedBean>
                <condition />
              </action>
              <action name="" id="18035" beanClass="com.install4j.runtime.beans.actions.misc.AddVmOptionsAction" enabled="true" commentSet="false" comment="" rollbackBarrier="false" multiExec="false" failureStrategy="1" errorMessage="">
                <serializedBean>
                  <java class="java.beans.XMLDecoder">
                    <object class="com.install4j.runtime.beans.actions.misc.AddVmOptionsAction">
                      <void property="launcherId">
                        <string>18032</string>
                      </void>
                      <void property="vmOptions">
                        <array class="java.lang.String" length="7">
                          <void index="0">
                            <string>-Djava.ext.dirs=</string>
                          </void>
                          <void index="1">
                            <string>-Xfuture</string>
                          </void>
                          <void index="2">
                            <string>-XX:MaxPermSize=128m</string>
                          </void>
                          <void index="3">
                            <string>-Xmx${installer:maxheap}m</string>
                          </void>
                          <void index="4">
                            <string>-Dorg.nlogo.is3d=true</string>
                          </void>
                          <void index="5">
                            <string>-Dfile.encoding=UTF-8</string>
                          </void>
                          <void index="6">
                            <string />
                          </void>
                        </array>
                      </void>
                    </object>
                  </java>
                </serializedBean>
                <condition />
              </action>
              <action name="" id="10778" beanClass="com.install4j.runtime.beans.actions.files.CopyFileAction" enabled="true" commentSet="false" comment="" rollbackBarrier="false" multiExec="false" failureStrategy="1" errorMessage="">
                <serializedBean>
                  <java class="java.beans.XMLDecoder">
                    <object class="com.install4j.runtime.beans.actions.files.CopyFileAction">
                      <void property="destinationFile">
                        <object class="java.io.File">
                          <string>NetLogo User Manual.pdf</string>
                        </object>
                      </void>
                      <void property="sourceFile">
                        <object class="java.io.File">
                          <string>docs/NetLogo User Manual.pdf</string>
                        </object>
                      </void>
                    </object>
                  </java>
                </serializedBean>
                <condition />
              </action>
              <action name="" id="18055" beanClass="com.install4j.runtime.beans.actions.registry.SetRegistryValueAction" enabled="true" commentSet="false" comment="" rollbackBarrier="false" multiExec="false" failureStrategy="1" errorMessage="">
                <serializedBean>
                  <java class="java.beans.XMLDecoder">
                    <object class="com.install4j.runtime.beans.actions.registry.SetRegistryValueAction">
                      <void property="keyName">
                        <string>${compiler:sys.fullName}\shell\open\command</string>
                      </void>
                      <void property="registryRoot">
                        <object class="com.install4j.api.windows.RegistryRoot" field="HKEY_CLASSES_ROOT" />
                      </void>
                      <void property="value">
                        <string>"${installer:sys.installationDir}\${compiler:sys.fullName}.exe" --launch "%1"</string>
                      </void>
                    </object>
                  </java>
                </serializedBean>
                <condition />
              </action>
            </actions>
            <formComponents />
          </screen>
          <screen name="" id="9" beanClass="com.install4j.runtime.beans.screens.FinishedScreen" enabled="true" commentSet="false" comment="" rollbackBarrier="false" backButton="2" finishScreen="true">
            <serializedBean>
              <java class="java.beans.XMLDecoder">
                <object class="com.install4j.runtime.beans.screens.FinishedScreen" />
              </java>
            </serializedBean>
            <condition />
            <validation />
            <preActivation />
            <postActivation />
            <actions />
            <formComponents />
          </screen>
        </screens>
      </application>
      <application name="" id="uninstaller" beanClass="com.install4j.runtime.beans.applications.UninstallerApplication" enabled="true" commentSet="false" comment="" customIcnsFile="" customIcoFile="">
        <serializedBean>
          <java class="java.beans.XMLDecoder">
            <object class="com.install4j.runtime.beans.applications.UninstallerApplication">
              <void property="customHeaderImage">
                <object class="com.install4j.api.beans.ExternalFile">
                  <string>./dist/icon32.gif</string>
                </object>
              </void>
              <void property="customPngIcon16File">
                <object class="com.install4j.api.beans.ExternalFile">
                  <string>./dist/icon32.gif</string>
                </object>
              </void>
              <void property="customPngIcon32File">
                <object class="com.install4j.api.beans.ExternalFile">
                  <string>./dist/icon32.gif</string>
                </object>
              </void>
              <void property="resizable">
                <boolean>false</boolean>
              </void>
              <void property="useCustomIcon">
                <boolean>true</boolean>
              </void>
              <void property="watermark">
                <boolean>false</boolean>
              </void>
            </object>
          </java>
        </serializedBean>
        <startup>
          <screen name="" id="16" beanClass="com.install4j.runtime.beans.screens.StartupScreen" enabled="true" commentSet="false" comment="" rollbackBarrier="false" backButton="2" finishScreen="false">
            <serializedBean>
              <java class="java.beans.XMLDecoder">
                <object class="com.install4j.runtime.beans.screens.StartupScreen" />
              </java>
            </serializedBean>
            <condition />
            <validation />
            <preActivation />
            <postActivation />
            <actions />
            <formComponents />
          </screen>
        </startup>
        <screens>
          <screen name="" id="10" beanClass="com.install4j.runtime.beans.screens.UninstallWelcomeScreen" enabled="true" commentSet="false" comment="" rollbackBarrier="false" backButton="2" finishScreen="false">
            <serializedBean>
              <java class="java.beans.XMLDecoder">
                <object class="com.install4j.runtime.beans.screens.UninstallWelcomeScreen" />
              </java>
            </serializedBean>
            <condition />
            <validation />
            <preActivation />
            <postActivation />
            <actions />
            <formComponents />
          </screen>
          <screen name="" id="11" beanClass="com.install4j.runtime.beans.screens.UninstallationScreen" enabled="true" commentSet="false" comment="" rollbackBarrier="false" backButton="2" finishScreen="false">
            <serializedBean>
              <java class="java.beans.XMLDecoder">
                <object class="com.install4j.runtime.beans.screens.UninstallationScreen" />
              </java>
            </serializedBean>
            <condition />
            <validation />
            <preActivation />
            <postActivation />
            <actions>
              <action name="" id="12" beanClass="com.install4j.runtime.beans.actions.UninstallFilesAction" enabled="true" commentSet="false" comment="" rollbackBarrier="false" multiExec="false" failureStrategy="1" errorMessage="">
                <serializedBean>
                  <java class="java.beans.XMLDecoder">
                    <object class="com.install4j.runtime.beans.actions.UninstallFilesAction" />
                  </java>
                </serializedBean>
                <condition />
              </action>
            </actions>
            <formComponents />
          </screen>
          <screen name="" id="14" beanClass="com.install4j.runtime.beans.screens.UninstallFailureScreen" enabled="true" commentSet="false" comment="" rollbackBarrier="false" backButton="2" finishScreen="true">
            <serializedBean>
              <java class="java.beans.XMLDecoder">
                <object class="com.install4j.runtime.beans.screens.UninstallFailureScreen" />
              </java>
            </serializedBean>
            <condition />
            <validation />
            <preActivation />
            <postActivation />
            <actions />
            <formComponents />
          </screen>
          <screen name="" id="13" beanClass="com.install4j.runtime.beans.screens.UninstallSuccessScreen" enabled="true" commentSet="false" comment="" rollbackBarrier="false" backButton="2" finishScreen="true">
            <serializedBean>
              <java class="java.beans.XMLDecoder">
                <object class="com.install4j.runtime.beans.screens.UninstallSuccessScreen" />
              </java>
            </serializedBean>
            <condition />
            <validation />
            <preActivation />
            <postActivation />
            <actions />
            <formComponents />
          </screen>
        </screens>
      </application>
    </applications>
  </installerGui>
  <mediaSets>
    <win32 name="Windows" id="27" mediaFileName="" installDir="${compiler:sys.fullName}" overridePrincipalLanguage="false" requires64bit="false" runPostProcessor="false" postProcessor="" failOnPostProcessorError="false" includedJRE="@@@VM@@@" manualJREEntry="false" bundleType="1" jreURL="" jreFtpURL="" jreShared="false" customInstallBaseDir="" createUninstallIcon="true" contentFilesType="1" downloadURL="" runAsAdmin="false">
      <excludedLaunchers />
      <excludedComponents />
      <excludedBeans />
      <overriddenPrincipalLanguage id="en" customLocalizationFile="" />
      <exclude />
      <variables />
    </win32>
    <win32 name="Windows (2)" id="10787" mediaFileName="${compiler:sys.shortName}${compiler:sys.version}Installer_NoVM" installDir="NetLogo ${compiler:sys.version}" overridePrincipalLanguage="false" requires64bit="false" runPostProcessor="false" postProcessor="" failOnPostProcessorError="false" includedJRE="" manualJREEntry="false" bundleType="1" jreURL="" jreFtpURL="" jreShared="false" customInstallBaseDir="" createUninstallIcon="true" contentFilesType="1" downloadURL="" runAsAdmin="false">
      <excludedLaunchers />
      <excludedComponents />
      <excludedBeans />
      <overriddenPrincipalLanguage id="en" customLocalizationFile="" />
      <exclude />
      <variables />
    </win32>
  </mediaSets>
  <buildIds buildAll="true" />
</install4j><|MERGE_RESOLUTION|>--- conflicted
+++ resolved
@@ -44,13 +44,7 @@
       <fileEntry mountPoint="17" file="./NetLogo.jar" overwrite="4" shared="false" mode="644" uninstallMode="0" />
       <fileEntry mountPoint="17" file="./NetLogoHeadless.jar" overwrite="4" shared="false" mode="644" uninstallMode="0" />
       <fileEntry mountPoint="17" file="./netlogo_logging.xml" overwrite="4" shared="false" mode="644" uninstallMode="0" />
-<<<<<<< HEAD
-      <fileEntry mountPoint="17" file="./readme.txt" overwrite="4" shared="false" mode="644" uninstallMode="0" />
-=======
-      <fileEntry mountPoint="17" file="./NetLogoLite.jar" overwrite="4" shared="false" mode="644" uninstallMode="0" />
-      <fileEntry mountPoint="17" file="./NetLogoLite.jar.pack.gz" overwrite="4" shared="false" mode="644" uninstallMode="0" />
       <fileEntry mountPoint="17" file="./readme.md" overwrite="4" shared="false" mode="644" uninstallMode="0" />
->>>>>>> 93da1ef4
     </entries>
     <components />
   </files>

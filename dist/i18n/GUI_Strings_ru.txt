# Общие

common.observer = наблюдатель
common.turtle = черепаха
common.patch = пятно
common.link = связь
common.turtles = черепахи
common.patches = пятна
common.links = связи

common.buttons.ok = OK
common.buttons.cancel = Отмена
common.buttons.apply = Применить
common.buttons.help = Помощь
common.buttons.quit = Завершение
common.buttons.exit = Выход
common.buttons.continue = Продолжить
common.buttons.save = Сохранить
common.buttons.halt = Остановить
common.buttons.yes = Да
common.buttons.no = Нет

common.messages.error = Ошибка
common.messages.warning = Предупреждение

# GUI

menu.file = Файл
menu.file.new = Новый
menu.file.open = Открыть...
menu.file.modelsLibrary = Библиотека моделей
menu.file.save = Сохранить
menu.file.saveAs = Сохранить как...
menu.file.saveAsApplet = Сохранить как апплет...
menu.file.saveClientAsApplet = Сохранить клиент как апплет...
menu.file.print = Печатать...
menu.file.export = Экспорт
menu.file.export.world = Экспортировать мир...
menu.file.export.plot = Экспортировать график...
menu.file.export.allPlots = Экспортировать все графики...
menu.file.export.view = Экспортировать вид...
menu.file.export.interface = Экспортировать интерфейс...
menu.file.export.output = Экспортировать данные...
menu.file.import = Импорт
menu.file.import.world = Импортировать мир...
menu.file.import.patchColors = Импортировать цвета пятен...
menu.file.import.patchColorsRGB = Импортировать цвета пятен RGB...
menu.file.import.drawing = Импортировать рисунок...
menu.file.quit = Выход

menu.edit = Редактировать
menu.edit.cut = Вырезать
menu.edit.copy = Копировать
menu.edit.paste = Вставить
menu.edit.delete = Удалить
menu.edit.undo = Отмена
menu.edit.redo = Переделать
menu.edit.selectAll = Выбрать все
menu.edit.find = Найти
menu.edit.findNext = Найти следующий
menu.edit.shiftLeft = Shift Left
menu.edit.shiftRight = Shift Right
menu.edit.comment = Комментарий
menu.edit.uncomment = УбратьКоммент
menu.edit.snapToGrid = Привязка к сетке

menu.tools = Средства
menu.tools.halt = Стоп
menu.tools.globalsMonitor = Общий экран
menu.tools.turtleMonitor = Экран черепах
menu.tools.patchMonitor = Экран пятен
menu.tools.linkMonitor = Экран связей
menu.tools.closeAllAgentMonitors = Закрыть экраны всех агентов
menu.tools.hideCommandCenter = Спрятать командный центр
menu.tools.showCommandCenter = Показать командный центр
menu.tools.colorSwatches = Образцы цветов
menu.tools.turtleShapesEditor = Редактор форм черепах
menu.tools.linkShapesEditor = Редактор форм связей
menu.tools.behaviorSpace = Пространство поведения
<<<<<<< HEAD
=======
menu.tools.systemDynamicsModeler = Симулятор системной динамики
menu.tools.hubNetClientEditor = редактор клиента HubNet
menu.tools.hubNetControlCenter = Управляющий центр HubNet

menu.zoom = Увеличение
menu.zoom.larger = Больше
menu.zoom.normalSize = Нормальный размер
menu.zoom.smaller = Меньше
>>>>>>> 12eae3e2

menu.tabs = Табы

menu.help = Помощь
menu.help.lookUpInDictionary(F1) = поиск в словаре (F1)
menu.help.netLogoUserManual = NetLogo руководство
menu.help.netLogoDictionary = NetLogo словарь
menu.help.netLogoUsersGroup = NetLogo группа
menu.help.donate = Поддержать

tabs.run = Интерфейс
tabs.run.editButton = Редактировать
tabs.run.editButton.tooltip = редактировать выбранные объекты  интерфейса
tabs.run.deleteButton = Удалить
tabs.run.deleteButton.tooltip = Удалить выбранные объекты интерфейса
tabs.run.addButton = Добавить
tabs.run.addButton.tooltip = добавить новые объекты интерфейса
tabs.run.settingsButton = Установки...
tabs.run.settingsButton.tooltip = Редактировать установки модели
tabs.run.viewUpdates.checkbox = посмотреть обновления
tabs.run.viewUpdates.checkbox.tooltip = Заморозить или разморозить вид
tabs.run.viewUpdates.dropdown.onticks = на тике
tabs.run.viewUpdates.dropdown.continuous = непрерывно
tabs.run.viewUpdates.dropdown.tooltip = изменить просмотр

tabs.run.speedslider.normalspeed = нормальная скорость
tabs.run.speedslider.faster = быстрее
tabs.run.speedslider.slower = медленнее

tabs.run.widgets.button = Кнопка
tabs.run.widgets.slider = Рычажок
tabs.run.widgets.switch = Переход
tabs.run.widgets.chooser = Выбор
tabs.run.widgets.input = Ввод
tabs.run.widgets.monitor = Экран
tabs.run.widgets.plot = График
tabs.run.widgets.output = Результат
tabs.run.widgets.note = Заметка
tabs.run.widgets.view = Просмотр
tabs.run.widgets.tooltip = выбрать объект интерфейса для добавления

tabs.run.commandcenter = Командный центр
tabs.run.commandcenter.clearButton = Очистить
tabs.run.commandcenter.nohistory = Без истории
tabs.run.commandcenter.orusetabkey = или использовать клавиши Tab
tabs.run.commandcenter.exporting = Экспорт
tabs.run.commandcenter.history = История
tabs.run.commandcenter.useArrowKeys = или использовать клавиши Up Down
tabs.run.commandcenter.clearHistory = Очистить историю

tabs.info = Инфо
tabs.info.edit = Редактировать
tabs.info.help = Помощь

tabs.code = Код
tabs.code.rightclick.quickhelp = Быстрая подсказка
tabs.code.checkButton = Проверка
tabs.code.procedures = Процедуры
tabs.code.procedures.none = ничто
tabs.code.indentAutomatically = автоматический отступ

# действия поиска
dialog.find.title = Найти
dialog.find.find = Найти:
dialog.find.replaceWith = Заменить:
dialog.find.ignoreCase = Игнорировать регистр
dialog.find.wrapAround = Оборвать вокруг
dialog.find.notFound = фраза не найдена
dialog.find.next = Следующий
dialog.find.previous = Предыдущий
dialog.find.replaceAndFind = Найти и Заменить
dialog.find.replace = Заменить
dialog.find.replaceAll = Заменить всё

# редакторы виджетов

edit.button.agents = Агент(ы)
edit.button.forever = Всегда
edit.button.disable = Выключить до начала тиков
edit.button.commands = Команды
edit.button.displayName = Показать имя
edit.button.actionKey = Клавиша действия

edit.plot.name = Имя
edit.plot.xLabel = имя оси X
edit.plot.xmin = X мин
edit.plot.xmax = X мах
edit.plot.yLabel = имя оси Y
edit.plot.ymin = Y минимум
edit.plot.ymax = Y максимум
edit.plot.autoScale = Авто настрой?
edit.plot.showLegend = Показать?
edit.plot.setupCode = Команды установки пера
edit.plot.updateCode = Команды обновления пера
edit.plot.pen.plotPens = Перья графика
edit.plot.pen.color = Цвет
edit.plot.pen.name = Имя пера
edit.plot.pen.updateCommands = Команды обновления перьев
edit.plot.pen.add = Добавить перо
edit.plot.pen.editing = Редактировать:
edit.plot.pen.advanced = Дополнительная настройка перьев
edit.plot.pen.mode = Режим
edit.plot.pen.mode.line = Линия
edit.plot.pen.mode.bar = Баг-график
edit.plot.pen.mode.point = Точка
edit.plot.pen.interval = Интервал
edit.plot.pen.showInLegend = Показать в легенде
edit.plot.pen.setupCommands = Команды запуска
edit.plot.pen.updateCommands = Команды обновления

edit.chooser.globalVar = Глобальные переменные
edit.chooser.choices = Выборы

edit.slider.globalVar = Глобальная переменная
edit.slider.minimum = Минимум
edit.slider.increment = Приращение
edit.slider.maximum = Максимум
edit.slider.value = Значение
edit.slider.units = Единицы (на выбор)
edit.slider.vertical = вертикально?

edit.monitor.reporter = Датчик
edit.monitor.name = Имя экрана
edit.monitor.decimalPlaces = Десятичных знаки
edit.monitor.fontSize = Размер шрифта

edit.output.fontSize = Размер шрифта

edit.input.globalVar = Глобальная переменная
edit.input.type = Тип
edit.input.type.number = Число
edit.input.type.string = Строка
edit.input.type.string.reporter = Строка (датчик)
edit.input.type.string.commands = Строка (команды)
edit.input.type.color = Цвет

edit.text.text = Текст
edit.text.fontSize = Размер шрифта
edit.text.transparency = Прозрачный фон
edit.text.color = Цвет текста

edit.switch.globalVar = Глобальная переменная

edit.viewSettings.world = Мир
edit.viewSettings.view = Просмотр
edit.viewSettings.tickCounter = Счетчик тиков
edit.viewSettings.origin.location = Место происхождения:

edit.viewSettings.origin.location.center = Центр
edit.viewSettings.origin.location.corner = Угол
edit.viewSettings.origin.location.edge = Ребро
edit.viewSettings.origin.location.custom = Custom

edit.viewSettings.origin.location.corner.bottomLeft = Нижний левый
edit.viewSettings.origin.location.corner.topLeft = Верхний левый
edit.viewSettings.origin.location.corner.topRight = Верхний правый
edit.viewSettings.origin.location.corner.bottomRight = Нижний правый

edit.viewSettings.origin.location.edge.bottom = Низ
edit.viewSettings.origin.location.edge.top = Верх
edit.viewSettings.origin.location.edge.right = Вправо
edit.viewSettings.origin.location.edge.left = Влево

edit.viewSettings.showTickCounter = Показать тик счетчик
edit.viewSettings.tickCounterLabel = Ярлык тик счетчика

edit.viewSettings.2D.patchSize = Размер пятна
edit.viewSettings.2D.patchSize.info = в пикселях
edit.viewSettings.2D.fontSize = Размер шрифта
edit.viewSettings.2D.fontSize.info = наклеек на агентах
edit.viewSettings.2D.wrapX = Границы мира горизонтально
edit.viewSettings.2D.wrapY = Границы мира вертикально
edit.viewSettings.2D.frameRate = Скорость смены кадров
edit.viewSettings.2D.frameRate.info = Число кадров в секунду при нормальной скорости

edit.viewSettings.2D.minPxcor = минимальная координата х для пятен
edit.viewSettings.2D.maxPxcor = максимальная координата х для пятен
edit.viewSettings.2D.minPycor = минимальная координата у для пятен
edit.viewSettings.2D.maxPycor = максимальная координата у для пятен

# Средства

tools.colorswatch = Образцы цветов
tools.colorswatch.preview = Предпросмотр
tools.colorswatch.copy = Скопировать выбранный цвет
tools.colorswatch.numbers = Числа
tools.colorswatch.increment = Приращение

tools.shapesEditor.importFromModel = Импорт из модели...
tools.shapesEditor.importFromLibrary = Импорт из библиотеки...
tools.shapesEditor.edit = Редактировать
tools.shapesEditor.new = Новая
tools.shapesEditor.delete = Удалить
tools.shapesEditor.duplicate = Дублировать
tools.shapesEditor.info = (много других форм доступны в библиотеке)
tools.shapesEditor.import.note = Импорт форм из модели
tools.shapesEditor.import.error = В файле не найдены формы.

tools.behaviorSpace.experiments = Эксперименты:
tools.behaviorSpace.new = Новый
tools.behaviorSpace.edit = Редактировать
tools.behaviorSpace.duplicate = Удвоить
tools.behaviorSpace.delete = Удалить
tools.behaviorSpace.run = Запуск
tools.behaviorSpace.close = Закрыть

tools.behaviorSpace.experimentName = Имя эксперимента
tools.behaviorSpace.vary = Изменяйте переменные следующим образом (обратите внимание, скобки и кавычки):
# свойство на несколько строк с html <BR>
tools.behaviorSpace.vary.info = Либо список значений для использования, например: <br>\
["my-slider" 1 2 7 8]<br>\
или укажите начало, прирост, и конец, например::<br>\
["my-slider" [0 1 10]] (обратите внимание на объединяющие скобки)<br>\
идти от 0, 1 за один раз, до 10.<br>\
Можно варьировать max-pxcor, min-pxcor, max-pycor, min-pycor, random-seed.

tools.behaviorSpace.repetitions = Повторы
tools.behaviorSpace.repetitions.info = запуск каждой комбинации этом много раз
tools.behaviorSpace.metrics = Измерение использует эти датчики:
# HTML break на строке
tools.behaviorSpace.metrics.info = один датчик в каждой строке, вы не можете разделить датчик <br> на несколько строк
tools.behaviorSpace.runMetricsEveryStep = Мера работает на каждом шаге
tools.behaviorSpace.runMetricsEveryStep.info = если нет проверки, то измеряется только по завершении
tools.behaviorSpace.setupCommands = Команды установки:
tools.behaviorSpace.goCommands = Команды шага:
tools.behaviorSpace.exitCondition = Условия установки:
tools.behaviorSpace.exitCondition.info = остановка, если датчик передал истина
tools.behaviorSpace.finalCommands = Заключительные команды:
tools.behaviorSpace.finalCommands.info =  запуск в конце каждого запуска
tools.behaviorSpace.timeLimit = Предел времени
tools.behaviorSpace.timeLimit.info = остановка после этого множества шагов (0 = нет предела)

# Models Library

modelsLibrary.clear = Очистить
modelsLibrary.community = Перейти к моделям сообщества
modelsLibrary.open = Открыть
modelsLibrary.loading = Загрузить библиотеку меделей...<|MERGE_RESOLUTION|>--- conflicted
+++ resolved
@@ -77,17 +77,6 @@
 menu.tools.turtleShapesEditor = Редактор форм черепах
 menu.tools.linkShapesEditor = Редактор форм связей
 menu.tools.behaviorSpace = Пространство поведения
-<<<<<<< HEAD
-=======
-menu.tools.systemDynamicsModeler = Симулятор системной динамики
-menu.tools.hubNetClientEditor = редактор клиента HubNet
-menu.tools.hubNetControlCenter = Управляющий центр HubNet
-
-menu.zoom = Увеличение
-menu.zoom.larger = Больше
-menu.zoom.normalSize = Нормальный размер
-menu.zoom.smaller = Меньше
->>>>>>> 12eae3e2
 
 menu.tabs = Табы
 

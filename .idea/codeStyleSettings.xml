<?xml version="1.0" encoding="UTF-8"?>
<project version="4">
  <component name="ProjectCodeStyleSettingsManager">
    <option name="PER_PROJECT_SETTINGS">
      <value>
        <option name="LINE_SEPARATOR" value="&#10;" />
        <option name="CLASS_COUNT_TO_USE_IMPORT_ON_DEMAND" value="9001" />
        <option name="NAMES_COUNT_TO_USE_IMPORT_ON_DEMAND" value="9001" />
        <option name="PACKAGES_TO_USE_IMPORT_ON_DEMAND">
          <value />
        </option>
        <ScalaCodeStyleSettings>
          <option name="ADD_UNAMBIGIOUS_IMPORTS_ON_THE_FLY" value="true" />
<<<<<<< HEAD
=======
          <option name="CLASS_COUNT_TO_USE_IMPORT_ON_DEMAND" value="9001" />
>>>>>>> abdad5b0
          <option name="IMPORTS_MEMBERS_USING_UNDERSCORE" value="false" />
        </ScalaCodeStyleSettings>
        <XML>
          <option name="XML_LEGACY_SETTINGS_IMPORTED" value="true" />
        </XML>
        <codeStyleSettings language="Scala">
          <indentOptions>
            <option name="CONTINUATION_INDENT_SIZE" value="8" />
          </indentOptions>
        </codeStyleSettings>
      </value>
    </option>
    <option name="USE_PER_PROJECT_SETTINGS" value="true" />
  </component>
</project>
<|MERGE_RESOLUTION|>--- conflicted
+++ resolved
@@ -11,10 +11,7 @@
         </option>
         <ScalaCodeStyleSettings>
           <option name="ADD_UNAMBIGIOUS_IMPORTS_ON_THE_FLY" value="true" />
-<<<<<<< HEAD
-=======
           <option name="CLASS_COUNT_TO_USE_IMPORT_ON_DEMAND" value="9001" />
->>>>>>> abdad5b0
           <option name="IMPORTS_MEMBERS_USING_UNDERSCORE" value="false" />
         </ScalaCodeStyleSettings>
         <XML>

# comment out if you want, when debugging this
.SILENT:
# sadly this only works on plain files not directories.
.DELETE_ON_ERROR:

### top level targets; "netlogo" is default target
.PHONY: netlogo
netlogo: extensions models/index.txt bin/Scripting.class | tmp

### misc variables
ifneq (,$(findstring Darwin,$(shell uname)))
JAVA_HOME = `/usr/libexec/java_home -F -v1.6*`
else
JAVA_HOME = /usr/lib/jvm/java-6-sun
endif
# you might want to specify JARGS from the command line - ST 3/14/11
JAVA = $(JAVA_HOME)/bin/java -Djava.awt.headless=true -Dfile.encoding=UTF-8 -Xmx1024m -Djava.library.path=./lib -XX:MaxPermSize=128m -Xfuture $(JARGS)
SCALA_VERSION = 2.9.1
SCALA_JAR = project/boot/scala-$(SCALA_VERSION)/lib/scala-library.jar
# note that LIBS has a trailing colon
LIBS = `ls -1 lib_managed/scala_$(SCALA_VERSION)/compile/*.jar | perl -pe 's/\n/:/'`
CLASSES = target/scala_$(SCALA_VERSION)/classes
CLASSPATH = $(LIBS)$(CLASSES):resources:$(SCALA_JAR)

### common prerequisites
tmp:
	@echo "@@@ making tmp"
	mkdir -p tmp
bin/sbt-launch.jar:
	curl -s 'http://simple-build-tool.googlecode.com/files/sbt-launch-0.7.7.jar' -o bin/sbt-launch.jar
$(SCALA_JAR): | bin/sbt-launch.jar
	bin/sbt error update

### targets for running
goshell:
	rlwrap $(JAVA) -classpath $(CLASSPATH) org.nlogo.headless.Shell $(ARGS)

# profiling (Java)
.PHONY: profile-bench profile profiles
profile-bench: netlogo
	$(JAVA) -classpath $(CLASSPATH) -Xrunhprof:cpu=samples,depth=40,file=tmp/java.hprof.txt org.nlogo.headless.HeadlessBenchmarker $(ARGS)
	$(JAVA) -Djava.awt.headless=false -jar project/plugins/lib_managed/scala_2.7.7/perfanal-1.0.jar tmp/java.hprof.txt
profile:
	$(JAVA) -Djava.awt.headless=false -jar project/plugins/lib_managed/scala_2.7.7/perfanal-1.0.jar tmp/profiles/$(ARGS).txt
profiles:
	bin/profiles.scala $(ARGS)

<<<<<<< HEAD
=======
# This also generates the docs/dict folder
resources/system/dict.txt: bin/dictsplit.py docs/dictionary.html
	@echo "@@@ building dict.txt"
	@rm -rf docs/dict
	python bin/dictsplit.py

docs/infotab.html: models/Code\ Examples/Info\ Tab\ Example.nlogo
	bin/sbt warn gen-info-tab-docs

>>>>>>> 8e806b49
models/index.txt:
	@echo "@@@ building models/index.txt"
	bin/sbt warn model-index

### JAR building

JARS = NetLogo.jar
.NOTPARALLEL: $(JARS)
$(JARS): | $(SCALA_JAR)
	bin/sbt warn alljars

### extensions

EXTENSIONS=\
	extensions/array/array.jar \
	extensions/matrix/matrix.jar \
	extensions/profiler/profiler.jar \
	extensions/sample/sample.jar \
	extensions/sample-scala/sample-scala.jar \
	extensions/sound/sound.jar \
	extensions/table/table.jar

.PHONY: extensions
extensions: $(EXTENSIONS)

# The extensions want to build against the lite jar, but on the core
# branch we don't have the capability to build a lite jar, so we just
# build the extensions against one from a release. (Exception: profiler
# extension builds against NetLogo.jar.) - ST 1/1/12

NetLogoLite.jar:
	curl -s 'http://ccl.northwestern.edu/netlogo/5.0RC6/NetLogoLite.jar' -o NetLogoLite.jar

$(EXTENSIONS): | NetLogo.jar NetLogoLite.jar
	git submodule update --init
	@echo "@@@ building" $(notdir $@)
	cd $(dir $@); JAVA_HOME=$(JAVA_HOME) SCALA_JAR=../../$(SCALA_JAR) make -s $(notdir $@)

### Scaladoc

# for internal devel team use
tmp/scaladoc: netlogo | tmp
	-rm -rf tmp/scaladoc
	-mkdir -p tmp/scaladoc
	-$(JAVA) -cp $(CLASSPATH) org.nlogo.headless.Main --version | sed -e "s/^NetLogo //" > tmp/version.txt
	bin/scaladoc \
	  -d tmp/scaladoc \
	  -doc-title 'NetLogo' \
	  -doc-version `cat tmp/version.txt` \
	  -classpath $(LIBS)$(CLASSES) \
	  -sourcepath src/main \
          -doc-source-url https://github.com/NetLogo/NetLogo/blob/`cat tmp/version.txt`/src/main€{FILE_PATH}.scala \
	  -encoding us-ascii \
          `find src/main -name \*.scala -o -name \*.java`
# compensate for issues.scala-lang.org/browse/SI-5388
	perl -pi -e 's/\.java.scala/.java/g' `find tmp/scaladoc -name \*.html`

### misc targets

# benchmarking
.PHONY: bench benches
bench: netlogo
	$(JAVA) -classpath $(CLASSPATH) org.nlogo.headless.HeadlessBenchmarker $(ARGS)
benches: netlogo
	bin/benches.scala $(ARGS) | tee tmp/bench.txt

# Scala scripting library
bin/Scripting.class: bin/Scripting.scala | $(SCALA_JAR)
	@echo "@@@ building bin/Scripting.class"
	cd bin ; JAVA_HOME=$(JAVA_HOME) ../bin/scalac -deprecation Scripting.scala

# count lines of code
.PHONY: cloc
cloc: tmp/cloc.pl
	tmp/cloc.pl \
          --exclude-ext=m,xml,html,css,dtd \
          --exclude-dir=tmp,project/build/classycle,project/plugins/src_managed \
          --progress-rate=0 \
          .
tmp/cloc.pl: | tmp
	curl -s 'http://ccl.northwestern.edu/devel/cloc-1.53.pl' -o tmp/cloc.pl
	chmod +x tmp/cloc.pl<|MERGE_RESOLUTION|>--- conflicted
+++ resolved
@@ -45,18 +45,6 @@
 profiles:
 	bin/profiles.scala $(ARGS)
 
-<<<<<<< HEAD
-=======
-# This also generates the docs/dict folder
-resources/system/dict.txt: bin/dictsplit.py docs/dictionary.html
-	@echo "@@@ building dict.txt"
-	@rm -rf docs/dict
-	python bin/dictsplit.py
-
-docs/infotab.html: models/Code\ Examples/Info\ Tab\ Example.nlogo
-	bin/sbt warn gen-info-tab-docs
-
->>>>>>> 8e806b49
 models/index.txt:
 	@echo "@@@ building models/index.txt"
 	bin/sbt warn model-index

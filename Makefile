--- conflicted
+++ resolved
@@ -5,13 +5,9 @@
 
 ### top level targets; "netlogo" is default target.  the "dict.txt" is
 ### because we also need to generate the "split dictionary.html" files
-<<<<<<< HEAD
-.PHONY: netlogo
-netlogo: resources/system/dict.txt extensions plugins models/index.txt bin/Scripting.class docs/infotab.html | tmp
-=======
 .PHONY: netlogo sbt
-netlogo: bin/Scripting.class resources/system/dict.txt sbt | tmp
->>>>>>> c386efbf
+.NOTPARALLEL:
+netlogo: bin/Scripting.class resources/system/dict.txt sbt plugins | tmp
 
 ### misc variables
 ifneq (,$(findstring CYGWIN,$(shell uname -s)))
@@ -73,21 +69,6 @@
 	@rm -rf docs/dict
 	python bin/dictsplit.py
 
-<<<<<<< HEAD
-docs/infotab.html: models/Code\ Examples/Info\ Tab\ Example.nlogo
-	bin/sbt warn gen-info-tab-docs
-
-models/index.txt:
-	@echo "@@@ building models/index.txt"
-	bin/sbt warn model-index
-
-### JAR building
-
-JARS = NetLogo.jar NetLogoLite.jar HubNet.jar
-.NOTPARALLEL: $(JARS)
-$(JARS): | $(SCALA_JAR)
-	bin/sbt warn alljars
-
 ### plugins
 
 PLUGINS =\
@@ -96,43 +77,12 @@
 .PHONY: plugins
 plugins: $(PLUGINS)
 
-$(PLUGINS): | NetLogo.jar
+$(PLUGINS): |
 	mkdir -p plugins
 	if [ ! -d plugins/ReviewTab/src ] ; then git clone http://github.com/NetLogo/ReviewTab.git plugins/ReviewTab ; fi
 	@echo "@@@ building" $(notdir $@)
 	cd $(dir $@); JAVA_HOME=$(JAVA_HOME) SCALA_JAR=../../$(SCALA_JAR) make -s $(notdir $@)
 
-### extensions
-
-EXTENSIONS=\
-	extensions/array/array.jar \
-	extensions/bitmap/bitmap.jar \
-	extensions/gis/gis.jar \
-	extensions/gogo/gogo.jar \
-	extensions/matrix/matrix.jar \
-	extensions/network/network.jar \
-	extensions/profiler/profiler.jar \
-	extensions/sample/sample.jar \
-	extensions/sample-scala/sample-scala.jar \
-	extensions/sound/sound.jar \
-	extensions/table/table.jar \
-	extensions/qtj/qtj.jar
-EXTENSIONS_PACK200 =\
-	$(addsuffix .pack.gz,$(EXTENSIONS))
-
-.PHONY: extensions clean-extensions
-extensions: $(EXTENSIONS) $(EXTENSIONS_PACK200)
-clean-extensions:
-	rm -f $(EXTENSIONS) $(EXTENSIONS_PACK200)
-
-# most of them use NetLogoLite.jar, but the profiler extension uses NetLogo.jar - ST 5/11/11
-$(EXTENSIONS) $(EXTENSIONS_PACK200): | NetLogo.jar NetLogoLite.jar
-	git submodule update --init
-	@echo "@@@ building" $(notdir $@)
-	cd $(dir $@); JAVA_HOME=$(JAVA_HOME) SCALA_JAR=../../$(SCALA_JAR_BASE) make -s $(notdir $@)
-
-=======
->>>>>>> c386efbf
 ### Scaladoc
 
 # for internal devel team use

# comment out if you want, when debugging this
.SILENT:
# sadly this only works on plain files not directories.
.DELETE_ON_ERROR:

### top level targets; "netlogo" is default target.  the "dict.txt" is
### because we also need to generate the "split dictionary.html" files
.PHONY: netlogo
netlogo: resources/system/dict.txt extensions plugins models/index.txt bin/Scripting.class docs/infotab.html | tmp

### misc variables
ifneq (,$(findstring Darwin,$(shell uname)))
JAVA_HOME = `/usr/libexec/java_home -F -v1.6*`
else
JAVA_HOME = /usr/lib/jvm/java-6-sun
endif
# you might want to specify JARGS from the command line - ST 3/14/11
JAVA = $(JAVA_HOME)/bin/java -Djava.awt.headless=true -Dfile.encoding=UTF-8 -Xmx1024m -Djava.library.path=./lib -XX:MaxPermSize=128m -Xfuture $(JARGS)
SCALA_VERSION = 2.9.1
SCALA_JAR = project/boot/scala-$(SCALA_VERSION)/lib/scala-library.jar
# note that LIBS has a trailing colon
LIBS = `ls -1 lib_managed/scala_$(SCALA_VERSION)/compile/*.jar | perl -pe 's/\n/:/'`
CLASSES = target/scala_$(SCALA_VERSION)/classes
CLASSPATH = $(LIBS)$(CLASSES):resources:$(SCALA_JAR)

### common prerequisites
tmp:
	@echo "@@@ making tmp"
	mkdir -p tmp
bin/sbt-launch.jar:
	curl -s 'http://simple-build-tool.googlecode.com/files/sbt-launch-0.7.7.jar' -o bin/sbt-launch.jar
$(SCALA_JAR): | bin/sbt-launch.jar
	bin/sbt update

### targets for running
goshell:
	rlwrap $(JAVA) -classpath $(CLASSPATH) org.nlogo.headless.Shell $(ARGS)

# profiling (Java)
.PHONY: profile-bench profile profiles
profile-bench: netlogo
	$(JAVA) -classpath $(CLASSPATH) -Xrunhprof:cpu=samples,depth=40,file=tmp/java.hprof.txt org.nlogo.headless.HeadlessBenchmarker $(ARGS)
	$(JAVA) -Djava.awt.headless=false -jar project/plugins/lib_managed/scala_2.7.7/perfanal-1.0.jar tmp/java.hprof.txt
profile:
	$(JAVA) -Djava.awt.headless=false -jar project/plugins/lib_managed/scala_2.7.7/perfanal-1.0.jar tmp/profiles/$(ARGS).txt
profiles:
	bin/profiles.scala $(ARGS)

# This also generates the docs/dict folder
resources/system/dict.txt: bin/dictsplit.py docs/dictionary.html
	@echo "@@@ building dict.txt"
	@rm -rf docs/dict
	python bin/dictsplit.py

docs/infotab.html: models/Code\ Examples/Info\ Tab\ Example.nlogo
	bin/sbt gen-info-tab-docs

models/index.txt:
	@echo "@@@ building models/index.txt"
	bin/sbt model-index

### JAR building

JARS = NetLogo.jar NetLogoLite.jar HubNet.jar
.NOTPARALLEL: $(JARS)
$(JARS): | $(SCALA_JAR)
	bin/sbt alljars

### plugins

PLUGINS =\
	plugins/ReviewTab/ReviewTab.jar

.PHONY: plugins
plugins: $(PLUGINS)

$(PLUGINS): | NetLogo.jar
	mkdir -p plugins
	if [ ! -d plugins/ReviewTab/src ] ; then git clone http://github.com/NetLogo/ReviewTab.git plugins/ReviewTab ; fi
	@echo "@@@ building" $(notdir $@)
	cd $(dir $@); JAVA_HOME=$(JAVA_HOME) SCALA_JAR=../../$(SCALA_JAR) make -s $(notdir $@)

### extensions

EXTENSIONS=\
	extensions/array/array.jar \
	extensions/bitmap/bitmap.jar \
	extensions/gis/gis.jar \
	extensions/gogo/gogo.jar \
	extensions/matrix/matrix.jar \
	extensions/network/network.jar \
	extensions/profiler/profiler.jar \
	extensions/sample/sample.jar \
	extensions/sample-scala/sample-scala.jar \
	extensions/sound/sound.jar \
	extensions/table/table.jar \
	extensions/qtj/qtj.jar

.PHONY: extensions
extensions: $(EXTENSIONS)

# most of them use NetLogoLite.jar, but the profiler extension uses NetLogo.jar - ST 5/11/11
$(EXTENSIONS): | NetLogo.jar NetLogoLite.jar
	git submodule update --init
	@echo "@@@ building" $(notdir $@)
	cd $(dir $@); JAVA_HOME=$(JAVA_HOME) SCALA_JAR=../../$(SCALA_JAR) make -s $(notdir $@)

<<<<<<< HEAD
# pull down versions core devel has rights to push to - ST 5/12/11
.PHONY: repos
repos:
	mkdir -p models
	if [ ! -d models/test ] ; then git clone git@git.assembla.com:models.git ; fi
	cd models; git pull; git status
	mkdir -p extensions
	if [ ! -d extensions/array/src ] ; then git clone git@github.com:/NetLogo/Array-Extension.git extensions/array ; fi
	cd extensions/array; git pull; git status
	if [ ! -d extensions/bitmap/src ] ; then git clone git@github.com:/NetLogo/Bitmap-Extension.git extensions/bitmap ; fi
	cd extensions/bitmap; git pull; git status
	if [ ! -d extensions/gis/src ] ; then git clone git@github.com:/NetLogo/GIS-Extension.git extensions/gis ; fi
	cd extensions/gis; git pull; git status
	if [ ! -d extensions/gogo/src ] ; then git clone git@github.com:/NetLogo/GoGo-Extension.git extensions/gogo ; fi
	cd extensions/gogo; git pull; git status
	if [ ! -d extensions/matrix/src ] ; then git clone git@github.com:/NetLogo/Matrix-Extension.git extensions/matrix ; fi
	cd extensions/matrix; git pull; git status
	if [ ! -d extensions/network/src ] ; then git clone git@github.com:/NetLogo/Network-Extension.git extensions/network ; fi
	cd extensions/network; git pull; git status
	if [ ! -d extensions/profiler/src ] ; then git clone git@github.com:/NetLogo/Profiler-Extension.git extensions/profiler ; fi
	cd extensions/profiler; git pull; git status
	if [ ! -d extensions/qtj/src ] ; then git clone git@github.com:/NetLogo/QTJ-Extension.git extensions/qtj ; fi
	cd extensions/qtj; git pull; git status
	if [ ! -d extensions/sample/src ] ; then git clone git@github.com:/NetLogo/Sample-Extension.git extensions/sample ; fi
	cd extensions/sample; git pull; git status
	if [ ! -d extensions/sample-scala/src ] ; then git clone git@github.com:/NetLogo/Sample-Scala-Extension.git extensions/sample-scala ; fi
	cd extensions/sample-scala; git pull; git status
	if [ ! -d extensions/sound/src ] ; then git clone git@github.com:/NetLogo/Sound-Extension.git extensions/sound ; fi
	cd extensions/sound; git pull; git status
	if [ ! -d extensions/table/src ] ; then git clone git@github.com:/NetLogo/Table-Extension.git extensions/table ; fi
	cd extensions/table; git pull; git status
	mkdir -p plugins
	if [ ! -d plugins/ReviewTab/src ] ; then git clone git@github.com:/NetLogo/ReviewTab.git plugins/ReviewTab ; fi
	cd plugins/ReviewTab; git pull; git status

=======
>>>>>>> 1c77523e
### Scaladoc

# for internal devel team use
tmp/scaladoc: netlogo | tmp
	-rm -rf tmp/scaladoc
	-mkdir -p tmp/scaladoc
	-$(JAVA) -cp $(CLASSPATH) org.nlogo.headless.Main --version | sed -e "s/^NetLogo //" > tmp/version.txt
	bin/scaladoc \
	  -d tmp/scaladoc \
	  -doc-title 'NetLogo' \
	  -doc-version `cat tmp/version.txt` \
	  -classpath $(LIBS)$(CLASSES) \
	  -sourcepath src/main \
          -doc-source-url https://github.com/NetLogo/NetLogo/blob/`cat tmp/version.txt`/src/main€{FILE_PATH}.scala \
	  -encoding us-ascii \
          `find src/main -name \*.scala -o -name \*.java`
# compensate for issues.scala-lang.org/browse/SI-5388
	perl -pi -e 's/\.java.scala/.java/g' `find tmp/scaladoc -name \*.html`

# these are the docs we include with the User Manual
docs/scaladoc: netlogo
	-rm -rf docs/scaladoc
	-mkdir -p docs/scaladoc
	-$(JAVA) -cp $(CLASSPATH) org.nlogo.headless.Main --version | sed -e "s/^NetLogo //" > tmp/version.txt
	bin/scaladoc \
	  -d docs/scaladoc \
	  -doc-title 'NetLogo API' \
	  -doc-version `cat tmp/version.txt` \
	  -classpath $(LIBS)$(CLASSES) \
	  -sourcepath src/main \
          -doc-source-url https://github.com/NetLogo/NetLogo/blob/`cat tmp/version.txt`/src/main€{FILE_PATH}.scala \
	  -encoding us-ascii \
	  src/main/org/nlogo/app/App.scala \
	  src/main/org/nlogo/lite/InterfaceComponent.scala \
	  src/main/org/nlogo/lite/Applet.scala \
	  src/main/org/nlogo/lite/AppletPanel.scala \
	  src/main/org/nlogo/headless/HeadlessWorkspace.scala \
          src/main/org/nlogo/api/*.*a \
          src/main/org/nlogo/agent/*.*a \
          src/main/org/nlogo/workspace/*.*a \
          src/main/org/nlogo/nvm/*.*a
# compensate for issues.scala-lang.org/browse/SI-5388
	perl -pi -e 's/\.java.scala/.java/g' `find docs/scaladoc -name \*.html`

### misc targets

# cleaning
.PHONY: clean clean-extensions distclean
clean:
	bin/sbt clean
	rm -f bin/*.class devel/depend.ddf
	rm -rf cobertura.ser docs/dict docs/infotab.html resources/system/dict.txt resources/system/dict3d.txt models/index.txt
	rm -rf $(EXTENSIONS) extensions/*/build extensions/*/classes plugins/*/build plugins/*/classes
	rm -f $(JARS) test/applet/NetLogoLite.jar test/applet/HubNet.jar
	rm -rf tmp target docs/scaladoc
	rm -rf project/plugins/lib_managed project/plugins/project project/plugins/src_managed project/plugins/target
	rm -f resources/*.properties
clean-extensions:
	rm -rf $(foreach foo,$(EXTENSIONS),$(dir $(foo)))
distclean:
	git clean -fd
	git clean -fX

# benchmarking
.PHONY: bench benches
bench: netlogo
	$(JAVA) -classpath $(CLASSPATH) org.nlogo.headless.HeadlessBenchmarker $(ARGS)
benches: netlogo
	bin/benches.scala $(ARGS) | tee tmp/bench.txt

# Scala scripting library
bin/Scripting.class: bin/Scripting.scala | $(SCALA_JAR)
	@echo "@@@ building bin/Scripting.class"
	cd bin ; JAVA_HOME=$(JAVA_HOME) ../bin/scalac -deprecation Scripting.scala

# count lines of code
.PHONY: cloc
cloc: tmp/cloc.pl
	tmp/cloc.pl \
          --exclude-ext=m,xml,html,css,dtd \
          --exclude-dir=tmp,project/build/classycle,project/plugins/src_managed \
          --progress-rate=0 \
          .
tmp/cloc.pl: | tmp
	curl -s 'http://ccl.northwestern.edu/devel/cloc-1.53.pl' -o tmp/cloc.pl
	chmod +x tmp/cloc.pl<|MERGE_RESOLUTION|>--- conflicted
+++ resolved
@@ -105,44 +105,6 @@
 	@echo "@@@ building" $(notdir $@)
 	cd $(dir $@); JAVA_HOME=$(JAVA_HOME) SCALA_JAR=../../$(SCALA_JAR) make -s $(notdir $@)
 
-<<<<<<< HEAD
-# pull down versions core devel has rights to push to - ST 5/12/11
-.PHONY: repos
-repos:
-	mkdir -p models
-	if [ ! -d models/test ] ; then git clone git@git.assembla.com:models.git ; fi
-	cd models; git pull; git status
-	mkdir -p extensions
-	if [ ! -d extensions/array/src ] ; then git clone git@github.com:/NetLogo/Array-Extension.git extensions/array ; fi
-	cd extensions/array; git pull; git status
-	if [ ! -d extensions/bitmap/src ] ; then git clone git@github.com:/NetLogo/Bitmap-Extension.git extensions/bitmap ; fi
-	cd extensions/bitmap; git pull; git status
-	if [ ! -d extensions/gis/src ] ; then git clone git@github.com:/NetLogo/GIS-Extension.git extensions/gis ; fi
-	cd extensions/gis; git pull; git status
-	if [ ! -d extensions/gogo/src ] ; then git clone git@github.com:/NetLogo/GoGo-Extension.git extensions/gogo ; fi
-	cd extensions/gogo; git pull; git status
-	if [ ! -d extensions/matrix/src ] ; then git clone git@github.com:/NetLogo/Matrix-Extension.git extensions/matrix ; fi
-	cd extensions/matrix; git pull; git status
-	if [ ! -d extensions/network/src ] ; then git clone git@github.com:/NetLogo/Network-Extension.git extensions/network ; fi
-	cd extensions/network; git pull; git status
-	if [ ! -d extensions/profiler/src ] ; then git clone git@github.com:/NetLogo/Profiler-Extension.git extensions/profiler ; fi
-	cd extensions/profiler; git pull; git status
-	if [ ! -d extensions/qtj/src ] ; then git clone git@github.com:/NetLogo/QTJ-Extension.git extensions/qtj ; fi
-	cd extensions/qtj; git pull; git status
-	if [ ! -d extensions/sample/src ] ; then git clone git@github.com:/NetLogo/Sample-Extension.git extensions/sample ; fi
-	cd extensions/sample; git pull; git status
-	if [ ! -d extensions/sample-scala/src ] ; then git clone git@github.com:/NetLogo/Sample-Scala-Extension.git extensions/sample-scala ; fi
-	cd extensions/sample-scala; git pull; git status
-	if [ ! -d extensions/sound/src ] ; then git clone git@github.com:/NetLogo/Sound-Extension.git extensions/sound ; fi
-	cd extensions/sound; git pull; git status
-	if [ ! -d extensions/table/src ] ; then git clone git@github.com:/NetLogo/Table-Extension.git extensions/table ; fi
-	cd extensions/table; git pull; git status
-	mkdir -p plugins
-	if [ ! -d plugins/ReviewTab/src ] ; then git clone git@github.com:/NetLogo/ReviewTab.git plugins/ReviewTab ; fi
-	cd plugins/ReviewTab; git pull; git status
-
-=======
->>>>>>> 1c77523e
 ### Scaladoc
 
 # for internal devel team use

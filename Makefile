--- conflicted
+++ resolved
@@ -104,26 +104,6 @@
 
 ### misc targets
 
-<<<<<<< HEAD
-# cleaning
-.PHONY: clean clean-extensions distclean
-clean:
-	bin/sbt clean
-	rm -f bin/*.class devel/depend.ddf
-	rm -rf cobertura.ser models/index.txt
-	rm -rf $(EXTENSIONS) extensions/*/build extensions/*/classes plugins/*/build plugins/*/classes
-	rm -f $(JARS) NetLogoLite.jar
-	rm -rf tmp target
-	rm -rf project/plugins/lib_managed project/plugins/project project/plugins/src_managed project/plugins/target
-	rm -f resources/*.properties
-clean-extensions:
-	rm -rf $(foreach foo,$(EXTENSIONS),$(dir $(foo)))
-distclean:
-	git clean -fd
-	git clean -fX
-
-=======
->>>>>>> 51d0b9e5
 # benchmarking
 .PHONY: bench benches
 bench: netlogo

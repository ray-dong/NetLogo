# comment out if you want, when debugging this
.SILENT:
# sadly this only works on plain files not directories.
.DELETE_ON_ERROR:

<<<<<<< HEAD
=======
### top level targets; "netlogo" is default target.  the "dict.txt" is
### because we also need to generate the "split dictionary.html" files
.PHONY: netlogo sbt
netlogo: resources/system/dict.txt sbt | tmp

>>>>>>> 1705fb00
### misc variables
ifneq (,$(findstring CYGWIN,$(shell uname -s)))
    JAVA_HOME = `cygpath -up "\Java\jdk1.6.0_31"`
else
    ifneq (,$(findstring Darwin,$(shell uname)))
        JAVA_HOME = `/usr/libexec/java_home -F -v1.6*`
    else
        JAVA_HOME = /usr/lib/jvm/java-6-sun
    endif
endif

SCALA_VERSION = 2.9.2
SCALA_JAR = $(HOME)/.sbt/boot/scala-$(SCALA_VERSION)/lib/scala-library.jar

ifneq (,$(findstring CYGWIN,$(shell uname -s)))
    SCALA_JAR := `cygpath -w $(SCALA_JAR)`
endif

.PHONY: netlogo
netlogo bin/Scripting.class: bin/Scripting.scala
	mkdir -p tmp
<<<<<<< HEAD
	bin/sbt extensions
	@echo "@@@ building bin/Scripting.class"
	cd bin ; JAVA_HOME=$(JAVA_HOME) ../bin/scalac -deprecation Scripting.scala
=======

### sbt
sbt $(SCALA_JAR) $(JARS) models/index.txt docs/infotab.html libs:
	bin/sbt extensions model-index info-tab native-libs

### targets for running
goshell:
	rlwrap $(JAVA) -classpath $(CLASSPATH) org.nlogo.headless.Shell $(ARGS)

# profiling (Java)
.PHONY: profile-bench profile profiles
profile-bench: netlogo
	$(JAVA) -classpath $(CLASSPATH) -Xrunhprof:cpu=samples,depth=40,file=tmp/java.hprof.txt org.nlogo.headless.HeadlessBenchmarker $(ARGS)
	$(JAVA) -Djava.awt.headless=false -jar project/plugins/lib_managed/scala_2.7.7/perfanal-1.0.jar tmp/java.hprof.txt
profile:
	$(JAVA) -Djava.awt.headless=false -jar project/plugins/lib_managed/scala_2.7.7/perfanal-1.0.jar tmp/profiles/$(ARGS).txt
profiles:
	bin/profiles.scala $(ARGS)

# This also generates the docs/dict folder
resources/system/dict.txt: bin/dictsplit.py docs/dictionary.html
	@echo "@@@ building dict.txt"
	@rm -rf docs/dict
	python bin/dictsplit.py

### Scaladoc

# for internal devel team use
tmp/scaladoc: | tmp
	-rm -rf tmp/scaladoc
	-mkdir -p tmp/scaladoc
	-$(JAVA) -cp $(CLASSPATH) org.nlogo.headless.Main --version | sed -e "s/^NetLogo //" > tmp/version.txt
	bin/scaladoc \
	  -d tmp/scaladoc \
	  -doc-title 'NetLogo' \
	  -doc-version `cat tmp/version.txt` \
	  -classpath $(LIBS)$(CLASSES) \
	  -sourcepath src/main \
          -doc-source-url https://github.com/NetLogo/NetLogo/blob/`cat tmp/version.txt`/src/main€{FILE_PATH}.scala \
	  -encoding us-ascii \
          `find src/main -name \*.scala -o -name \*.java`
# compensate for issues.scala-lang.org/browse/SI-5388
	perl -pi -e 's/\.java.scala/.java/g' `find tmp/scaladoc -name \*.html`

# these are the docs we include with the User Manual
docs/scaladoc: | tmp
	echo "classpath =" $(CLASSPATH)
	-rm -rf docs/scaladoc
	-mkdir -p docs/scaladoc
	-$(JAVA) -cp $(CLASSPATH) org.nlogo.headless.Main --version | sed -e "s/^NetLogo //" > tmp/version.txt
	bin/scaladoc \
	  -d docs/scaladoc \
	  -doc-title 'NetLogo API' \
	  -doc-version `cat tmp/version.txt` \
	  -classpath $(LIBS)$(CLASSES) \
	  -sourcepath src/main \
          -doc-source-url https://github.com/NetLogo/NetLogo/blob/`cat tmp/version.txt`/src/main€{FILE_PATH}.scala \
	  -encoding us-ascii \
	  src/main/org/nlogo/app/App.scala \
	  src/main/org/nlogo/lite/InterfaceComponent.scala \
	  src/main/org/nlogo/lite/Applet.scala \
	  src/main/org/nlogo/lite/AppletPanel.scala \
	  src/main/org/nlogo/headless/HeadlessWorkspace.scala \
          src/main/org/nlogo/api/*.*a \
          src/main/org/nlogo/agent/*.*a \
          src/main/org/nlogo/workspace/*.*a \
          src/main/org/nlogo/nvm/*.*a
# compensate for issues.scala-lang.org/browse/SI-5388
	perl -pi -e 's/\.java.scala/.java/g' `find docs/scaladoc -name \*.html`

### misc targets

# benchmarking
.PHONY: bench benches
bench: netlogo
	$(JAVA) -classpath $(CLASSPATH) org.nlogo.headless.HeadlessBenchmarker $(ARGS)
benches: netlogo
	bin/benches.scala $(ARGS) | tee tmp/bench.txt
>>>>>>> 1705fb00
<|MERGE_RESOLUTION|>--- conflicted
+++ resolved
@@ -3,14 +3,6 @@
 # sadly this only works on plain files not directories.
 .DELETE_ON_ERROR:
 
-<<<<<<< HEAD
-=======
-### top level targets; "netlogo" is default target.  the "dict.txt" is
-### because we also need to generate the "split dictionary.html" files
-.PHONY: netlogo sbt
-netlogo: resources/system/dict.txt sbt | tmp
-
->>>>>>> 1705fb00
 ### misc variables
 ifneq (,$(findstring CYGWIN,$(shell uname -s)))
     JAVA_HOME = `cygpath -up "\Java\jdk1.6.0_31"`
@@ -30,89 +22,6 @@
 endif
 
 .PHONY: netlogo
-netlogo bin/Scripting.class: bin/Scripting.scala
+netlogo:
 	mkdir -p tmp
-<<<<<<< HEAD
-	bin/sbt extensions
-	@echo "@@@ building bin/Scripting.class"
-	cd bin ; JAVA_HOME=$(JAVA_HOME) ../bin/scalac -deprecation Scripting.scala
-=======
-
-### sbt
-sbt $(SCALA_JAR) $(JARS) models/index.txt docs/infotab.html libs:
-	bin/sbt extensions model-index info-tab native-libs
-
-### targets for running
-goshell:
-	rlwrap $(JAVA) -classpath $(CLASSPATH) org.nlogo.headless.Shell $(ARGS)
-
-# profiling (Java)
-.PHONY: profile-bench profile profiles
-profile-bench: netlogo
-	$(JAVA) -classpath $(CLASSPATH) -Xrunhprof:cpu=samples,depth=40,file=tmp/java.hprof.txt org.nlogo.headless.HeadlessBenchmarker $(ARGS)
-	$(JAVA) -Djava.awt.headless=false -jar project/plugins/lib_managed/scala_2.7.7/perfanal-1.0.jar tmp/java.hprof.txt
-profile:
-	$(JAVA) -Djava.awt.headless=false -jar project/plugins/lib_managed/scala_2.7.7/perfanal-1.0.jar tmp/profiles/$(ARGS).txt
-profiles:
-	bin/profiles.scala $(ARGS)
-
-# This also generates the docs/dict folder
-resources/system/dict.txt: bin/dictsplit.py docs/dictionary.html
-	@echo "@@@ building dict.txt"
-	@rm -rf docs/dict
-	python bin/dictsplit.py
-
-### Scaladoc
-
-# for internal devel team use
-tmp/scaladoc: | tmp
-	-rm -rf tmp/scaladoc
-	-mkdir -p tmp/scaladoc
-	-$(JAVA) -cp $(CLASSPATH) org.nlogo.headless.Main --version | sed -e "s/^NetLogo //" > tmp/version.txt
-	bin/scaladoc \
-	  -d tmp/scaladoc \
-	  -doc-title 'NetLogo' \
-	  -doc-version `cat tmp/version.txt` \
-	  -classpath $(LIBS)$(CLASSES) \
-	  -sourcepath src/main \
-          -doc-source-url https://github.com/NetLogo/NetLogo/blob/`cat tmp/version.txt`/src/main€{FILE_PATH}.scala \
-	  -encoding us-ascii \
-          `find src/main -name \*.scala -o -name \*.java`
-# compensate for issues.scala-lang.org/browse/SI-5388
-	perl -pi -e 's/\.java.scala/.java/g' `find tmp/scaladoc -name \*.html`
-
-# these are the docs we include with the User Manual
-docs/scaladoc: | tmp
-	echo "classpath =" $(CLASSPATH)
-	-rm -rf docs/scaladoc
-	-mkdir -p docs/scaladoc
-	-$(JAVA) -cp $(CLASSPATH) org.nlogo.headless.Main --version | sed -e "s/^NetLogo //" > tmp/version.txt
-	bin/scaladoc \
-	  -d docs/scaladoc \
-	  -doc-title 'NetLogo API' \
-	  -doc-version `cat tmp/version.txt` \
-	  -classpath $(LIBS)$(CLASSES) \
-	  -sourcepath src/main \
-          -doc-source-url https://github.com/NetLogo/NetLogo/blob/`cat tmp/version.txt`/src/main€{FILE_PATH}.scala \
-	  -encoding us-ascii \
-	  src/main/org/nlogo/app/App.scala \
-	  src/main/org/nlogo/lite/InterfaceComponent.scala \
-	  src/main/org/nlogo/lite/Applet.scala \
-	  src/main/org/nlogo/lite/AppletPanel.scala \
-	  src/main/org/nlogo/headless/HeadlessWorkspace.scala \
-          src/main/org/nlogo/api/*.*a \
-          src/main/org/nlogo/agent/*.*a \
-          src/main/org/nlogo/workspace/*.*a \
-          src/main/org/nlogo/nvm/*.*a
-# compensate for issues.scala-lang.org/browse/SI-5388
-	perl -pi -e 's/\.java.scala/.java/g' `find docs/scaladoc -name \*.html`
-
-### misc targets
-
-# benchmarking
-.PHONY: bench benches
-bench: netlogo
-	$(JAVA) -classpath $(CLASSPATH) org.nlogo.headless.HeadlessBenchmarker $(ARGS)
-benches: netlogo
-	bin/benches.scala $(ARGS) | tee tmp/bench.txt
->>>>>>> 1705fb00
+	bin/sbt extensions
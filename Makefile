# comment out if you want, when debugging this
.SILENT:
# sadly this only works on plain files not directories.
.DELETE_ON_ERROR:

### top level targets; "netlogo" is default target
.PHONY: netlogo
netlogo: extensions models/index.txt bin/Scripting.class | tmp

### misc variables
ifneq (,$(findstring CYGWIN,$(shell uname -s)))
    COLON = \;
    JAVA_HOME = `cygpath -up "\Java\jdk1.6.0_26"`
else
    COLON = :
    ifneq (,$(findstring Darwin,$(shell uname)))
        JAVA_HOME = `/usr/libexec/java_home -F -v1.6*`
    else
        JAVA_HOME = /usr/lib/jvm/java-6-sun
    endif
endif

# you might want to specify JARGS from the command line - ST 3/14/11
JAVA = $(JAVA_HOME)/bin/java -Djava.awt.headless=true -Dfile.encoding=UTF-8 -Xmx1024m -Djava.library.path=./lib -XX:MaxPermSize=128m -Xfuture $(JARGS)
SCALA_VERSION = 2.9.1
SCALA_JAR_BASE = project/boot/scala-$(SCALA_VERSION)/lib/scala-library.jar
SCALA_JAR := $(SCALA_JAR_BASE)
CLASSES = target/scala_$(SCALA_VERSION)/classes

# note that LIBS has a trailing $(COLON)
ifneq (,$(findstring CYGWIN,$(shell uname -s)))
    SCALA_JAR := `cygpath -w $(SCALA_JAR)`
    CLASSES := `cygpath -w $(CLASSES)`
    LIBS = `ls -1 lib_managed/scala_$(SCALA_VERSION)/compile/*.jar | xargs cygpath -w | perl -pe 's/\n/;/'`
else
    LIBS = `ls -1 lib_managed/scala_$(SCALA_VERSION)/compile/*.jar | perl -pe 's/\n/:/'`
endif

CLASSPATH = $(LIBS)$(CLASSES)$(COLON)resources$(COLON)$(SCALA_JAR)

### common prerequisites
tmp:
	@echo "@@@ making tmp"
	mkdir -p tmp
bin/sbt-launch.jar:
	curl -S 'http://simple-build-tool.googlecode.com/files/sbt-launch-0.7.7.jar' -o bin/sbt-launch.jar
$(SCALA_JAR): | bin/sbt-launch.jar
	bin/sbt error update

### targets for running
goshell:
	rlwrap $(JAVA) -classpath $(CLASSPATH) org.nlogo.headless.Shell $(ARGS)

# profiling (Java)
.PHONY: profile-bench profile profiles
profile-bench: netlogo
	$(JAVA) -classpath $(CLASSPATH) -Xrunhprof:cpu=samples,depth=40,file=tmp/java.hprof.txt org.nlogo.headless.HeadlessBenchmarker $(ARGS)
	$(JAVA) -Djava.awt.headless=false -jar project/plugins/lib_managed/scala_2.7.7/perfanal-1.0.jar tmp/java.hprof.txt
profile:
	$(JAVA) -Djava.awt.headless=false -jar project/plugins/lib_managed/scala_1.7.7/perfanal-1.0.jar tmp/profiles/$(ARGS).txt
profiles:
	bin/profiles.scala $(ARGS)

models/index.txt:
	@echo "@@@ building models/index.txt"
	bin/sbt warn model-index

### JAR building

JARS = NetLogo.jar
.NOTPARALLEL: $(JARS)
$(JARS): | $(SCALA_JAR)
	bin/sbt warn alljars

### extensions

EXTENSIONS=\
	extensions/array/array.jar \
	extensions/matrix/matrix.jar \
	extensions/profiler/profiler.jar \
	extensions/sample/sample.jar \
	extensions/sample-scala/sample-scala.jar \
	extensions/sound/sound.jar \
<<<<<<< HEAD
	extensions/table/table.jar
=======
	extensions/table/table.jar \
	extensions/qtj/qtj.jar
EXTENSIONS_PACK200 =\
	$(addsuffix .pack.gz,$(EXTENSIONS))
>>>>>>> 2f235e14

.PHONY: extensions clean-extensions
extensions: $(EXTENSIONS) $(EXTENSIONS_PACK200)
clean-extensions:
	rm -f $(EXTENSIONS) $(EXTENSIONS_PACK200)

<<<<<<< HEAD
# The extensions want to build against the lite jar, but on the core
# branch we don't have the capability to build a lite jar, so we just
# build the extensions against one from a release. (Exception: profiler
# extension builds against NetLogo.jar.) - ST 1/1/12

NetLogoLite.jar:
	curl -s 'http://ccl.northwestern.edu/netlogo/5.0RC6/NetLogoLite.jar' -o NetLogoLite.jar

$(EXTENSIONS): | NetLogo.jar NetLogoLite.jar
=======
# most of them use NetLogoLite.jar, but the profiler extension uses NetLogo.jar - ST 5/11/11
$(EXTENSIONS) $(EXTENSIONS_PACK200): | NetLogo.jar NetLogoLite.jar
>>>>>>> 2f235e14
	git submodule update --init
	@echo "@@@ building" $(notdir $@)
	cd $(dir $@); JAVA_HOME=$(JAVA_HOME) SCALA_JAR=../../$(SCALA_JAR_BASE) make -s $(notdir $@)

### Scaladoc

# for internal devel team use
tmp/scaladoc: netlogo | tmp
	-rm -rf tmp/scaladoc
	-mkdir -p tmp/scaladoc
	-$(JAVA) -cp $(CLASSPATH) org.nlogo.headless.Main --version | sed -e "s/^NetLogo //" > tmp/version.txt
	bin/scaladoc \
	  -d tmp/scaladoc \
	  -doc-title 'NetLogo' \
	  -doc-version `cat tmp/version.txt` \
	  -classpath $(LIBS)$(CLASSES) \
	  -sourcepath src/main \
          -doc-source-url https://github.com/NetLogo/NetLogo/blob/`cat tmp/version.txt`/src/main€{FILE_PATH}.scala \
	  -encoding us-ascii \
          `find src/main -name \*.scala -o -name \*.java`
# compensate for issues.scala-lang.org/browse/SI-5388
	perl -pi -e 's/\.java.scala/.java/g' `find tmp/scaladoc -name \*.html`

### misc targets

# benchmarking
.PHONY: bench benches
bench: netlogo
	$(JAVA) -classpath $(CLASSPATH) org.nlogo.headless.HeadlessBenchmarker $(ARGS)
benches: netlogo
	bin/benches.scala $(ARGS) | tee tmp/bench.txt

# Scala scripting library
bin/Scripting.class: bin/Scripting.scala | $(SCALA_JAR)
	@echo "@@@ building bin/Scripting.class"
	cd bin ; JAVA_HOME=$(JAVA_HOME) ../bin/scalac -deprecation Scripting.scala

# count lines of code
.PHONY: cloc
cloc: tmp/cloc.pl
	tmp/cloc.pl \
          --exclude-ext=m,xml,html,css,dtd \
          --exclude-dir=tmp,project/build/classycle,project/plugins/src_managed \
          --progress-rate=0 \
          .
tmp/cloc.pl: | tmp
	curl -S 'http://ccl.northwestern.edu/devel/cloc-1.53.pl' -o tmp/cloc.pl
	chmod +x tmp/cloc.pl<|MERGE_RESOLUTION|>--- conflicted
+++ resolved
@@ -81,34 +81,25 @@
 	extensions/sample/sample.jar \
 	extensions/sample-scala/sample-scala.jar \
 	extensions/sound/sound.jar \
-<<<<<<< HEAD
 	extensions/table/table.jar
-=======
-	extensions/table/table.jar \
-	extensions/qtj/qtj.jar
 EXTENSIONS_PACK200 =\
 	$(addsuffix .pack.gz,$(EXTENSIONS))
->>>>>>> 2f235e14
 
 .PHONY: extensions clean-extensions
 extensions: $(EXTENSIONS) $(EXTENSIONS_PACK200)
 clean-extensions:
 	rm -f $(EXTENSIONS) $(EXTENSIONS_PACK200)
 
-<<<<<<< HEAD
 # The extensions want to build against the lite jar, but on the core
 # branch we don't have the capability to build a lite jar, so we just
 # build the extensions against one from a release. (Exception: profiler
 # extension builds against NetLogo.jar.) - ST 1/1/12
 
 NetLogoLite.jar:
-	curl -s 'http://ccl.northwestern.edu/netlogo/5.0RC6/NetLogoLite.jar' -o NetLogoLite.jar
+	curl -s 'http://ccl.northwestern.edu/netlogo/5.0/NetLogoLite.jar' -o NetLogoLite.jar
 
-$(EXTENSIONS): | NetLogo.jar NetLogoLite.jar
-=======
 # most of them use NetLogoLite.jar, but the profiler extension uses NetLogo.jar - ST 5/11/11
 $(EXTENSIONS) $(EXTENSIONS_PACK200): | NetLogo.jar NetLogoLite.jar
->>>>>>> 2f235e14
 	git submodule update --init
 	@echo "@@@ building" $(notdir $@)
 	cd $(dir $@); JAVA_HOME=$(JAVA_HOME) SCALA_JAR=../../$(SCALA_JAR_BASE) make -s $(notdir $@)

// (C) 2012 Uri Wilensky. https://github.com/NetLogo/NetLogo

package org.nlogo.lex

import org.scalatest.FunSuite
import org.nlogo.api.{ Token, TokenType }

class TokenizerTests extends FunSuite {
  val tokenizer = Tokenizer2D
  def tokenize(s: String) = {
    val result = tokenizer.tokenize(s, "")
    expect(TokenType.EOF)(result.last.tyype)
    result.toList.dropRight(1)
  }
  def tokenizeRobustly(s: String) = {
    val result = tokenizer.tokenizeRobustly(s)
    expect(TokenType.EOF)(result.last.tyype)
    result.toList.dropRight(1)
  }
  def firstBadToken(tokens: Seq[Token]) = tokens.find(_.tyype == TokenType.BAD)
  ///
  test("TokenizeSimpleExpr") {
    val expected = "Token(__ignore,COMMAND,_ignore)" +
      "Token(round,REPORTER,_round)" +
      "Token(0.5,CONSTANT,0.5)"
    expect(expected)(
      tokenize("__ignore round 0.5").mkString)
  }
  test("TokenizeSimpleExprWithInitialWhitespace") {
    val tokens = tokenize("\n\n__ignore round 0.5")
    val expected =
      "Token(__ignore,COMMAND,_ignore)" +
        "Token(round,REPORTER,_round)" +
        "Token(0.5,CONSTANT,0.5)"
    expect(expected)(tokens.mkString)
  }
  test("TokenizeSimpleExprWithInitialReturn") {
    val tokens = tokenize("\r__ignore round 0.5")
    val expected =
      "Token(__ignore,COMMAND,_ignore)" +
        "Token(round,REPORTER,_round)" +
        "Token(0.5,CONSTANT,0.5)"
    expect(expected)(tokens.mkString)
  }
  test("TokenizeIdent") {
    val tokens = tokenize("foo")
    val expected = "Token(foo,IDENT,FOO)"
    expect(expected)(tokens.mkString)
  }
  test("TokenizeQuestionMark") {
    val tokens = tokenize("round ?")
    val expected =
      "Token(round,REPORTER,_round)" +
        "Token(?,IDENT,?)"
    expect(expected)(tokens.mkString)
  }
  test("TokenizeBreedOwn") {
    val tokens = tokenize("mice-own")
    val expected =
      "Token(mice-own,KEYWORD,MICE-OWN)"
    expect(expected)(tokens.mkString)
  }
  test("TokenizeUnknownEscape") {
    val tokens = tokenizeRobustly("\"\\b\"")
    expect(0)(firstBadToken(tokens).get.startPos)
    expect(4)(firstBadToken(tokens).get.endPos)
    expect("Illegal character after backslash")(
      firstBadToken(tokens).get.value)
  }
  test("TokenizeWeirdCaseWithBackSlash") {
    val tokens = tokenizeRobustly("\"\\\"")
    expect(0)(firstBadToken(tokens).get.startPos)
    expect(3)(firstBadToken(tokens).get.endPos)
    expect("Closing double quote is missing")(
      firstBadToken(tokens).get.value)
  }
  test("TokenizeBadNumberFormat1") {
    val tokens = tokenizeRobustly("1.2.3")
    expect(0)(firstBadToken(tokens).get.startPos)
    expect(5)(firstBadToken(tokens).get.endPos)
    expect("Illegal number format")(
      firstBadToken(tokens).get.value)
  }
  test("TokenizeBadNumberFormat2") {
    val tokens = tokenizeRobustly("__ignore 3__ignore 4")
    expect(9)(firstBadToken(tokens).get.startPos)
    expect(18)(firstBadToken(tokens).get.endPos)
    expect("Illegal number format")(
      firstBadToken(tokens).get.value)
  }
  test("TokenizeLooksLikePotentialNumber") {
    val tokens = tokenize("-.")
    val expected = "Token(-.,IDENT,-.)"
    expect(expected)(tokens.mkString)
  }

  test("validIdentifier") {
    assert(tokenizer.isValidIdentifier("foo"))
  }
  test("invalidIdentifier1") {
    assert(!tokenizer.isValidIdentifier("foo bar"))
  }
  test("invalidIdentifier2") {
    assert(!tokenizer.isValidIdentifier("33"))
  }
  test("invalidIdentifier3") {
    assert(!tokenizer.isValidIdentifier("color"))
  }
  // check extension primitives
  test("extensionCommand") {
    val extensionManager = new org.nlogo.api.DummyExtensionManager {
      class DummyCommand extends org.nlogo.api.Command {
        def getAgentClassString = ""
        def getSyntax: org.nlogo.api.Syntax = null
        def getSwitchesBoolean = true
        def newInstance(name: String): org.nlogo.api.Command = null
        def perform(args: Array[org.nlogo.api.Argument], context: org.nlogo.api.Context) {}
      }
      override def anyExtensionsLoaded = true
      override def replaceIdentifier(name: String): org.nlogo.api.Primitive =
        if (name.equalsIgnoreCase("FOO")) new DummyCommand else null
    }
    expect("Token(foo,IDENT,FOO)")(
      tokenizer.tokenizeForColorization("foo").mkString)
    expect("Token(foo,COMMAND,FOO)")(
      tokenizer.tokenizeForColorization("foo", extensionManager).mkString)
  }
  // the method being tested here is used by the F1 key stuff - ST 1/23/08
  test("GetTokenAtPosition") {
    expect("Token(ask,COMMAND,_ask:+0)")(
      tokenizer.getTokenAtPosition("ask turtles [set color blue]", 0).toString)
    expect("Token(ask,COMMAND,_ask:+0)")(
      tokenizer.getTokenAtPosition("ask turtles [set color blue]", 1).toString)
    expect("Token(ask,COMMAND,_ask:+0)")(
      tokenizer.getTokenAtPosition("ask turtles [set color blue]", 2).toString)
    expect("Token([,OPEN_BRACKET,null)")(
      tokenizer.getTokenAtPosition("ask turtles [set color blue]", 12).toString)
    expect("Token(set,COMMAND,_set)")(
      tokenizer.getTokenAtPosition("ask turtles [set color blue]", 13).toString)
    expect("Token(set,COMMAND,_set)")(
      tokenizer.getTokenAtPosition("ask turtles [set color blue]", 14).toString)
    expect("Token(blue,CONSTANT,105.0)")(
      tokenizer.getTokenAtPosition("ask turtles [set color blue]", 24).toString)
  }
<<<<<<< HEAD
=======
  // bug #88
  test("GetTokenAtPosition-bug88") {
    expect("Token(crt,COMMAND,_createturtles:,+0)")(
      tokenizer.getTokenAtPosition("[crt", 1).toString)
  }
  // what about removed prims?
  test("RemovedPrims") {
    expect(TokenType.IDENT)(
      tokenize("random-or-random-float").head.tyype)
    expect(TokenType.IDENT)(
      tokenize("histogram-from").head.tyype)
    expect(TokenType.REPORTER)(
      tokenizer.tokenizeAllowingRemovedPrims("random-or-random-float").head.tyype)
    expect(TokenType.COMMAND)(
      tokenizer.tokenizeAllowingRemovedPrims("histogram-from").head.tyype)
  }
>>>>>>> 88a4aea2
  // underscore stuff
  test("Empty1") {
    val tokens = tokenize("")
    expect("")(tokens.mkString)
  }
  test("Empty2") {
    val tokens = tokenize("\n")
    expect("")(tokens.mkString)
  }
  test("OneUnderscore1") {
    val tokens = tokenizeRobustly("_")
    // not really the right error message, but this whole magic-open thing is a kludge anyway
    expect("Token(_,BAD,This non-standard character is not allowed.)")(
      tokens.mkString)
  }
  test("OneUnderscore2") {
    val tokens = tokenizeRobustly("_\n")
    // not really the right error message, but this whole magic-open thing is a kludge anyway
    expect("Token(_,BAD,This non-standard character is not allowed.)")(
      tokens.mkString)
  }
  test("TwoUnderscores1") {
    val tokens = tokenizeRobustly("__")
    // not really the right error message, but this whole magic-open thing is a kludge anyway
    expect("Token(_,BAD,This non-standard character is not allowed.)" +
           "Token(_,BAD,This non-standard character is not allowed.)")(
      tokens.mkString)
  }
  test("TwoUnderscores2") {
    val tokens = tokenizeRobustly("__\n")
    // not really the right error message, but this whole magic-open thing is a kludge anyway
    expect("Token(_,BAD,This non-standard character is not allowed.)" +
           "Token(_,BAD,This non-standard character is not allowed.)")(
      tokens.mkString)
  }
  test("ThreeUnderscores1") {
    val tokens = tokenize("___")
    expect("Token(__magic-open,COMMAND,_magicopen)")(
      tokens.mkString)
  }
  test("ThreeUnderscores2") {
    val tokens = tokenize("___\n")
    expect("Token(__magic-open,COMMAND,_magicopen)")(
      tokens.mkString)
  }
  test("ThreeUnderscoresAndFoo1") {
    val tokens = tokenize("___foo")
    expect("Token(__magic-open,COMMAND,_magicopen)" +
                 "Token(\"foo\",CONSTANT,foo)")(
      tokens.mkString)
  }
  test("ThreeUnderscoresAndFoo2") {
    val tokens = tokenize("___foo\n")
    expect("Token(__magic-open,COMMAND,_magicopen)" +
                 "Token(\"foo\",CONSTANT,foo)")(
      tokens.mkString)
  }
  test("ListOfArrays") {
    val tokens = tokenize("[{{array: 0}} {{array: 1}}]")
    expect("Token([,OPEN_BRACKET,null)" +
                 "Token({{array: 0}},LITERAL,{{array: 0}})" +
                 "Token({{array: 1}},LITERAL,{{array: 1}})" +
                 "Token(],CLOSE_BRACKET,null)")(
      tokens.mkString)
    expect(1)(tokens(1).startPos)
    expect(13)(tokens(1).endPos)
    expect(14)(tokens(2).startPos)
    expect(26)(tokens(2).endPos)
  }

  test("ArrayOfArrays") {
    val tokens = tokenize("{{array: 2: {{array: 0}} {{array: 1}}}}")
    expect("Token({{array: 2: {{array: 0}} {{array: 1}}}},LITERAL,{{array: 2: {{array: 0}} {{array: 1}}}})")(
      tokens.mkString)
  }

  test("UnclosedExtensionLiteral1") {
    val tokens = tokenizeRobustly("{{array: 1: ")
    expect("Token(,BAD,End of file reached unexpectedly)")(
      tokens.mkString)
  }
  test("UnclosedExtensionLiteral2") {
    val tokens = tokenizeRobustly("{{")
    expect("Token(,BAD,End of file reached unexpectedly)")(
      tokens.mkString)
  }
  test("UnclosedExtensionLiteral3") {
    val tokens = tokenizeRobustly("{{\n")
    expect("Token(,BAD,End of line reached unexpectedly)")(
      tokens.mkString)
  }

  test("carriageReturnsAreWhitespace") {
    val tokens = tokenize("a\rb")
    expect("Token(a,IDENT,A)" + "Token(b,IDENT,B)")(
      tokens.mkString)
  }

  /// Unicode
  test("unicode") {
    val o ="\u00F6"  // lower case o with umlaut
    val tokens = tokenize(o)
    expect("Token(" + o + ",IDENT," + o.toUpperCase + ")")(
      tokens.mkString)
  }
  test("TokenizeBadCharactersInIdent") {
    // 216C is a Unicode character I chose pretty much at random.  it's a Roman numeral
    // for fifty, and *looks* just like an L, but is not a letter according to Unicode.
    val tokens = tokenizeRobustly("foo\u216Cbar")
    expect(3)(firstBadToken(tokens).get.startPos)
    expect(4)(firstBadToken(tokens).get.endPos)
    expect("This non-standard character is not allowed.")(
      firstBadToken(tokens).get.value)
  }
  test("TokenizeOddCharactersInString") {
    val tokens = tokenize("\"foo\u216C\"")
    val expected = "Token(\"foo\u216C\",CONSTANT,foo\u216C)"
    expect(expected)(tokens.mkString)
  }

}<|MERGE_RESOLUTION|>--- conflicted
+++ resolved
@@ -142,25 +142,11 @@
     expect("Token(blue,CONSTANT,105.0)")(
       tokenizer.getTokenAtPosition("ask turtles [set color blue]", 24).toString)
   }
-<<<<<<< HEAD
-=======
   // bug #88
   test("GetTokenAtPosition-bug88") {
     expect("Token(crt,COMMAND,_createturtles:,+0)")(
       tokenizer.getTokenAtPosition("[crt", 1).toString)
   }
-  // what about removed prims?
-  test("RemovedPrims") {
-    expect(TokenType.IDENT)(
-      tokenize("random-or-random-float").head.tyype)
-    expect(TokenType.IDENT)(
-      tokenize("histogram-from").head.tyype)
-    expect(TokenType.REPORTER)(
-      tokenizer.tokenizeAllowingRemovedPrims("random-or-random-float").head.tyype)
-    expect(TokenType.COMMAND)(
-      tokenizer.tokenizeAllowingRemovedPrims("histogram-from").head.tyype)
-  }
->>>>>>> 88a4aea2
   // underscore stuff
   test("Empty1") {
     val tokens = tokenize("")

// (C) Uri Wilensky. https://github.com/NetLogo/NetLogo

package org.nlogo.compiler

import org.scalatest.FunSuite
import org.nlogo.api.{ DummyExtensionManager, Program }
import org.nlogo.nvm.Procedure
import org.nlogo.api.Version.useGenerator

class TestSourcePositions extends FunSuite {
<<<<<<< HEAD
  val program = new Program
=======
  val program = Program.empty()
>>>>>>> d1bfad7c
  def compileReporter(source: String) =
    Compiler.compileMoreCode("to foo __ignore " + source + "\nend", None, program,
      java.util.Collections.emptyMap[String, Procedure],
      new DummyExtensionManager).head.code.head.args.head.source
  def compileCommand(source: String) =
    Compiler.compileMoreCode("to foo " + source + "\nend", None, program,
      java.util.Collections.emptyMap[String, Procedure],
      new DummyExtensionManager).head.code.head.source
  def reporter(s: String) { expect(s)(compileReporter(s)) }
  def command(s: String) { expect(s)(compileCommand(s)) }
  def command(expected: String, s: String) { expect(expected)(compileCommand(s)) }
  if (useGenerator) {
    /// reporters
    test("one") { reporter("timer") }
    test("many") { reporter("timer + timer + timer + timer + timer") }
    test("less") { reporter("timer < timer") }
    test("int") { reporter("3") }
    test("string") { reporter("\"foo\"") }
    test("constantFolding") { reporter("2 + 2") }
    /// commands
    test("iffy") { command("if timer < 10", "if timer < 10 [ print timer ]") }
    // TODO fails, probably because of custom assembly. would be nice to fix - ST 2/12/09
    // @Test def repeat { command("repeat 3","repeat 3 [ ca ]") }
    // TODO fails, gives "fd (3" instead. fixing seems hard - ST 2/12/09
    // @Test def parens { command("fd (3)") }
  }
}<|MERGE_RESOLUTION|>--- conflicted
+++ resolved
@@ -8,11 +8,7 @@
 import org.nlogo.api.Version.useGenerator
 
 class TestSourcePositions extends FunSuite {
-<<<<<<< HEAD
-  val program = new Program
-=======
   val program = Program.empty()
->>>>>>> d1bfad7c
   def compileReporter(source: String) =
     Compiler.compileMoreCode("to foo __ignore " + source + "\nend", None, program,
       java.util.Collections.emptyMap[String, Procedure],

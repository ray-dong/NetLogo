--- conflicted
+++ resolved
@@ -13,13 +13,8 @@
     val program = Program.empty().copy(interfaceGlobals = Seq("X"))
     implicit val tokenizer = Compiler.Tokenizer2D
     val results = new StructureParser(
-<<<<<<< HEAD
       tokenizer.tokenize(wrappedSource), None,
-      program, java.util.Collections.emptyMap[String, Procedure],
-=======
-      tokenizer.tokenizeAllowingRemovedPrims(wrappedSource), None,
       program, nvm.CompilerInterface.NoProcedures,
->>>>>>> 2990b12c
       new DummyExtensionManager)
       .parse(false)
     expect(1)(results.procedures.size)

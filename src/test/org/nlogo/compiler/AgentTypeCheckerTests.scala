// (C) Uri Wilensky. https://github.com/NetLogo/NetLogo

package org.nlogo.compiler

import org.scalatest.FunSuite
import org.nlogo.api.{ CompilerException, DummyExtensionManager, Program }
import org.nlogo.nvm

class AgentTypeCheckerTests extends FunSuite {

  /// first some helpers
<<<<<<< HEAD
  private def compile(source: String): Seq[ProcedureDefinition] = {
    implicit val tokenizer = Compiler.Tokenizer2D
    val program = Program.empty
    val results = new StructureParser(tokenizer.tokenize(source), None, program,
      java.util.Collections.emptyMap[String, Procedure],
=======
  private def compile(source: String, is3D: Boolean): Seq[ProcedureDefinition] = {
    implicit val tokenizer = if (is3D) Compiler.Tokenizer3D else Compiler.Tokenizer2D
    val program = Program.empty(is3D)
    val results = new StructureParser(
      tokenizer.tokenize(source), None, program, nvm.CompilerInterface.NoProcedures,
>>>>>>> 2990b12c
      new DummyExtensionManager)
      .parse(false)
    val defs = new collection.mutable.ArrayBuffer[ProcedureDefinition]
    for (procedure <- results.procedures.values) {
      val tokens =
        new IdentifierParser(program, nvm.CompilerInterface.NoProcedures,
                             results.procedures, false)
          .process(results.tokens(procedure).iterator, procedure)
      defs ++= new ExpressionParser(procedure).parse(tokens)
    }
    new AgentTypeChecker(defs).parse()
    defs
  }
  def testBoth(source: String, expected: String) {
    testOne(source, expected)
  }
  def testOne(source: String, expected: String) {
    val defs = compile(source)
    val buf = new StringBuilder
    expect(expected)(
      defs.map { pd: ProcedureDefinition => pd.procedure.name + ":" + pd.procedure.usableBy }
        .mkString(" "))
  }
  def testError(source: String, error: String) {
    doTestError(source, error)
  }
  def doTestError(source: String, error: String) {
    val e = intercept[CompilerException] { compile(source) }
    expect(error)(e.getMessage)
  }
  /// tests not involving blocks (easy)
  test("easy1") { testBoth("to foo end", "FOO:OTPL") }
  test("easy2") { testBoth("to foo fd 1 end", "FOO:-T--") }
  test("easy3") { testBoth("to foo sprout 1 end", "FOO:--P-") }
  test("easy4") { testBoth("to foo print link-length end", "FOO:---L") }
  test("easy5") { testBoth("to foo crt 1 end", "FOO:O---") }
  test("easy6") { testBoth("to foo set pcolor red end", "FOO:-TP-") }
  test("oneProcedure1") {
    testError("to foo fd 1 sprout 1 end",
      "You can't use sprout in a turtle context, because sprout is patch-only.")
  }
  test("oneProcedure2") {
    testError("to foo set pcolor red crt 1 end",
      "You can't use crt in a turtle/patch context, because crt is observer-only.")
  }
  test("oneProcedure3") {
    testError("to foo set color red crt 1 end",
      "You can't use crt in a turtle/link context, because crt is observer-only.")
  }
  test("oneProcedure4") {
    testError("to foo crt 1 set color red end",
      "You can't use COLOR in an observer context, because COLOR is turtle/link-only.")
  }
  test("twoProcedures1") {
    testError("to foo fd 1 bar end  to bar sprout 1 end",
      "You can't use BAR in a turtle context, because BAR is patch-only.")
  }
  test("twoProcedures2") {
    testError("to foo bar fd 1 end  to bar sprout 1 end",
      "You can't use fd in a patch context, because fd is turtle-only.")
  }
  test("chained1") {
    testError("to foo1 fd 1 foo2 end  to foo2 foo3 end  to foo3 foo4 end  to foo4 foo5 end  to foo5 sprout 1 end",
      "You can't use FOO2 in a turtle context, because FOO2 is patch-only.")
  }
  test("chained2") {
    testError("to foo1 fd 1 end  to foo2 foo1 end  to foo3 foo2 end  to foo4 foo3 end  to foo5 sprout 1 foo4 end",
      "You can't use FOO4 in a patch context, because FOO4 is turtle-only.")
  }
  test("chained3") {
    testError("to foo2 foo1 end  to foo1 fd 1 end  to foo4 foo3 end  to foo3 foo2 end  to foo5 sprout 1 foo4 end",
      "You can't use FOO4 in a patch context, because FOO4 is turtle-only.")
  }

  /// tests involving blocks (harder!)

  test("ifelse") {
    testError("to foo1 ifelse true [ fd 1 ] [ sprout 1 ] end",
      "You can't use sprout in a turtle context, because sprout is patch-only.")
  }
  test("sprout") {
    testError("to foo sprout 1 [ print link-length ] end",
      "You can't use link-length in a turtle context, because link-length is link-only.")
  }
  test("ask1") {
    testError("to foo [x] ask x [ crt 1 ] end",
      "You can't use crt in a turtle/patch/link context, because crt is observer-only.")
  }
  test("ask2") {
    testError("to foo ask turtles [ crt 1 ] end",
      "You can't use crt in a turtle context, because crt is observer-only.")
  }
  test("ask3") {
    testError("to foo ask patches [ set color red ] end",
      "You can't use COLOR in a patch context, because COLOR is turtle/link-only.")
  }
  test("askWith") {
    testError("to foo ask turtles with [color = red] [ crt 1 ] end",
      "You can't use crt in a turtle context, because crt is observer-only.")
  }
  test("crt1") {
    testBoth("to foo crt 1 [ print who ] end", "FOO:O---") }
  test("crt2") {
    testError("to foo crt 1 [ sprout 1 ] end", "You can't use sprout in a turtle context, because sprout is patch-only.") }
  test("crt3") {
    testError("to foo crt 1 [ crt 1 ] end", "You can't use crt in a turtle context, because crt is observer-only.") }
  test("magicOpen") {
    testError("to foo ask turtles [ ___foo ] end",
      "You can't use __magic-open in a turtle context, because __magic-open is observer-only.")
  }
}<|MERGE_RESOLUTION|>--- conflicted
+++ resolved
@@ -9,19 +9,12 @@
 class AgentTypeCheckerTests extends FunSuite {
 
   /// first some helpers
-<<<<<<< HEAD
   private def compile(source: String): Seq[ProcedureDefinition] = {
     implicit val tokenizer = Compiler.Tokenizer2D
     val program = Program.empty
-    val results = new StructureParser(tokenizer.tokenize(source), None, program,
-      java.util.Collections.emptyMap[String, Procedure],
-=======
-  private def compile(source: String, is3D: Boolean): Seq[ProcedureDefinition] = {
-    implicit val tokenizer = if (is3D) Compiler.Tokenizer3D else Compiler.Tokenizer2D
-    val program = Program.empty(is3D)
     val results = new StructureParser(
-      tokenizer.tokenize(source), None, program, nvm.CompilerInterface.NoProcedures,
->>>>>>> 2990b12c
+      tokenizer.tokenize(source), None, program,
+      nvm.CompilerInterface.NoProcedures,
       new DummyExtensionManager)
       .parse(false)
     val defs = new collection.mutable.ArrayBuffer[ProcedureDefinition]

--- conflicted
+++ resolved
@@ -16,13 +16,8 @@
   /// helpers
   private def compile(source: String): Seq[Statements] = { // must be private
     val wrappedSource = PREAMBLE + source + POSTAMBLE
-<<<<<<< HEAD
-    val program = new Program
+    val program = Program.empty
     implicit val tokenizer = Compiler.Tokenizer2D
-=======
-    val program = Program.empty(is3D)
-    implicit val tokenizer = if (is3D) Compiler.Tokenizer3D else Compiler.Tokenizer2D
->>>>>>> d1bfad7c
     val results = new StructureParser(
       tokenizer.tokenize(wrappedSource), None,
       program, java.util.Collections.emptyMap[String, Procedure],

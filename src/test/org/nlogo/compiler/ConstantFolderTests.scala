// (C) Uri Wilensky. https://github.com/NetLogo/NetLogo

package org.nlogo.compiler

import org.scalatest.FunSuite
import org.nlogo.api.{ CompilerException, DummyExtensionManager, Program }
import org.nlogo.nvm.Procedure

class ConstantFolderTests extends FunSuite {

  def compile(source: String): String = {
    implicit val tokenizer = Compiler.Tokenizer2D
<<<<<<< HEAD
    val program = new Program
=======
>>>>>>> d1bfad7c
    val results = new StructureParser(
      tokenizer.tokenize("to-report __test report " + source + "\nend"), None,
      Program.empty(), java.util.Collections.emptyMap[String, Procedure], new DummyExtensionManager)
      .parse(false)
    expect(1)(results.procedures.size)
    val procedure = results.procedures.values.iterator.next()
    val tokens =
      new IdentifierParser(results.program, java.util.Collections.emptyMap[String, Procedure],
        results.procedures, false)
        .process(results.tokens(procedure).iterator, procedure)
    val procdef = new ExpressionParser(procedure).parse(tokens).head
    procdef.accept(new ConstantFolder)
    procdef.statements.head.head.toString
  }

  /// not pure
  test("testNonConstant") { expect("_timer[]")(compile("timer")) }
  test("testNestedNonConstant") {
    expect("_plus[_constdouble:1.0[], _timer[]]")(
      compile("1 + timer"))
  }

  /// pure, easy
  test("testNumber") { expect("_constdouble:1.0[]")(compile("1")) }
  test("testBoolean") { expect("_constboolean:true[]")(compile("true")) }
  test("testList") { expect("_constlist:[1 2 3][]")(compile("[1 2 3]")) }
  test("testString") { expect("_conststring:\"foo\"[]")(compile("\"foo\"")) }
  test("testNobody") { expect("_nobody[]")(compile("nobody")) }

  /// pure, harder
  test("testAddition") { expect("_constdouble:4.0[]")(compile("2 + 2")) }
  test("testNesting") { expect("_constdouble:19.0[]")(compile("2 + 3 * 4 + 5")) }

  /// runtime errors
  test("testError") {
    // hmm, is there an easier way in ScalaTest to check the message in an exception? - ST 4/2/11
    intercept[CompilerException] {
      try compile("1 / 0")
      catch {
        case ex: CompilerException =>
          expect("Runtime error: Division by zero.")(ex.getMessage)
          throw ex
      }
    }
  }
}<|MERGE_RESOLUTION|>--- conflicted
+++ resolved
@@ -10,10 +10,6 @@
 
   def compile(source: String): String = {
     implicit val tokenizer = Compiler.Tokenizer2D
-<<<<<<< HEAD
-    val program = new Program
-=======
->>>>>>> d1bfad7c
     val results = new StructureParser(
       tokenizer.tokenize("to-report __test report " + source + "\nend"), None,
       Program.empty(), java.util.Collections.emptyMap[String, Procedure], new DummyExtensionManager)

--- conflicted
+++ resolved
@@ -17,19 +17,9 @@
            |""".stripMargin.replaceAll("\r\n", "\n"))(
       convert("to foo\n  crt 10\nend"))
   }
-<<<<<<< HEAD
-  // very long Code tabs shouldn't blow the stack.  
+  // very long Code tabs shouldn't blow the stack.
   test("don't blow stack") {
     val path = "models/test/applet/Really Long Code.nls"
     expect(1010929)(convert(FileIO.file2String(path).replaceAll("\r\n", "\n")).size)
   }
-=======
-  // can be very slow, so restrict to 2D to keep overall nightly.sh runtime down - ST 6/24/11
-  if(!Version.is3D)
-    // very long Code tabs shouldn't blow the stack.
-    test("don't blow stack") {
-      val path = "models/test/applet/Really Long Code.nls"
-      expect(1010929)(convert(FileIO.file2String(path).replaceAll("\r\n", "\n")).size)
-    }
->>>>>>> 12eae3e2
 }
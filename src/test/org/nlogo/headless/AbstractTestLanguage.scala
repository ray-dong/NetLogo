--- conflicted
+++ resolved
@@ -4,11 +4,7 @@
 
 import org.scalatest.Assertions
 import org.nlogo.agent.{Agent, Observer}
-<<<<<<< HEAD
-import org.nlogo.api.{Equality, CompilerException, JobOwner, LogoException, Version, WorldDimensions}
-=======
-import org.nlogo.api.{Equality, CompilerException, JobOwner, LogoException, Program, Version, WorldDimensions, WorldDimensions3D}
->>>>>>> d1bfad7c
+import org.nlogo.api.{Equality, CompilerException, JobOwner, LogoException, Program, Version, WorldDimensions}
 import org.nlogo.nvm.CompilerInterface
 import org.nlogo.util.Femto
 
@@ -41,7 +37,7 @@
       import collection.JavaConverters._
       compiler.compileProgram(
         HeadlessWorkspace.TestDeclarations + source,
-        Program.empty(Version.is3D),
+        Program.empty,
         workspace.getExtensionManager())
     }
     workspace.setProcedures(results.proceduresMap)

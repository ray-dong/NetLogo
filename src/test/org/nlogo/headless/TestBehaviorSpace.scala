--- conflicted
+++ resolved
@@ -18,13 +18,9 @@
     w
   }
 
-<<<<<<< HEAD
-=======
   def newWorker(name: String) =
     HeadlessWorkspace.newLab.newWorker(name, new java.io.File("test/lab/protocols.xml"))
 
-  override def beforeEach() { AbstractWorkspace.isApplet(false) }
->>>>>>> 2f235e14
   override def afterEach() { workspaces.foreach(_.dispose()) }
 
   // first 6 lines of results are header lines. we'll need to discard them
@@ -47,16 +43,7 @@
     run("test/lab/" + name)(() => workspace, () => newWorker(name))
     workspace
   }
-<<<<<<< HEAD
-  def runParallelExperiment(name: String) {
-=======
-  def run3DExperiment(name: String) {
-    val workspace = newWorkspace()
-    workspace.initForTesting(0)
-    run("test/lab/" + name)(() => workspace, () => newWorker(name))
-  }
   def runParallelExperiment(name: String, declarations: String = "") {
->>>>>>> 2f235e14
     def workspace = {
       val w = newWorkspace()
       w.initForTesting(0, declarations)
@@ -170,12 +157,10 @@
       workspace.report("behaviorspace-run-number"))
   }
   // test export-graphics in headless mode
-<<<<<<< HEAD
   test("ExportGraphics") {
     val workspace = newWorkspace()
     workspace.open("models/test/lab/FireWithExperiments.nlogo")
-    HeadlessWorkspace.newLab.newWorker("testExportGraphics",
-      new java.io.File("test/lab/protocols.xml"))
+    newWorker("testExportGraphics")
       .run(workspace, () => workspace, 1)
   }
   test("ModelWithIncludedExperiments") {
@@ -185,24 +170,6 @@
   test("ResizingWorld3") {
     run2DExperiment(0, 1, 0, 1, "", "testResizingWorld3")
   }
-=======
-  if(!Version.is3D)
-    test("ExportGraphics") {
-      val workspace = newWorkspace()
-      workspace.open("models/test/lab/FireWithExperiments.nlogo")
-      newWorker("testExportGraphics")
-        .run(workspace, () => workspace, 1)
-    }
-  if(!Version.is3D)
-    test("ModelWithIncludedExperiments") {
-      runExperimentFromModel("models/test/lab/FireWithExperiments.nlogo", "test1", "models/test/lab/FireWithExperiments1")
-      runExperimentFromModel("models/test/lab/FireWithExperiments.nlogo", "test2", "models/test/lab/FireWithExperiments2")
-    }
-  if(!Version.is3D)
-    test("ResizingWorld3") {
-      run2DExperiment(0, 1, 0, 1, "", "testResizingWorld3")
-    }
->>>>>>> 2f235e14
   test("Stopping1") {
     runExperiment(0, "globals [x]",
       "testStopping1")
@@ -233,20 +200,18 @@
   // metricGoBoom2 is for bug #114.  before any fix, it passed if run through runParallelExperiment
   // but failed through runExperimentFromModel.  that's because the bug was in the workspace-reusing
   // logic in lab.Lab, which run() here bypasses by using lab.Worker directly - ST 4/6/12
-  if(!Version.is3D) {
-    val goBoom2Declarations = 
-      "to setup clear-all create-turtles 1 reset-ticks end\n" +
-      "to go if not any? turtles [ stop ] if ticks = 10 [ ask turtles [ die ] ] tick end"
-    test("metricGoBoom2") {
-      runExperiment(0, goBoom2Declarations, "metricGoBoom2")
-    }
-    test("metricGoBoom2-parallel") {
-      runParallelExperiment("metricGoBoom2", goBoom2Declarations)
-    }
-    test("metricGoBoom2-parallel-from-model") {
-      runExperimentFromModel("test/lab/metricGoBoom2.nlogo", "experiment", "test/lab/metricGoBoom2", wantTable = false,
-                             threads = Runtime.getRuntime.availableProcessors)
-    }
+  val goBoom2Declarations = 
+    "to setup clear-all create-turtles 1 reset-ticks end\n" +
+    "to go if not any? turtles [ stop ] if ticks = 10 [ ask turtles [ die ] ] tick end"
+  test("metricGoBoom2") {
+    runExperiment(0, goBoom2Declarations, "metricGoBoom2")
+  }
+  test("metricGoBoom2-parallel") {
+    runParallelExperiment("metricGoBoom2", goBoom2Declarations)
+  }
+  test("metricGoBoom2-parallel-from-model") {
+    runExperimentFromModel("test/lab/metricGoBoom2.nlogo", "experiment", "test/lab/metricGoBoom2", wantTable = false,
+                           threads = Runtime.getRuntime.availableProcessors)
   }
 
   test("setupCommandsGoBoom") {

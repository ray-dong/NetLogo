// (C) Uri Wilensky. https://github.com/NetLogo/NetLogo

package org.nlogo.headless

import org.nlogo.workspace.ModelsLibrary
import org.nlogo.agent.Observer
import org.nlogo.api.SimpleJobOwner

// This is used by the "bench" target in the Makefile.  You can __dump a compiled model
// to stdout, or replace all of the benchmark model dumps in models/test/bench, or dump
// the whole models library to tmp/dumps. - ST 2/11/09

object Dump {
  def main(argv:Array[String]) {
    argv match {
      case Array() => println("usage: dump all, dump bench, dump Fire, dump foo/bar/Fire.nlogo")
      case Array("all") => dumpAll()
      case Array("bench") => dumpBenchmarks()
      case Array(path:String) if path.endsWith(".nlogo") => print(dump(path))
      case Array(name:String) => print(dump(benchPath(name)))
    }
  }
  def dump(path:String) = {
    val workspace = HeadlessWorkspace.newInstance
    try {
      // I realized after writing this it would be more efficient to do what TestCompileAll does,
      // and not actually open the model. - ST 2/11/09
      workspace.open(path)
      val owner = new SimpleJobOwner("Dump", workspace.world.mainRNG, classOf[Observer])
      workspace.evaluateReporter(owner, "__dump").asInstanceOf[String]
    }
    finally { workspace.dispose() }
  }
  def benchPath(name:String) = "models/test/benchmarks/" + name + " Benchmark.nlogo"
  def dumpBenchmarks() {
    for(name <- ChecksumsAndPreviews.allBenchmarks)
      writeFile("models/test/bench/" + BranchName.branch + "/" + name + ".txt",
                dump(benchPath(name)))
  }
  def dumpAll() {
    Runtime.getRuntime().exec("rm -r tmp/dumps").waitFor()
    Runtime.getRuntime().exec("mkdir -p tmp/dumps").waitFor()
<<<<<<< HEAD
    // 
    for(path <- ModelsLibrary.getModelPaths)
=======
    //
    for(path <- ModelsLibrary.getModelPaths; if include(path))
>>>>>>> 12eae3e2
    {
      val name = path.split("/").last.toList.dropRight(".nlogo".size).mkString
      print('.')
      writeFile("tmp/dumps/" + name + ".txt",dump(path))
    }
    println
  }
  def writeFile(path:String,s:String) {
    val w = new java.io.FileWriter(path)
    w.write(s)
    w.close()
  }
}<|MERGE_RESOLUTION|>--- conflicted
+++ resolved
@@ -40,13 +40,8 @@
   def dumpAll() {
     Runtime.getRuntime().exec("rm -r tmp/dumps").waitFor()
     Runtime.getRuntime().exec("mkdir -p tmp/dumps").waitFor()
-<<<<<<< HEAD
-    // 
+    //
     for(path <- ModelsLibrary.getModelPaths)
-=======
-    //
-    for(path <- ModelsLibrary.getModelPaths; if include(path))
->>>>>>> 12eae3e2
     {
       val name = path.split("/").last.toList.dropRight(".nlogo".size).mkString
       print('.')

package org.nlogo.headless.hubnet

<<<<<<< HEAD
import java.io._
import org.nlogo.api.{LocalFile, ModelSection, ModelReader, WidgetIO}
import org.nlogo.util.JCL._
=======
import org.nlogo.api.{LocalFile, ModelSection, ModelReader}
>>>>>>> b30577da
import org.nlogo.util.TestUtils._
import org.nlogo.headless.TestUsingWorkspace
import org.nlogo.hubnet.protocol.ClientInterface

class TestClientInterface extends TestUsingWorkspace {

  testUsingWorkspace("empty ClientInterface is serializable"){ workspace =>
    val ci = new ClientInterface(Nil, Nil, Nil)
    assert(ci.toString === roundTripSerialization(ci).toString)
  }

  testUsingWorkspace("legit ClientInterface is serialiazble"){ workspace =>
    import collection.JavaConverters._
    val model = "./models/HubNet Activities/Code Examples/Template.nlogo"
<<<<<<< HEAD
    val widgets = WidgetIO.parseWidgets(getClientWidgets(model))
    val ci = new ClientInterface(widgets.toList,
      toScalaSeq(workspace.world.turtleShapeList.getShapes).toList,
      toScalaSeq(workspace.world.linkShapeList.getShapes).toList)
=======
    val unparsedWidgets = getClientWidgets(model)
    val parsedWidgets = ModelReader.parseWidgets(unparsedWidgets).asScala.map(_.asScala.toList).toList
    val ci = new ClientInterface(parsedWidgets, unparsedWidgets.toList,
                                 workspace.world.turtleShapeList.getShapes.asScala.toList,
                                 workspace.world.linkShapeList.getShapes.asScala.toList,
                                 workspace)
>>>>>>> b30577da
    assert(ci.toString === roundTripSerialization(ci).toString)
  }

  private def getClientWidgets(modelFilePath: String) = {
    ModelReader.parseModel(new LocalFile(modelFilePath).readFile()).get(ModelSection.HubNetClient)
  }

  test("test roundTripSerialization method"){
    assert("s" == roundTripSerialization("s"))
    assert(7.asInstanceOf[AnyRef] == roundTripSerialization(7))
  }
}<|MERGE_RESOLUTION|>--- conflicted
+++ resolved
@@ -1,12 +1,6 @@
 package org.nlogo.headless.hubnet
 
-<<<<<<< HEAD
-import java.io._
 import org.nlogo.api.{LocalFile, ModelSection, ModelReader, WidgetIO}
-import org.nlogo.util.JCL._
-=======
-import org.nlogo.api.{LocalFile, ModelSection, ModelReader}
->>>>>>> b30577da
 import org.nlogo.util.TestUtils._
 import org.nlogo.headless.TestUsingWorkspace
 import org.nlogo.hubnet.protocol.ClientInterface
@@ -21,19 +15,10 @@
   testUsingWorkspace("legit ClientInterface is serialiazble"){ workspace =>
     import collection.JavaConverters._
     val model = "./models/HubNet Activities/Code Examples/Template.nlogo"
-<<<<<<< HEAD
     val widgets = WidgetIO.parseWidgets(getClientWidgets(model))
     val ci = new ClientInterface(widgets.toList,
-      toScalaSeq(workspace.world.turtleShapeList.getShapes).toList,
-      toScalaSeq(workspace.world.linkShapeList.getShapes).toList)
-=======
-    val unparsedWidgets = getClientWidgets(model)
-    val parsedWidgets = ModelReader.parseWidgets(unparsedWidgets).asScala.map(_.asScala.toList).toList
-    val ci = new ClientInterface(parsedWidgets, unparsedWidgets.toList,
-                                 workspace.world.turtleShapeList.getShapes.asScala.toList,
-                                 workspace.world.linkShapeList.getShapes.asScala.toList,
-                                 workspace)
->>>>>>> b30577da
+      workspace.world.turtleShapeList.getShapes.asScala.toList,
+      workspace.world.linkShapeList.getShapes.asScala.toList)
     assert(ci.toString === roundTripSerialization(ci).toString)
   }
 

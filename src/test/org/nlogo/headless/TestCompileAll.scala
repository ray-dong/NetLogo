--- conflicted
+++ resolved
@@ -16,26 +16,6 @@
 
   def compile(path: String) {
     import java.io.File.separatorChar
-    def pathMatches(bad: String) =
-      path.toUpperCase.containsSlice(separatorChar + bad + separatorChar)
-<<<<<<< HEAD
-    if (pathMatches("DOESN'T COMPILE") ||
-        // letting the textbook team deal with these should help ensure
-        // the book gets updated too - ST 4/22/10
-        pathMatches("TEXTBOOK MODELS") ||
-        // core branch doesn't have these features - ST 1/11/12
-        pathMatches("SYSTEM DYNAMICS") ||
-        pathMatches("GIS") ||
-        pathMatches("QUICKTIME EXTENSION") ||
-        pathMatches("HUBNET ACTIVITIES") ||
-        path.containsSlice("GoGoMonitor") ||
-        path.containsSlice("Movie Example"))
-=======
-    if (!Version.is3D && path.endsWith(".nlogo3d") ||
-        // in 3D skip models that aren't in the 3D directory.
-        Version.is3D && !pathMatches("3D"))
->>>>>>> 2990b12c
-      return
     val workspace = HeadlessWorkspace.newInstance
     // compilerTestingMode keeps patches from being created, which we don't need (and which was
     // slowing things down), and has some other effects too - ST 1/13/05, 12/6/07

// (C) Uri Wilensky. https://github.com/NetLogo/NetLogo

package org.nlogo.swing;

import ch.randelshofer.quaqua.QuaquaManager;

public final strictfp class Utils {

  // this class is not instantiable
  private Utils() {
    throw new IllegalStateException();
  }

  public static void alert(String message, String continueText) {
    java.awt.Frame bogusFrame = new java.awt.Frame();
    bogusFrame.pack(); // otherwise OptionDialog will fail to get font metrics
    OptionDialog.show
        (bogusFrame, "Notice",
            message,
            new String[]{continueText});
  }

  public static void alert(String title, String message, String details, String continueText) {
    java.awt.Frame bogusFrame = new java.awt.Frame();
    bogusFrame.pack(); // otherwise OptionDialog will fail to get font metrics
    message = message + "\n\n" + details;
    OptionDialog.show
        (bogusFrame, title,
            message,
            new String[]{continueText});
  }

  /// Swing look & feel

  public static void setSystemLookAndFeel() {
    try {
      // this slider thing is a workaround for Java bug parade bug #6465237 - ST 1/20/09
      javax.swing.UIManager.put("Slider.paintValue", Boolean.FALSE);
      if (System.getProperty("os.name").startsWith("Mac")) {
        javax.swing.UIManager.setLookAndFeel
            (ch.randelshofer.quaqua.QuaquaManager
                .getLookAndFeelClassName());
      } else if (System.getProperty("os.name").startsWith("Windows")) {
        javax.swing.UIManager.setLookAndFeel
            (javax.swing.UIManager.getSystemLookAndFeelClassName());
      } else if (System.getProperty("swing.defaultlaf") == null) {
        try {
          javax.swing.UIManager.setLookAndFeel
              ("com.sun.java.swing.plaf.nimbus.NimbusLookAndFeel");
        } catch (Exception e) {
          javax.swing.UIManager.setLookAndFeel
              (javax.swing.UIManager.getSystemLookAndFeelClassName());
        }
      }
      // else do nothing, if swing.defaultlaf is set it should be respected.
      // this allows Linux/others users to set whatever L&F they want from
      // netlogo.sh - ST 12/15/09
    } catch (javax.swing.UnsupportedLookAndFeelException ex) {
      throw new IllegalStateException(ex);
    } catch (IllegalAccessException ex) {
      throw new IllegalStateException(ex);
    } catch (ClassNotFoundException ex) {
      throw new IllegalStateException(ex);
    } catch (InstantiationException ex) {
      throw new IllegalStateException(ex);
    }
  }

<<<<<<< HEAD
=======
  // For full Quaqua functionality, including having our application icon appear
  // when we bring up a Swing alert dialog, Quaqua needs native libraries.
  // If we can't get them, it's not the end of the world, but we want them.
  // It might be possible somehow to just allow Quaqua to load them itself,
  // but that might require fiddling with java.library.path and I'm terrified
  // to do that because Esther has struggled a bunch with that in the past
  // and has a bunch of code (JavaLibraryPath, etc.) she put together in order
  // to make JOGL work, and also make extensions with native libraries (such
  // as QTJ) work, and I don't understand any of it and I'm scared of it.
  // So I think the safest thing to do is to manually load the libraries
  // ourselves here, without relying on the value of java.library.path or
  // any other settings. - ST 4/29/10
  private static void preloadQuaquaNativeLibraries() {
    try {
      String libraryName = (QuaquaManager.getOS() >= QuaquaManager.LEOPARD)
          && QuaquaManager.getProperty("os.arch").equals("x86_64")
          ? "quaqua64"
          : "quaqua";
      System.load(new java.io.File(".").getCanonicalPath() + "/lib/Mac OS X/lib" + libraryName + ".jnilib");
      System.setProperty("Quaqua.jniIsPreloaded", "true");
    } catch (java.io.IOException ex) {
      // ignore
    } catch (UnsatisfiedLinkError ex) {
      // ignore
    }
  }


>>>>>>> a1f0e5e7
  /// borders

  private static final javax.swing.border.Border WIDGET_BORDER =
      javax.swing.BorderFactory.createCompoundBorder
          (javax.swing.BorderFactory.createMatteBorder
              (1, 1, 0, 0, java.awt.Color.GRAY),
              javax.swing.BorderFactory.createRaisedBevelBorder());

  private static final javax.swing.border.Border WIDGET_PRESSED_BORDER =
      javax.swing.BorderFactory.createCompoundBorder
          (javax.swing.BorderFactory.createMatteBorder
              (1, 1, 0, 0, java.awt.Color.GRAY),
              javax.swing.BorderFactory.createLoweredBevelBorder());

  public static javax.swing.border.Border createWidgetBorder() {
    return WIDGET_BORDER;
  }

  public static javax.swing.border.Border createWidgetPressedBorder() {
    return WIDGET_PRESSED_BORDER;
  }

  /// Esc key handling in dialogs

  public static void addEscKeyAction(javax.swing.JDialog dialog,
                                     javax.swing.Action action) {
    addEscKeyAction(dialog.getRootPane(), action);
  }

  public static void addEscKeyAction(javax.swing.JWindow window,
                                     javax.swing.Action action) {
    addEscKeyAction(window.getRootPane(), action);
  }

  public static void addEscKeyAction(javax.swing.JComponent component,
                                     javax.swing.Action action) {
    addEscKeyAction(component,
        component.getInputMap(
            javax.swing.JComponent.WHEN_IN_FOCUSED_WINDOW),
        action);
  }

  public static void addEscKeyAction(javax.swing.JComponent component,
                                     javax.swing.InputMap inputMap,
                                     javax.swing.Action action) {
    inputMap.put
        (javax.swing.KeyStroke.getKeyStroke
            (java.awt.event.KeyEvent.VK_ESCAPE, 0, false),
            "ESC_ACTION");
    component
        .getActionMap()
        .put
            ("ESC_ACTION", action);
  }

}<|MERGE_RESOLUTION|>--- conflicted
+++ resolved
@@ -66,37 +66,6 @@
     }
   }
 
-<<<<<<< HEAD
-=======
-  // For full Quaqua functionality, including having our application icon appear
-  // when we bring up a Swing alert dialog, Quaqua needs native libraries.
-  // If we can't get them, it's not the end of the world, but we want them.
-  // It might be possible somehow to just allow Quaqua to load them itself,
-  // but that might require fiddling with java.library.path and I'm terrified
-  // to do that because Esther has struggled a bunch with that in the past
-  // and has a bunch of code (JavaLibraryPath, etc.) she put together in order
-  // to make JOGL work, and also make extensions with native libraries (such
-  // as QTJ) work, and I don't understand any of it and I'm scared of it.
-  // So I think the safest thing to do is to manually load the libraries
-  // ourselves here, without relying on the value of java.library.path or
-  // any other settings. - ST 4/29/10
-  private static void preloadQuaquaNativeLibraries() {
-    try {
-      String libraryName = (QuaquaManager.getOS() >= QuaquaManager.LEOPARD)
-          && QuaquaManager.getProperty("os.arch").equals("x86_64")
-          ? "quaqua64"
-          : "quaqua";
-      System.load(new java.io.File(".").getCanonicalPath() + "/lib/Mac OS X/lib" + libraryName + ".jnilib");
-      System.setProperty("Quaqua.jniIsPreloaded", "true");
-    } catch (java.io.IOException ex) {
-      // ignore
-    } catch (UnsatisfiedLinkError ex) {
-      // ignore
-    }
-  }
-
-
->>>>>>> a1f0e5e7
   /// borders
 
   private static final javax.swing.border.Border WIDGET_BORDER =

// (C) Uri Wilensky. https://github.com/NetLogo/NetLogo

package org.nlogo.window;

import org.nlogo.agent.Observer;
import org.nlogo.api.AgentKind;
import org.nlogo.api.AgentKindJ;
import org.nlogo.api.Dump;
import org.nlogo.api.Editable;
import org.nlogo.api.I18N;
import org.nlogo.api.ModelReader;
import org.nlogo.api.Property;

import java.awt.event.MouseEvent;
import java.util.List;

public strictfp class MonitorWidget
    extends JobWidget
    implements Editable,
    Events.RuntimeErrorEventHandler,
    Events.PeriodicUpdateEventHandler,
    Events.JobRemovedEventHandler,
    java.awt.event.MouseListener {

  private static final int LEFT_MARGIN = 5;
  private static final int RIGHT_MARGIN = 6;
  private static final int BOTTOM_MARGIN = 6;
  private static final int INSIDE_BOTTOM_MARGIN = 3;

  private boolean jobRunning = false;
  private boolean hasError = false;

  public MonitorWidget(org.nlogo.util.MersenneTwisterFast random) {
    super(random);
    setOpaque(true);
    addMouseListener(this);
    setBackground(InterfaceColors.MONITOR_BACKGROUND);
    setBorder(widgetBorder());
    org.nlogo.awt.Fonts.adjustDefaultFont(this);
    fontSize = getFont().getSize();
  }

  private String name = "";

  public void name(String name) {
    this.name = name;
    chooseDisplayName();
  }

  public String name() {
    return name;
  }

  // initialized in constructor
  private int fontSize = 11;

  public void fontSize(int size) {
    this.fontSize = size;
    // If we are zoomed, we need to zoom the input font size and then
    // set that as our widget font
    if (originalFont() != null) {
      int zoomDiff = getFont().getSize() - originalFont().getSize();
      setFont(getFont().deriveFont(Float.valueOf(size + zoomDiff).floatValue()));
    } else {
      setFont(getFont().deriveFont(Float.valueOf(size).floatValue()));
    }

    if (originalFont() != null) {
      originalFont_$eq(originalFont().deriveFont(Float.valueOf(size).floatValue()));
    }
    // These should reset the cached values in the Zoomer, but
    // after one finishes a property widget edit, it appears to
    // still cache the min height. -- CLB
    resetZoomInfo();
    resetSizeInfo();
  }

  @Override
  public void setFont(java.awt.Font f) {
    if (isZoomed() || getFont() == null) {
      super.setFont(f);
    } else {
      super.setFont(getFont().deriveFont(Float.valueOf(fontSize).floatValue()));
    }
  }

  public int fontSize() {
    return fontSize;
  }

  @Override
  public String classDisplayName() {
    return I18N.guiJ().get("tabs.run.widgets.monitor");
  }

  @Override
  public AgentKind kind() {
    return AgentKindJ.Observer();
  }

  @Override
  public boolean ownsPrimaryJobs() {
    return false; // we own secondary jobs, not primary
  }

  @Override
  public void procedure(org.nlogo.nvm.Procedure procedure) {
    super.procedure(procedure);
    setForeground(procedure == null ? java.awt.Color.RED : null);
    halt();
    if (procedure != null) {
      hasError = false;
      new Events.AddJobEvent(this, agents(), procedure())
          .raise(this);
      jobRunning = true;
    }
    repaint();
  }

  private Object value = null;

  public Object value() {
    return value;
  }

  private String valueString = "";

  public void value(Object value) {
    this.value = value;
    String newString = Dump.logoObject(value);
    if (!newString.equals(valueString)) {
      valueString = newString;
      repaint();
    }
  }

  public List<Property> propertySet() {
    return Properties.monitor();
  }

  private void chooseDisplayName() {
    if (name() == null || name().equals("")) {
      displayName(getSourceName());
    } else {
      displayName(name());
    }
  }

  private String getSourceName() {
    // behold the mighty regular expression
    return innerSource.trim().replaceAll("\\s+", " ");
  }

  @Override
  public void removeNotify() {
    // This is a little kludgy.  Normally removeNotify would run on the
    // event thread, but in an applet context, when the applet
    // shuts down, removeNotify can run on some other thread. But
    // actually this stuff doesn't need to happen in the applet,
    // so we can just skip it in that context. - ST 10/12/03, 10/16/03
    if (java.awt.EventQueue.isDispatchThread()) {
      halt();
    }
    super.removeNotify();
  }

  @Override
  public void suppressRecompiles(boolean suppressRecompiles) {
    if (innerSource().trim().equals("")) {
      recompilePending = false;
    }
    super.suppressRecompiles(suppressRecompiles);
  }

  private static final int MIN_WIDTH = 50;

  @Override
  public java.awt.Dimension getMinimumSize() {
    int h = (fontSize * 4) + 1;
    return new java.awt.Dimension(MIN_WIDTH, h);
  }

  @Override
  public java.awt.Dimension getMaximumSize() {
    int h = (fontSize * 4) + 1;
    return new java.awt.Dimension(10000, h);
  }

  @Override
  public java.awt.Dimension getPreferredSize(java.awt.Font font) {
    java.awt.Dimension size = getMinimumSize();
    int pad = 12;
    java.awt.FontMetrics fontMetrics = getFontMetrics(font);
    size.width = StrictMath.max(size.width, fontMetrics.stringWidth(displayName()) + pad);
    return size;
  }

  @Override
  public void paintComponent(java.awt.Graphics g) {
    super.paintComponent(g); // paint background
    java.awt.FontMetrics fm = g.getFontMetrics();
    int labelHeight = fm.getMaxDescent() + fm.getMaxAscent();
    java.awt.Dimension d = getSize();
    g.setColor(getForeground());
    String displayName = displayName();
    int boxHeight = (int) StrictMath.ceil(labelHeight * 1.4);
    g.drawString(displayName, LEFT_MARGIN,
        d.height - BOTTOM_MARGIN - boxHeight - fm.getMaxDescent() - 1);
    g.setColor(java.awt.Color.WHITE);
    g.fillRect(LEFT_MARGIN, d.height - BOTTOM_MARGIN - boxHeight,
        d.width - LEFT_MARGIN - RIGHT_MARGIN - 1, boxHeight);
    g.setColor(java.awt.Color.BLACK);
    if (!valueString.equals("")) {
      // int vWidth = fm.stringWidth( valueStr ) ;
      g.drawString(valueString,
          LEFT_MARGIN + 5,
          d.height - BOTTOM_MARGIN - INSIDE_BOTTOM_MARGIN - fm.getMaxDescent());
    }
  }

  private int decimalPlaces = 17;

  public int decimalPlaces() {
    return decimalPlaces;
  }

  public void decimalPlaces(int decimalPlaces) {
    if (decimalPlaces != this.decimalPlaces) {
      this.decimalPlaces = decimalPlaces;
      wrapSource(innerSource());
    }
  }

  @Override
  public void innerSource(String innerSource) {
    super.innerSource(innerSource);
    chooseDisplayName();
  }

  public void wrapSource(String innerSource) {
    if (innerSource.trim().equals("")) {
      source(null, "", null);
      halt();
    } else {
      source("to __monitor [] __observercode loop [ __updatemonitor __monitorprecision (",
          innerSource, "\n) " + decimalPlaces() + " ] end");
    }
    chooseDisplayName();
  }

  public String wrapSource() {
    return innerSource();
  }

  public void handle(Events.RuntimeErrorEvent e) {
    if (this == e.jobOwner()) {
      hasError = true;
      halt();
    }
  }

  public void handle(Events.PeriodicUpdateEvent e) {
    if (!jobRunning && procedure() != null) {
      hasError = false;
      jobRunning = true;
      new Events.AddJobEvent(this, agents(), procedure())
          .raise(this);
    }
  }

  public void handle(Events.JobRemovedEvent e) {
    if (e.owner() == this) {
      jobRunning = false;
      value(hasError ? "N/A" : "");
    }
  }

  private void halt() {
    new Events.RemoveJobEvent(this).raise(this);
  }

  @Override
  public String save() {
    StringBuilder s = new StringBuilder();
    s.append("MONITOR\n");
    s.append(getBoundsString());
    if ((null != name()) && (!name().trim().equals(""))) {
      s.append(name() + "\n");
    } else {
      s.append("NIL\n");
    }
    if (!innerSource.trim().equals("")) {
      s.append(ModelReader.stripLines(innerSource()) + "\n");
    } else {
      s.append("NIL\n");
    }

    s.append(decimalPlaces + "\n");
    s.append("1\n");  // for compatability

    // what is the terminating 1 for??? -- CLB
    s.append(fontSize + "\n");
    //s.append( "1\n" ) ;  // for compatability

    return s.toString();
  }

  @Override
<<<<<<< HEAD
  public Object load(String[] strings) {
    String displayName = strings[5];
    String source = ModelReader.restoreLines(strings[6]);
=======
  public Object load(scala.collection.Seq<String> strings, Widget.LoadHelper helper) {
    String displayName = strings.apply(5);
    String source = ModelReader.restoreLines(strings.apply(6));
>>>>>>> 0637ac52

    if (displayName.equals("NIL")) {
      name("");
    } else {
      name(displayName);
    }
    if (strings.size() > 7) {
      decimalPlaces = Integer.parseInt(strings.apply(7));
    }
    if (strings.size() > 9) {
      fontSize(Integer.parseInt(strings.apply(9)));
    }
    if (!source.equals("NIL")) {
      wrapSource(source);
    }
    int x1 = Integer.parseInt(strings.apply(1));
    int y1 = Integer.parseInt(strings.apply(2));
    int x2 = Integer.parseInt(strings.apply(3));
    int y2 = Integer.parseInt(strings.apply(4));
    setSize(x2 - x1, y2 - y1);
    chooseDisplayName();
    return this;
  }

  // This is the same as the button so right-click on a monitor w/ error
  // brings up the popup menu not the edit dialog. ev 1/4/06

  private boolean lastMousePressedWasPopupTrigger = false;

  public void mouseClicked(MouseEvent e) {
    if (!e.isPopupTrigger() && error() != null && !lastMousePressedWasPopupTrigger) {
      new Events.EditWidgetEvent(this).raise(this);
      return;
    }
  }

  public void mousePressed(MouseEvent e) {
    lastMousePressedWasPopupTrigger = e.isPopupTrigger();
  }

  public void mouseReleased(MouseEvent e) {
  }

  public void mouseEntered(MouseEvent e) {
  }

  public void mouseExited(MouseEvent e) {
  }

}<|MERGE_RESOLUTION|>--- conflicted
+++ resolved
@@ -306,15 +306,9 @@
   }
 
   @Override
-<<<<<<< HEAD
-  public Object load(String[] strings) {
-    String displayName = strings[5];
-    String source = ModelReader.restoreLines(strings[6]);
-=======
-  public Object load(scala.collection.Seq<String> strings, Widget.LoadHelper helper) {
+  public Object load(scala.collection.Seq<String> strings) {
     String displayName = strings.apply(5);
     String source = ModelReader.restoreLines(strings.apply(6));
->>>>>>> 0637ac52
 
     if (displayName.equals("NIL")) {
       name("");

// (C) Uri Wilensky. https://github.com/NetLogo/NetLogo

package org.nlogo.window

import javax.swing.JLabel
import org.nlogo.swing.VTextIcon

import org.nlogo.api.{I18N, Editable}
import org.nlogo.plot.{PlotManagerInterface, PlotLoader, PlotPen, Plot}

import java.awt.GridBagConstraints.REMAINDER
import java.awt.{List=>AWTList, _}
import image.BufferedImage
import Events.{WidgetRemovedEvent, AfterLoadEvent}

abstract class AbstractPlotWidget(val plot:Plot, val plotManager: PlotManagerInterface)
        extends Widget with Editable with
                Events.AfterLoadEventHandler with
                Events.WidgetRemovedEventHandler with
                Events.CompiledEventHandler {

  import AbstractPlotWidget._

  private var fullyConstructed = false

  val gui = new PlotWidgetGUI(plot, this)

  locally {
    displayName = plot.name

    setBorder(widgetBorder)
    setOpaque(true)
    // this is needed because the PlotLegend is going to use us to
    // get a font - ST 9/2/04
    // since the PlotLegend is added and removed from the widget
    // when it is shown or hidden, the usual way of just letting Zoomer
    // zoom the font size won't work, hence the fontSource stuff in
    // PlotLegend - ST 2/22/06
    org.nlogo.awt.Fonts.adjustDefaultFont(this)

    setBackground(InterfaceColors.PLOT_BACKGROUND)
    plot.clear() // set current values to defaults
    gui.addToPanel(this)
  }

  /// satisfy the usual obligations of top-level widgets
  override def classDisplayName = I18N.gui.get("tabs.run.widgets.plot")
  override def needsPreferredWidthFudgeFactor = false
  override def zoomSubcomponents = true
  override def helpLink = Some("docs/programming.html#plotting")
  def propertySet = Properties.plot
  def showLegend = gui.legend.open
  def showLegend(open: Boolean) { gui.legend.open = open }

  /// some stuff relating to plot pen editing
  def editPlotPens: List[PlotPen] = plot.pens
  def editPlotPens(pens: List[PlotPen]){
    if(! (plot.pens eq pens)) plot.pens = pens
  }

  ///
  def togglePenList(){ gui.legend.toggle }
  def clear(){ plot.clear; gui.legend.refresh }

  /// these exist to support editing
  def plotName = plot.name
  def plotName(name: String){
    plot.name(name)
    displayName = plot.name
    gui.nameLabel.setText(name)
  }

  private var _xAxisLabel: String = ""
  def xLabel = gui.xAxis.getLabel
  def xLabel(label: String){
    _xAxisLabel = label
    gui.xAxis.setLabel(_xAxisLabel)
  }

  private var _yAxisLabel: String = ""
  def yLabel = gui.yAxis.getLabel
  def yLabel(label: String){
    _yAxisLabel = label
    gui.yAxis.setLabel(_yAxisLabel)
  }

  def setupCode = plot.setupCode
  def setupCode(setupCode: String){ plot.setupCode=setupCode }

  def updateCode = plot.updateCode
  def updateCode(updateCode: String){ plot.updateCode=updateCode }

  def defaultXMin = plot.defaultState.xMin
  def defaultXMin(defaultXMin: Double) {
    plot.defaultState = plot.defaultState.copy(xMin = defaultXMin) }

  def defaultXMax = plot.defaultState.xMax
  def defaultXMax(defaultXMax: Double) {
    plot.defaultState = plot.defaultState.copy(xMax = defaultXMax) }

  def defaultYMin = plot.defaultState.yMin
  def defaultYMin(defaultYMin: Double) {
    plot.defaultState = plot.defaultState.copy(yMin = defaultYMin) }

  def defaultYMax = plot.defaultState.yMax
  def defaultYMax(defaultYMax: Double) {
    plot.defaultState = plot.defaultState.copy(yMax = defaultYMax) }

  def defaultAutoPlotOn = plot.defaultState.autoPlotOn
  def defaultAutoPlotOn(defaultAutoPlotOn: Boolean) {
    plot.defaultState = plot.defaultState.copy(autoPlotOn = defaultAutoPlotOn) }

  /// sizing
  override def getMinimumSize = AbstractPlotWidget.MIN_SIZE
  override def getPreferredSize(font: Font) = AbstractPlotWidget.PREF_SIZE
  override def getMaximumSize: Dimension = null

  /// saving and loading
  override def save: String = {
    val s: StringBuilder = new StringBuilder
    s.append("PLOT\n")
    s.append(getBoundsString)
    s.append((if (null != plotName && plotName.trim != "") plotName else "NIL") + "\n")
    s.append((if (null != xLabel && xLabel.trim != "") xLabel else "NIL") + "\n")
    s.append((if (null != yLabel && yLabel.trim != "") yLabel else "NIL") + "\n")
    s.append(plot.defaultState.xMin + "\n")
    s.append(plot.defaultState.xMax + "\n")
    s.append(plot.defaultState.yMin + "\n")
    s.append(plot.defaultState.yMax + "\n")
    s.append(plot.defaultState.autoPlotOn + "\n")
    s.append(gui.legend.open + "\n")
    s.append(plot.saveString + "\n")
    s.append("PENS\n")
    savePens(s)
    s.toString
  }

  def savePens(s: StringBuilder){
    import org.nlogo.api.StringUtils.escapeString
    for (pen <- plot.pens; if (!pen.temporary)) {
      s.append("\"" + escapeString(pen.name) + "\" " +
              pen.defaultState.interval + " " + pen.defaultState.mode + " " +
              pen.defaultState.color + " " + pen.inLegend + " " + pen.saveString + "\n")
    }
  }

  def load(strings: Seq[String]): Object = {
    val List(x1,y1,x2,y2) = strings.drop(1).take(4).map(_.toInt).toList
    setSize(x2 - x1, y2 - y1)
    if (7 < strings.length) {
      xLabel(if (strings(6) == "NIL") "" else strings(6))
      yLabel(if (strings(7) == "NIL") "" else strings(7))
    }
<<<<<<< HEAD
    if (13 < strings.length) { legend.open=strings(13).toBoolean }
    PlotLoader.parsePlot(strings.toArray, plot)
=======
    if (13 < strings.length) { gui.legend.open=strings(13).toBoolean }
    PlotLoader.parsePlot(strings.toArray, plot, helper.convert(_, false))
>>>>>>> 48fc3e69
    plotName(plot.name)
    clear()
    this
  }

  /// exporting an image of the plot
  def exportGraphics: BufferedImage = {
    val image = new BufferedImage(getWidth, getHeight, BufferedImage.TYPE_INT_ARGB)
    paint(image.getGraphics)
    image
  }

  private def recolor() {
    gui.nameLabel.setForeground(if(anyErrors) java.awt.Color.RED else java.awt.Color.BLACK)
  }

  def handle(e: AfterLoadEvent){
    plotManager.compilePlot(plot)
    recolor()
  }

  def handle(e: WidgetRemovedEvent){ if(e.widget == this){ plotManager.forgetPlot(plot) } }

  def handle(e: Events.CompiledEvent){
    if(e.sourceOwner.isInstanceOf[ProceduresInterface]){
      plotManager.compilePlot(plot)
      recolor()
    }
  }

  // error handling
  def anyErrors: Boolean = plotManager.hasErrors(plot)
  def removeAllErrors() = throw new UnsupportedOperationException
  def error(key: Object): Exception = (key match {
    case "setupCode" => plotManager.getPlotSetupError(plot)
    case "updateCode" => plotManager.getPlotUpdateError(plot)
  }).orNull
  def error(key: Object, e: Exception) { throw new UnsupportedOperationException }

  override def editFinished: Boolean = {
    super.editFinished
    plotManager.compilePlot(plot)
    gui.nameLabel.setText(plot.name)
    gui.xAxis.setLabel(_xAxisLabel)
    gui.yAxis.setLabel(_yAxisLabel)
    recolor()
    gui.legend.refresh
    true
  }

  fullyConstructed = true
}

object AbstractPlotWidget {
  /// sizing
  val MIN_SIZE = new Dimension(160, 120)
  val PREF_SIZE = new Dimension(200, 150)
}<|MERGE_RESOLUTION|>--- conflicted
+++ resolved
@@ -151,13 +151,8 @@
       xLabel(if (strings(6) == "NIL") "" else strings(6))
       yLabel(if (strings(7) == "NIL") "" else strings(7))
     }
-<<<<<<< HEAD
-    if (13 < strings.length) { legend.open=strings(13).toBoolean }
+    if (13 < strings.length) { gui.legend.open=strings(13).toBoolean }
     PlotLoader.parsePlot(strings.toArray, plot)
-=======
-    if (13 < strings.length) { gui.legend.open=strings(13).toBoolean }
-    PlotLoader.parsePlot(strings.toArray, plot, helper.convert(_, false))
->>>>>>> 48fc3e69
     plotName(plot.name)
     clear()
     this

// (C) Uri Wilensky. https://github.com/NetLogo/NetLogo

package org.nlogo.window;

public enum AppEventType {
  RELOAD, MAGIC_OPEN,
<<<<<<< HEAD
  OPEN_INDEX, OPEN_NEXT, OPEN_PREVIOUS,
=======
  START_LOGGING, ZIP_LOG_FILES, DELETE_LOG_FILES,
>>>>>>> 06614b9a
  CHANGE_LANGUAGE
}
<|MERGE_RESOLUTION|>--- conflicted
+++ resolved
@@ -4,10 +4,5 @@
 
 public enum AppEventType {
   RELOAD, MAGIC_OPEN,
-<<<<<<< HEAD
-  OPEN_INDEX, OPEN_NEXT, OPEN_PREVIOUS,
-=======
-  START_LOGGING, ZIP_LOG_FILES, DELETE_LOG_FILES,
->>>>>>> 06614b9a
   CHANGE_LANGUAGE
 }

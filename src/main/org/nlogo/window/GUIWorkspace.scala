--- conflicted
+++ resolved
@@ -75,27 +75,6 @@
 
   ///
 
-<<<<<<< HEAD
-=======
-  override def startLogging(properties: String) {
-    try new Events.LoggingEvent(LoggingEventType.START_LOGGING,
-                                fileManager.attachPrefix(properties))
-      .raiseLater(this);
-  }
-
-  override def zipLogFiles(filename: String) {
-    new Events.LoggingEvent(LoggingEventType.ZIP_LOG_FILES,
-                            fileManager.attachPrefix(filename))
-      .raiseLater(this)
-  }
-
-  override def deleteLogFiles() {
-    new Events.LoggingEvent(LoggingEventType.DELETE_LOG_FILES, "")
-      .raiseLater(this)
-  }
-
-  ///
-
   override def choosePlot(frame: java.awt.Frame): org.nlogo.plot.Plot = {
     val plotNames = plotManager.getPlotNames.toArray[AnyRef]
     if (plotNames.isEmpty) {
@@ -116,7 +95,6 @@
 
   ///
 
->>>>>>> 08bf9209
   @throws(classOf[java.io.IOException])
   def exportInterface(filename: String) {
     // there's a form of ImageIO.write that just takes a filename, but if we use that when the

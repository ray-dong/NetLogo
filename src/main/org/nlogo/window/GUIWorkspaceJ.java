--- conflicted
+++ resolved
@@ -373,98 +373,6 @@
     viewManager.getPrimary().displaySwitch(on);
   }
 
-<<<<<<< HEAD
-  // when we've got two views going the mouse reporters should
-  // be smart about which view we might be in and return something that makes
-  // sense ev 12/20/07
-  public boolean mouseDown()
-      throws LogoException {
-    // we must first make sure the event thread has had the
-    // opportunity to detect any recent mouse clicks - ST 5/3/04
-    waitForQueuedEvents();
-    return viewManager.mouseDown();
-  }
-
-  public boolean mouseInside()
-      throws LogoException {
-    // we must first make sure the event thread has had the
-    // opportunity to detect any recent mouse movement - ST 5/3/04
-    waitForQueuedEvents();
-    return viewManager.mouseInside();
-  }
-
-  public double mouseXCor()
-      throws LogoException {
-    // we must first make sure the event thread has had the
-    // opportunity to detect any recent mouse movement - ST 5/3/04
-    waitForQueuedEvents();
-    return viewManager.mouseXCor();
-  }
-
-  public double mouseYCor()
-      throws LogoException {
-    // we must first make sure the event thread has had the
-    // opportunity to detect any recent mouse movement - ST 5/3/04
-    waitForQueuedEvents();
-    return viewManager.mouseYCor();
-=======
-  public void set2DViewEnabled(boolean enabled) {
-    if (enabled) {
-      displaySwitchOn(glView.displayOn());
-
-      viewManager.setPrimary(view);
-      viewManager.remove(glView);
-
-      view.dirty();
-      if (glView.displayOn()) {
-        view.thaw();
-      }
-      if ((world().observer().perspective() != PerspectiveJ.FOLLOW()) &&
-          (world().observer().perspective() != PerspectiveJ.RIDE())) {
-        world().observer().home();
-      }
-      viewWidget.setVisible(true);
-      try {
-        viewWidget.displaySwitch.setOn(glView.displaySwitch());
-      } catch (IllegalStateException e) {
-        org.nlogo.util.Exceptions.ignore(e);
-      }
-    } else {
-      viewManager.setPrimary(glView);
-
-      if (!dualView) {
-        viewManager.remove(view);
-        view.freeze();
-      }
-      glView.displaySwitch(viewWidget.displaySwitch.isSelected());
-      viewWidget.setVisible(dualView);
-    }
-    view.renderPerspective = enabled;
-    viewWidget.settings().refreshViewProperties(!enabled);
-    new Events.Enable2DEvent(enabled).raise(this);
-  }
-
-  private boolean dualView;
-
-  public boolean dualView() {
-    return dualView;
-  }
-
-  public void dualView(boolean on) {
-    if (on != dualView) {
-      dualView = on;
-      if (dualView) {
-        view.thaw();
-        viewManager.setSecondary(view);
-      } else {
-        view.freeze();
-        viewManager.remove(view);
-      }
-      viewWidget.setVisible(on);
-    }
->>>>>>> 3ca40c35
-  }
-
   @Override
   public void updateMode(UpdateMode updateMode) {
     super.updateMode(updateMode);
@@ -621,19 +529,6 @@
     world().observer().resetPerspective();
     updateManager().reset();
     updateManager().speed_$eq(0);
-<<<<<<< HEAD
-=======
-    // even when we're in 3D close the window first
-    // then reopen it as the shapes won't get loaded
-    // properly otherwise ev 2/24/06
-    if (glView != null) {
-      glView.close();
-    }
-    if (world().program().is3D()) {
-      open3DView();
-    }
-
->>>>>>> 3ca40c35
     try {
       evaluateCommands(new SimpleJobOwner("startup", world().mainRNG, AgentKindJ.Observer()),
           "without-interruption [ startup ]", false);
@@ -642,32 +537,6 @@
     }
   }
 
-<<<<<<< HEAD
-=======
-  private void open3DView() {
-    try {
-      glView.open();
-      set2DViewEnabled(false);
-    } catch (JOGLLoadingException jlex) {
-      String message = jlex.getMessage();
-      org.nlogo.swing.Utils.alert
-          ("3D View", message, "" + jlex.getCause(), I18N.guiJ().get("common.buttons.continue"));
-      switchTo3DViewAction.setEnabled(false);
-    }
-  }
-
-  @Override
-  public void addCustomShapes(String filename)
-      throws java.io.IOException,
-      org.nlogo.shape.InvalidShapeDescriptionException {
-    try {
-      glView.addCustomShapes(fileManager().attachPrefix(filename));
-    } catch (java.net.MalformedURLException ex) {
-      throw new IllegalStateException(ex);
-    }
-  }
-
->>>>>>> 3ca40c35
   // DrawingInterface for 3D renderer
   public int[] colors() {
     return view.renderer.trailDrawer().colors();

// (C) Uri Wilensky. https://github.com/NetLogo/NetLogo

package org.nlogo.window;

import org.nlogo.api.CompilerServices;
import org.nlogo.api.ModelReader;
import org.nlogo.api.ModelSectionJ;
import org.nlogo.api.RandomServices;
import org.nlogo.api.Version;

import java.awt.event.KeyEvent;
import java.util.HashMap;
import java.util.List;
import java.util.Map;

public strictfp class InterfacePanelLite
    extends javax.swing.JLayeredPane
    implements
    WidgetContainer,
    java.awt.event.FocusListener,
    Events.LoadSectionEventHandler,
    Events.OutputEventHandler {

  private final Map<String, Widget> widgets; // widget name -> Widget
  private final ViewWidgetInterface viewWidget;

  public ViewWidgetInterface viewWidget() {
    return viewWidget;
  }

  private final CompilerServices compiler;
  private final RandomServices random;
  private final org.nlogo.plot.PlotManager plotManager;
  private final EditorFactory editorFactory;

  public InterfacePanelLite(ViewWidgetInterface viewWidget,
                            CompilerServices compiler,
                            RandomServices random,
                            org.nlogo.plot.PlotManager plotManager,
                            EditorFactory editorFactory) {
    this.viewWidget = viewWidget;
    this.compiler = compiler;
    this.random = random;
    this.plotManager = plotManager;
    this.editorFactory = editorFactory;
    widgets = new HashMap<String, Widget>();
    setOpaque(true);
    setBackground(java.awt.Color.WHITE);
    addFocusListener(this);
    addMouseListener
        (new java.awt.event.MouseAdapter() {
          @Override
          public void mousePressed(java.awt.event.MouseEvent e) {
            if (e.isPopupTrigger()) {
              doPopup(e);
            } else {
              // this is so the user can use action keys to control buttons
              // - ST 8/31/04
              requestFocus();
            }
          }

          @Override
          public void mouseReleased(java.awt.event.MouseEvent e) {
            if (e.isPopupTrigger()) {
              doPopup(e);
            }
          }
        });
    addKeyListener(getKeyAdapter());
    addWidget((Widget) viewWidget, 0, 0);
  }

  // made protected so that hubnet could override it to implement message throttling. -JC 8/19/10
  protected java.awt.event.KeyAdapter getKeyAdapter() {
    return new ButtonKeyAdapter();
  }

  protected class ButtonKeyAdapter extends java.awt.event.KeyAdapter {
    protected boolean keyIsHandleable(KeyEvent e) {
      return e.getKeyChar() != KeyEvent.CHAR_UNDEFINED &&
          !e.isActionKey() &&
          (e.getModifiers() & getToolkit().getMenuShortcutKeyMask()) == 0;
    }

    @Override
    public void keyTyped(java.awt.event.KeyEvent e) {
      if (keyIsHandleable(e)) {
        ButtonWidget button = findActionButton(e.getKeyChar());
        if (button != null) {
          buttonKeyed(button);
        }
      }
    }

    public void buttonKeyed(ButtonWidget button) {
      button.keyTriggered();
    }
  }


  boolean hasFocus = true;

  public void focusGained(java.awt.event.FocusEvent e) {
    //System.out.println( "iP focus gained from " + e.getOppositeComponent() ) ;
    hasFocus = true;
    enableButtonKeys(true);
  }

  @Override
  public void requestFocus() {
    requestFocusInWindow();
  }


  public void reset() {
    java.awt.Component[] comps = getComponents();
    for (int i = 0; i < comps.length; i++) {
      if (comps[i] instanceof PlotWidget) {
        plotManager.forgetPlot(((PlotWidget) comps[i]).plot());
      }
      if (!(comps[i] instanceof ViewWidgetInterface)) {
        remove(comps[i]);
      }
    }
  }

  private void enableButtonKeys(boolean enabled) {
    java.awt.Component[] comps = getComponents();
    for (int i = 0; i < comps.length; i++) {
      if (comps[i] instanceof ButtonWidget) {
        ButtonWidget button =
            (ButtonWidget) comps[i];
        button.keyEnabled(enabled);
      }

    }
  }

  public void focusLost(java.awt.event.FocusEvent e) {
    //System.out.println( "iP focus lost to " + e.getOppositeComponent() ) ;
    hasFocus = false;
    enableButtonKeys(false);
  }


  protected ButtonWidget findActionButton(char key) {
    //System.out.println( "findActionButton" ) ;
    java.awt.Component[] comps = getComponents();
    for (int i = 0; i < comps.length; i++) {
      if (comps[i] instanceof ButtonWidget) {
        ButtonWidget button =
            (ButtonWidget) comps[i];
        if (Character.toUpperCase(button.actionKey()) ==
            Character.toUpperCase(key)) {
          return button;
        }
      }
    }
    return null;
  }

  @Override
  public boolean isOptimizedDrawingEnabled() {
    return false; // our children may overlap
  }

  @Override
  public java.awt.Dimension getMinimumSize() {
    return new java.awt.Dimension(0, 0);
  }

  @Override
  public java.awt.Dimension getPreferredSize() {
    int maxX = 0, maxY = 0;
    java.awt.Component[] comps = getComponents();
    for (int i = 0; i < comps.length; i++) {
      if (!(comps[i] instanceof Widget)) {
        continue;
      }
      java.awt.Point location = comps[i].getLocation();
      java.awt.Dimension size = comps[i].getSize();
      int x = location.x + size.width;
      int y = location.y + size.height;
      if (x > maxX) {
        maxX = x;
      }
      if (y > maxY) {
        maxY = y;
      }
    }
    return new java.awt.Dimension(maxX, maxY);
  }

  private OutputWidget getOutputWidget() {
    java.awt.Component[] comps = getComponents();
    for (int i = 0; i < comps.length; i++) {
      if (comps[i] instanceof OutputWidget) {
        return (OutputWidget) comps[i];
      }
    }
    return null;
  }

  /// output

  public void handle(Events.OutputEvent e) {
    if (getOutputWidget() != null && !e.toCommandCenter()) {
      if (e.clear()) {
        getOutputWidget().outputArea().clear();
      }
      if (e.outputObject() != null) {
        getOutputWidget().outputArea().append
          (e.outputObject(), e.wrapLines());
      }
    }
  }

  ///

  public String getBoundsString(Widget widget) {
    StringBuilder buf = new StringBuilder();
    java.awt.Rectangle r = getUnzoomedBounds(widget);
    buf.append(r.x + "\n");
    buf.append(r.y + "\n");
    buf.append((r.x + r.width) + "\n");
    buf.append((r.y + r.height) + "\n");
    return buf.toString();
  }

  public java.awt.Rectangle getUnzoomedBounds(java.awt.Component component) {
    return component.getBounds();
  }

  public void resetZoomInfo(Widget widget) {
  }

  public void resetSizeInfo(Widget widget) {
  }

  public boolean isZoomed() {
    return false;
  }

  ///

  private void doPopup(java.awt.event.MouseEvent e) {
    javax.swing.JPopupMenu menu = new javax.swing.JPopupMenu();
    javax.swing.JMenuItem item;
    item = new javax.swing.JMenuItem(Version.version());
    item.setEnabled(false);
    menu.add(item);
    item = new javax.swing.JMenuItem(org.nlogo.util.SysInfo.getOSInfoString());
    item.setEnabled(false);
    menu.add(item);
    item = new javax.swing.JMenuItem(org.nlogo.util.SysInfo.getVMInfoString());
    item.setEnabled(false);
    menu.add(item);
    item = new javax.swing.JMenuItem(org.nlogo.util.SysInfo.getMemoryInfoString());
    item.setEnabled(false);
    menu.add(item);
    menu.show(this, e.getX(), e.getY());
  }

  ///

  private void addWidget(Widget widget, int x, int y) {
    // this is really no good in the long term, because widgets
    // don't have unique names. For now, who cares? - mmh
    widgets.put(widget.displayName(), widget);
    widget.addPopupListeners();
    add(widget, DEFAULT_LAYER);
    moveToFront(widget);
    widget.setLocation(x, y);
    widget.validate();
  }

  public void hideWidget(String widgetName) {
    Widget widget = widgets.get(widgetName);
    if (widget != null) {
      widget.setVisible(false);
    }
  }

  public void showWidget(String widgetName) {
    Widget widget = widgets.get(widgetName);
    if (widget != null) {
      widget.setVisible(true);
    }
  }

  ///

  // if sliderEventOnReleaseOnly is true, a SliderWidget will only raise an InterfaceGlobalEvent
  // when the mouse is released from the SliderDragControl
  // --mag 9/25/02, ST 4/9/03
  private boolean sliderEventOnReleaseOnly = false;

  public boolean sliderEventOnReleaseOnly() {
    return sliderEventOnReleaseOnly;
  }

  public void sliderEventOnReleaseOnly(boolean sliderEventOnReleaseOnly) {
    this.sliderEventOnReleaseOnly = sliderEventOnReleaseOnly;
  }

  /// loading and saving

<<<<<<< HEAD
  public Widget loadWidget(String[] strings, final String modelVersion) {
    try {
      String type = strings[0];
      int x = Integer.parseInt(strings[1]);
      int y = Integer.parseInt(strings[2]);
=======
  public Widget loadWidget(scala.collection.Seq<String> strings, final String modelVersion) {
    Widget.LoadHelper helper =
        new Widget.LoadHelper() {
          public String version() {
            return modelVersion;
          }

          public String convert(String source, boolean reporter) {
            return compiler.autoConvert(source, true, reporter, modelVersion);
          }
        };
    try {
      String type = strings.apply(0);
      int x = Integer.parseInt(strings.apply(1));
      int y = Integer.parseInt(strings.apply(2));
      if (!type.equals("GRAPHICS-WINDOW") &&
          VersionHistory.olderThan13pre1(modelVersion)) {
        y += viewWidget.getAdditionalHeight();
      }
>>>>>>> 0637ac52
      if (type.equals("GRAPHICS-WINDOW") || type.equals("VIEW")) {
        // the graphics widget (and the command center) are special cases because
        // they are not recreated at load time, but reused
        try {
          viewWidget.asWidget().load(strings);
        } catch (RuntimeException ex) {
          org.nlogo.util.Exceptions.handle(ex);
        }
        viewWidget.asWidget().setSize
            (viewWidget.asWidget().getSize());
        viewWidget.asWidget().setLocation(x, y);
        return viewWidget.asWidget();
      } else {
        Widget newGuy = WidgetRegistry.apply(type);
        try {
          if (type.equals("MONITOR")) {
            newGuy = new MonitorWidget(random.auxRNG());
          } else if (type.equals("PLOT")) {
            newGuy = PlotWidget.apply(plotManager);
          } else if (type.equals("SLIDER")) {
            newGuy = new SliderWidget(sliderEventOnReleaseOnly, random.auxRNG());
          } else if (type.equals("CHOOSER") || // new models use this
              type.equals("CHOICE"))   // old models use this
          {
            newGuy = new ChooserWidget(compiler);
          } else if (type.equals("INPUTBOX")) {
            newGuy = new InputBoxWidget(editorFactory.newEditor(1, 20, false),
                editorFactory.newEditor(5, 20, true),
                compiler, this);
          } else if (type.equals("BUTTON")) {
            newGuy = new ButtonWidget(random.mainRNG());
          } else if (type.equals("OUTPUT")) {
            newGuy = new OutputWidget();
          }
        } catch (RuntimeException ex) {
          org.nlogo.util.Exceptions.handle(ex);
        }
        if (newGuy != null) {
          newGuy.load(strings);
          addWidget(newGuy, x, y);
        }
        return newGuy;
      }
    } catch (RuntimeException ex) {
      org.nlogo.util.Exceptions.handle(ex);
      return null;
    }
  }

  public void handle(Events.LoadSectionEvent e) {
    if (e.section() == ModelSectionJ.WIDGETS()) {
      try {
        scala.collection.Seq<scala.collection.Seq<String>> v =
          ModelReader.parseWidgets(e.lines());
        if (null != v) {
          setVisible(false);
          for (scala.collection.Iterator<scala.collection.Seq<String>> iter = v.iterator();
               iter.hasNext();) {
            loadWidget(iter.next(), e.version());
          }
        }
      } finally {
        setVisible(true);
        revalidate();
      }
    }
  }

}<|MERGE_RESOLUTION|>--- conflicted
+++ resolved
@@ -306,33 +306,11 @@
 
   /// loading and saving
 
-<<<<<<< HEAD
-  public Widget loadWidget(String[] strings, final String modelVersion) {
-    try {
-      String type = strings[0];
-      int x = Integer.parseInt(strings[1]);
-      int y = Integer.parseInt(strings[2]);
-=======
   public Widget loadWidget(scala.collection.Seq<String> strings, final String modelVersion) {
-    Widget.LoadHelper helper =
-        new Widget.LoadHelper() {
-          public String version() {
-            return modelVersion;
-          }
-
-          public String convert(String source, boolean reporter) {
-            return compiler.autoConvert(source, true, reporter, modelVersion);
-          }
-        };
     try {
       String type = strings.apply(0);
       int x = Integer.parseInt(strings.apply(1));
       int y = Integer.parseInt(strings.apply(2));
-      if (!type.equals("GRAPHICS-WINDOW") &&
-          VersionHistory.olderThan13pre1(modelVersion)) {
-        y += viewWidget.getAdditionalHeight();
-      }
->>>>>>> 0637ac52
       if (type.equals("GRAPHICS-WINDOW") || type.equals("VIEW")) {
         // the graphics widget (and the command center) are special cases because
         // they are not recreated at load time, but reused

// (C) Uri Wilensky. https://github.com/NetLogo/NetLogo

package org.nlogo.window

import org.nlogo.swing.BrowserLauncher
import java.awt.Container
import Events._
import org.nlogo.api.{I18N, ModelType, ModelReader, ModelSection, Version}

object ModelLoader {
  val TRANSITION_URL = "http://ccl.northwestern.edu/netlogo/5.0/docs/transition.html"

  @throws(classOf[InvalidVersionException])
  def load(linkParent: Container, modelPath: String,
           modelType: ModelType, map: java.util.Map[ModelSection, Array[String]]) {
    Loader(linkParent).loadHelper(modelPath, modelType, map)
  }
  @throws(classOf[InvalidVersionException])
  def load(linkParent: Container, modelPath: String, modelType: ModelType, source: String) {
    Loader(linkParent).loadHelper(modelPath, modelType, ModelReader.parseModel(source))
  }

  private case class Loader(linkParent: Container) extends Event.LinkChild {
    def getLinkParent = linkParent

    @throws(classOf[InvalidVersionException])
    def loadHelper(modelPath: String, modelType: ModelType, map: java.util.Map[ModelSection, Array[String]]) {
      if (map == null) throw new InvalidVersionException()
      val version = ModelReader.parseVersion(map)
      if (version == null || !version.startsWith("NetLogo")) throw new InvalidVersionException()

      def decideToContinueBasedOnVersion() = {
        val needsWarning = !Version.compatibleVersion(version)
        type Decision = Boolean
        val Continue = true
        val Cancel = false
        if (needsWarning) {
          def showVersionWarningAndGetResponse(): Decision = {
            val response = {
              val message = "This model was created in " + version +
                      ". You may need to make changes for it to work in " +
                      org.nlogo.api.Version.version + "."
              val options = Array[Object](I18N.gui.get("common.buttons.continue"), "Open Transition Guide", I18N.gui.get("common.buttons.cancel"))
              org.nlogo.swing.OptionDialog.show(linkParent, I18N.gui.get("common.messages.warning"), message, options)
            }
            response match {
              case 0 => Continue
              case 1 =>
                // Open Transition Guide
                BrowserLauncher.openURL(linkParent, TRANSITION_URL, false)
                showVersionWarningAndGetResponse()
              case _ => Cancel
            }
          }
          showVersionWarningAndGetResponse()
        } else Continue
      }
      // if we need to show a the version warning, show it, and get their response.
      // if they want to proceed anyway, then allow them to. if not, dont fire the load events.
      // if we dont need to show the version warning, great, just proceed.
      if (decideToContinueBasedOnVersion()) {
        val beforeEvents = List(
          new BeforeLoadEvent(modelPath, modelType),
          new LoadBeginEvent())

        val sectionTypes = List(
          ModelSection.PreviewCommands,
          ModelSection.Code,
          ModelSection.Info,
          ModelSection.Interface,
          ModelSection.SystemDynamics,
          ModelSection.TurtleShapes,
          ModelSection.BehaviorSpace,
          ModelSection.HubNetClient,
          ModelSection.LinkShapes,
          ModelSection.ModelSettings)

        val loadSectionEvents = sectionTypes.map { section => // kludgey - ST 2/11/08
          val lines = (section, map.get(section).length) match {
            // Kludge: If the shapes section is empty, then this is an unconverted pre-Beta4 model,
            // so the default shapes must be loaded -- or maybe it's a model (such as the
            // default model) that was hand-edited to have no shapes in it, so it always gets
            // the default shapes when opened. - ST 9/2/03
<<<<<<< HEAD
            case (ModelSection.TurtleShapes, 0) => ModelReader.defaultShapes
            case (ModelSection.LinkShapes, 0) => ModelReader.defaultLinkShapes
=======
            case (ModelSection.TurtleShapes, 0) =>
              ModelReader.defaultShapes.toArray
            case (ModelSection.LinkShapes, 0) =>
              ModelReader.defaultLinkShapes.toArray
            // Another kludge: pre-4.1 model files have
            // org.nlogo.aggregate.gui in them instead of org.nlogo.sdm.gui,
            // so translate on the fly - ST 2/18/08
            case (ModelSection.SystemDynamics, _) =>
              map.get(section).map(_.replaceAll("org.nlogo.aggregate.gui", "org.nlogo.sdm.gui"))
>>>>>>> 2990b12c
            case _ => map.get(section)
          }
          new LoadSectionEvent(version, section, lines, lines.mkString("\n"))
        }

        val afterEvents = List(new LoadEndEvent(), new AfterLoadEvent())

        // fire missles! (actually, just fire the events...)
        for (e <- beforeEvents ::: loadSectionEvents ::: afterEvents) e.raise(this)
      }
    }
  }
}<|MERGE_RESOLUTION|>--- conflicted
+++ resolved
@@ -81,20 +81,10 @@
             // so the default shapes must be loaded -- or maybe it's a model (such as the
             // default model) that was hand-edited to have no shapes in it, so it always gets
             // the default shapes when opened. - ST 9/2/03
-<<<<<<< HEAD
-            case (ModelSection.TurtleShapes, 0) => ModelReader.defaultShapes
-            case (ModelSection.LinkShapes, 0) => ModelReader.defaultLinkShapes
-=======
             case (ModelSection.TurtleShapes, 0) =>
               ModelReader.defaultShapes.toArray
             case (ModelSection.LinkShapes, 0) =>
               ModelReader.defaultLinkShapes.toArray
-            // Another kludge: pre-4.1 model files have
-            // org.nlogo.aggregate.gui in them instead of org.nlogo.sdm.gui,
-            // so translate on the fly - ST 2/18/08
-            case (ModelSection.SystemDynamics, _) =>
-              map.get(section).map(_.replaceAll("org.nlogo.aggregate.gui", "org.nlogo.sdm.gui"))
->>>>>>> 2990b12c
             case _ => map.get(section)
           }
           new LoadSectionEvent(version, section, lines, lines.mkString("\n"))

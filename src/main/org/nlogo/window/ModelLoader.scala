// (C) Uri Wilensky. https://github.com/NetLogo/NetLogo

package org.nlogo.window

import org.nlogo.swing.BrowserLauncher
import java.awt.Container
import Events._
import org.nlogo.api.{I18N, ModelType, ModelReader, ModelSection, Version}

object ModelLoader {
  val TRANSITION_URL = "http://ccl.northwestern.edu/netlogo/5.0/docs/transition.html"

  @throws(classOf[InvalidVersionException])
  def load(linkParent: Container, modelPath: String,
           modelType: ModelType, map: ModelReader.ModelMap) {
    Loader(linkParent).loadHelper(modelPath, modelType, map)
  }
  @throws(classOf[InvalidVersionException])
  def load(linkParent: Container, modelPath: String, modelType: ModelType, source: String) {
    Loader(linkParent).loadHelper(modelPath, modelType, ModelReader.parseModel(source))
  }

  private case class Loader(linkParent: Container) extends Event.LinkChild {
    def getLinkParent = linkParent

    @throws(classOf[InvalidVersionException])
    def loadHelper(modelPath: String, modelType: ModelType, map: ModelReader.ModelMap) {
      if (map == null) throw new InvalidVersionException()
      val version = ModelReader.parseVersion(map)
      if (version == null || !version.startsWith("NetLogo")) throw new InvalidVersionException()

      def decideToContinueBasedOnVersion() = {
        val needsWarning = !Version.compatibleVersion(version)
        type Decision = Boolean
        val Continue = true
        val Cancel = false
        if (needsWarning) {
          def showVersionWarningAndGetResponse(): Decision = {
            val response = {
              val message = "This model was created in " + version +
                      ". You may need to make changes for it to work in " +
                      org.nlogo.api.Version.version + "."
              val options = Array[Object](I18N.gui.get("common.buttons.continue"), "Open Transition Guide", I18N.gui.get("common.buttons.cancel"))
              org.nlogo.swing.OptionDialog.show(linkParent, I18N.gui.get("common.messages.warning"), message, options)
            }
            response match {
              case 0 => Continue
              case 1 =>
                // Open Transition Guide
                BrowserLauncher.openURL(linkParent, TRANSITION_URL, false)
                showVersionWarningAndGetResponse()
              case _ => Cancel
            }
          }
          showVersionWarningAndGetResponse()
        } else Continue
      }
      // if we need to show a the version warning, show it, and get their response.
      // if they want to proceed anyway, then allow them to. if not, dont fire the load events.
      // if we dont need to show the version warning, great, just proceed.
      if (decideToContinueBasedOnVersion()) {
        val beforeEvents = List(
          new BeforeLoadEvent(modelPath, modelType),
          new LoadBeginEvent())

        val sectionTypes = List(
          ModelSection.PreviewCommands,
          ModelSection.Code,
          ModelSection.Info,
          ModelSection.Interface,
          ModelSection.SystemDynamics,
          ModelSection.TurtleShapes,
          ModelSection.BehaviorSpace,
          ModelSection.HubNetClient,
          ModelSection.LinkShapes,
          ModelSection.ModelSettings)

        val loadSectionEvents = sectionTypes.map { section => // kludgey - ST 2/11/08
          val lines = (section, map(section).size) match {
            // Kludge: If the shapes section is empty, then this is an unconverted pre-Beta4 model,
            // so the default shapes must be loaded -- or maybe it's a model (such as the
            // default model) that was hand-edited to have no shapes in it, so it always gets
            // the default shapes when opened. - ST 9/2/03
            case (ModelSection.TurtleShapes, 0) =>
              ModelReader.defaultShapes
            case (ModelSection.LinkShapes, 0) =>
              ModelReader.defaultLinkShapes
<<<<<<< HEAD
            case _ => map.get(section)
=======
            // Another kludge: pre-4.1 model files have
            // org.nlogo.aggregate.gui in them instead of org.nlogo.sdm.gui,
            // so translate on the fly - ST 2/18/08
            case (ModelSection.SystemDynamics, _) =>
              map(section).map(_.replaceAll("org.nlogo.aggregate.gui", "org.nlogo.sdm.gui"))
            case _ => map(section)
>>>>>>> 319b0c97
          }
          new LoadSectionEvent(version, section, lines, lines.mkString("\n"))
        }

        val afterEvents = List(new LoadEndEvent(), new AfterLoadEvent())

        // fire missles! (actually, just fire the events...)
        for (e <- beforeEvents ::: loadSectionEvents ::: afterEvents) e.raise(this)
      }
    }
  }
}<|MERGE_RESOLUTION|>--- conflicted
+++ resolved
@@ -85,16 +85,7 @@
               ModelReader.defaultShapes
             case (ModelSection.LinkShapes, 0) =>
               ModelReader.defaultLinkShapes
-<<<<<<< HEAD
-            case _ => map.get(section)
-=======
-            // Another kludge: pre-4.1 model files have
-            // org.nlogo.aggregate.gui in them instead of org.nlogo.sdm.gui,
-            // so translate on the fly - ST 2/18/08
-            case (ModelSection.SystemDynamics, _) =>
-              map(section).map(_.replaceAll("org.nlogo.aggregate.gui", "org.nlogo.sdm.gui"))
             case _ => map(section)
->>>>>>> 319b0c97
           }
           new LoadSectionEvent(version, section, lines, lines.mkString("\n"))
         }

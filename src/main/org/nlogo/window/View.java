// (C) Uri Wilensky. https://github.com/NetLogo/NetLogo

package org.nlogo.window;

import org.nlogo.agent.AgentIterator;
import org.nlogo.agent.AgentSet;
import org.nlogo.agent.Observer;
import org.nlogo.api.AgentException;
import org.nlogo.api.Perspective;
import org.nlogo.api.PerspectiveJ;
import org.nlogo.api.RendererInterface;
import org.nlogo.workspace.AbstractWorkspace;

import javax.swing.JPopupMenu;
import java.awt.event.ActionEvent;
import java.awt.event.ActionListener;

public strictfp class View
    extends javax.swing.JComponent
    implements
    Events.LoadBeginEventHandler,
    Events.LoadEndEventHandler,
    Events.CompiledEventHandler,
    Events.IconifiedEventHandler,
    org.nlogo.api.ViewSettings,
    java.awt.event.ActionListener,
    LocalViewInterface {

  protected final GUIWorkspace workspace;
  final ViewMouseHandler mouser;
  public RendererInterface renderer;

  private boolean paintingImmediately = false;
  private boolean framesSkipped = false;

  private int fontSize = 13;

  public View(final GUIWorkspace workspace) {
    this.workspace = workspace;
    setOpaque(true);
    renderer = workspace.newRenderer();
    mouser = new ViewMouseHandler(this, workspace.world(), this);
    addMouseListener(mouser);
    addMouseMotionListener(mouser);
    workspace.viewManager.add(this);
  }

  public boolean isHeadless() {
    return workspace.isHeadless();
  }

  public boolean displayOn() {
    return (!workspace.glView.isFullscreen() &&
            workspace.world().displayOn() &&
        workspace.displaySwitchOn());
  }

  public void displaySwitch(boolean on) {
    workspace.viewWidget.displaySwitch.setOn(on);
  }

  public boolean displaySwitch() {
    return workspace.viewWidget.displaySwitch.isSelected();
  }

  private final Runnable paintRunnable =
      new Runnable() {
        public void run() {
          paintingImmediately = true;
          paintImmediately();
          paintingImmediately = false;
        }
      };

  public void incrementalUpdateFromEventThread() {
    paintRunnable.run();
  }

  public void dirty() {
    dirty = true;
  }

  public void framesSkipped() {
    framesSkipped = true;
  }

  public int fontSize() {
    return fontSize;
  }

  public void resetMouseCors() {
    mouser.resetMouseCors();
  }

  public double mouseXCor() {
    return mouser.mouseXCor();
  }

  public double mouseYCor() {
    return mouser.mouseYCor();
  }

  public boolean mouseDown() {
    return mouser.mouseDown();
  }

  public boolean mouseInside() {
    return mouser.mouseInside();
  }

  public void mouseDown(boolean mouseDown) {
    mouser.mouseDown(mouseDown);
  }

  public boolean isDead() {
    return false;
  }

  /// sizing

  @Override
  public java.awt.Dimension getMinimumSize() {
    return new java.awt.Dimension
      (workspace.world().worldWidth(), workspace.world().worldHeight());
  }

  @Override
  public java.awt.Dimension getPreferredSize() {
    int width = (int) (viewWidth * patchSize());
    int height = (int) (viewHeight * patchSize());
    return new java.awt.Dimension(width, height);
  }

  /// iconified checking

  boolean iconified = false;

  public void handle(Events.IconifiedEvent e) {
    if (e.frame() == org.nlogo.awt.Hierarchy.getFrame(this)) {
      iconified = e.iconified();
    }
  }

  public boolean iconified() {
    return iconified;
  }

  /// offscreen stuff

  private java.awt.Image offscreenImage = null;
  private java.awt.Graphics2D gOff = null;
  private boolean dirty = true; // is the offscreen image out of date?

  private boolean beClean() // return = success true/false
  {
    // it used to be ok for the height and width to be 0
    // as this method would never get called but
    // now setFont calls it and forces the image to be created
    if (dirty && getWidth() > 0 && getHeight() > 0)
    // this check fixes a bug where during halting,
    // the event thread would wait forever for the world
    // lock. probably not a 100% correct fix, but an
    // improvement, at least - ST 1/10/07
    {
      if (workspace.jobManager.isInterrupted()) {
        return false;
      }
      if (offscreenImage == null) {
        offscreenImage = createImage(getWidth(), getHeight());
        if (offscreenImage != null) {
          gOff = (java.awt.Graphics2D) offscreenImage.getGraphics();
          gOff.setFont(getFont());
        }
      }
      // this might happen since the view widget is not displayable in 3D ev 7/5/07
      if (gOff != null) {
        synchronized (workspace.world()) {
          renderer.paint(gOff, this);
        }
      }
      dirty = false;
    }
    return true;
  }

  @Override
  public void setBounds(int x, int y, int width, int height) {
    java.awt.Rectangle bounds = getBounds();
    // only set the bounds if they've changed
    if (width != bounds.width || height != bounds.height || x != bounds.x || y != bounds.y) {
      super.setBounds(x, y, width, height);
      discardOffscreenImage();
    }
  }

  public void discardOffscreenImage() {
    offscreenImage = null;
    gOff = null;
    dirty = true;
  }

  @Override
  public void setBounds(java.awt.Rectangle bounds) {
    setBounds(bounds.x, bounds.y, bounds.width, bounds.height);
  }

  /// painting

  public int frameCount = 0;

  @Override
  public void paint(java.awt.Graphics g) {
    if (!isDead()) {
      workspace.updateManager().beginPainting();
      super.paint(g);
      workspace.updateManager().donePainting();

      // update the mouse coordinates if following
      if ((workspace.world().observer().perspective() == PerspectiveJ.FOLLOW()) ||
          (workspace.world().observer().perspective() == PerspectiveJ.RIDE())) {
        mouser.updateMouseCors();
      }
    }
  }

  @Override
  public void paintComponent(java.awt.Graphics g) {
    frameCount++;
    if (frozen || !workspace.world().displayOn()) {
      if (dirty) {
        g.setColor(InterfaceColors.GRAPHICS_BACKGROUND);
        g.fillRect(0, 0, getWidth(), getHeight());
      } else {
        g.drawImage(offscreenImage, 0, 0, null);
      }
      framesSkipped = false;
    } else if (paintingImmediately) {
      synchronized (workspace.world()) {
        renderer.paint((java.awt.Graphics2D) g, this);
      }
      framesSkipped = false;
    } else {
      if (beClean()) {
        g.drawImage(offscreenImage, 0, 0, null);
        framesSkipped = false;
      } else {
        framesSkipped = true;
      }
    }
  }

  public void paintingImmediately(boolean paintingImmediately) {
    this.paintingImmediately = paintingImmediately;
  }

  public boolean paintingImmediately() {
    return paintingImmediately;
  }

  public void paintImmediately(boolean force) {
    if (viewIsVisible() && (framesSkipped || force)) {
      paintingImmediately(true);
      paintImmediately();
      paintingImmediately(false);
    }
  }

  public boolean viewIsVisible() {
    return !iconified && isShowing();
  }

  public void paintImmediately() {
    paintImmediately(0, 0, getWidth(), getHeight());
  }

  public java.awt.image.BufferedImage exportView() {
    // unfortunately we can't just call awt.Utils.paintToImage()
    // here because we need to do a few nonstandard things
    // (namely call renderer's paint method instead of
    // our own, and grab the world lock) - ST 6/12/04
    java.awt.image.BufferedImage image =
        new java.awt.image.BufferedImage
            (getWidth(), getHeight(),
                java.awt.image.BufferedImage.TYPE_INT_ARGB);
    java.awt.Graphics2D graphics =
        (java.awt.Graphics2D) image.getGraphics();
    graphics.setFont(getFont());
    synchronized (workspace.world()) {
      renderer.paint(graphics, this);
    }
    return image;
  }

  /// freeze/thaw

  private boolean frozen = false;

  void freeze() {
    if (!frozen) {
      frozen = true;
      if (workspace.world().displayOn()) {
        beClean();
      }
    }
  }

  void thaw() {
    if (frozen) {
      frozen = false;
      repaint();
    }
  }

  /// shapes

  // for notification from ShapesManager
  public void shapeChanged(org.nlogo.api.Shape shape) {
    dirty = true;
    new Events.DirtyEvent().raise(this);
    renderer.resetCache(patchSize());
    repaint();
  }

  /// event handlers

  public void handle(Events.LoadBeginEvent e) {
    setVisible(false);
    patchSize = 13;
    zoom = 0;
    renderer = workspace.newRenderer();
  }

  public void handle(Events.LoadEndEvent e) {
    renderer.changeTopology(workspace.world().wrappingAllowedInX(),
                            workspace.world().wrappingAllowedInY());
    setVisible(true);
  }

  public void handle(Events.CompiledEvent e) {
    if (e.sourceOwner() instanceof ProceduresInterface) {
      renderer.resetCache(patchSize());
    }
  }

  @Override
  public void setVisible(boolean visible) {
    super.setVisible(visible);
    if (visible) {
      dirty = true;
      beClean();
    }
  }

  void setTrueFontSize(int size) {
    fontSize = size;
  }

  // Our Rendered gets Font size from the graphics context it is
  // given so we need to make sure our offScreenImage's graphics
  // context has our new font size. -- CLB
  @Override
  public void setFont(java.awt.Font font) {
    super.setFont(font);
    offscreenImage = null;
    discardOffscreenImage();
  }

  public void applyNewFontSize(int newFontSize, int zoom) {
    java.awt.Font font = getFont();
    java.awt.Font newFont =
        new java.awt.Font(font.getName(), font.getStyle(), (newFontSize + zoom));
    setTrueFontSize(newFontSize);
    setFont(newFont);
    dirty();
    repaint();
  }

  public java.awt.Component getExportWindowFrame() {
    return workspace.viewWidget;
  }

  protected double patchSize = 13.0;
  private double zoom = 0.0;

  public double patchSize() {
    return patchSize + zoom;
  }

  public double unzoomedPatchSize() {
    return patchSize;
  }
  
  public java.awt.Font unzoomedFont() {
    java.awt.Font font = getFont();
    return new java.awt.Font(font.getName(), font.getStyle(), fontSize);
  }

  public void visualPatchSize(double patchSize) {
    double oldZoom = zoom;
    zoom = patchSize - this.patchSize;
    if (zoom != oldZoom) {
      renderer.resetCache(patchSize());
    }
  }

  protected double viewWidth;

  public double viewWidth() {
    return viewWidth;
  }

  protected double viewHeight;

  public double viewHeight() {
    return viewHeight;
  }

  public void setSize(int worldWidth, int worldHeight, double patchSize) {
    this.patchSize = patchSize;
    this.viewWidth = worldWidth;
    this.viewHeight = worldHeight;

    renderer.resetCache(patchSize());
  }

  public void setSize(int worldWidth, int worldHeight, double viewHeight, double viewWidth, double patchSize) {
    this.patchSize = patchSize;
    this.viewWidth = viewWidth;
    this.viewHeight = viewHeight;

    renderer.resetCache(patchSize());
  }

  public Perspective perspective() {
    return workspace.world().observer().perspective();
  }

  public boolean drawSpotlight() {
    return true;
  }

  public double viewOffsetX() {
    return workspace.world().observer().followOffsetX();
  }

  public double viewOffsetY() {
    return workspace.world().observer().followOffsetY();
  }

  public boolean renderPerspective = true;

  public boolean renderPerspective() {
    return renderPerspective;
  }

  public java.awt.Point populateContextMenu(javax.swing.JPopupMenu menu, java.awt.Point p, java.awt.Component source) {
    // certain menu items dont work in Applets.
    // the only ones that do are watch, follow and reset-perspective
    // this check (and others below) prevent items from being added
    // when we are running in Applet. JC - 6/8/10
    if (!AbstractWorkspace.isApplet()) {
      javax.swing.JMenuItem copyItem =
          new javax.swing.JMenuItem("Copy View");
      copyItem.addActionListener
          (new java.awt.event.ActionListener() {
            public void actionPerformed(java.awt.event.ActionEvent e) {
              java.awt.Toolkit.getDefaultToolkit().getSystemClipboard().setContents
                  (new org.nlogo.awt.ImageSelection
                      (exportView()),
                      null);
            }
          });
      menu.add(copyItem);
      javax.swing.JMenuItem exportItem =
          new javax.swing.JMenuItem("Export View...");
      exportItem.addActionListener
          (new java.awt.event.ActionListener() {
            public void actionPerformed(java.awt.event.ActionEvent e) {
              workspace.doExportView(View.this);
            }
          });
      menu.add(exportItem);
    }
<<<<<<< HEAD
    if (!workspace.world().observer().atHome2D()) {
=======

    menu.add(new JPopupMenu.Separator());
    javax.swing.JMenuItem inspectGlobalsItem = new javax.swing.JMenuItem("inspect globals");
    inspectGlobalsItem.addActionListener(new ActionListener() {
      public void actionPerformed(ActionEvent actionEvent) {
          workspace.inspectAgent(Observer.class);
      }
    });
    menu.add(inspectGlobalsItem);

    if (!workspace.world.observer().atHome2D()) {
>>>>>>> 6bf0590b
      menu.add(new javax.swing.JPopupMenu.Separator());
      javax.swing.JMenuItem resetItem =
          new javax.swing.JMenuItem(
              "<html>"
                  + org.nlogo.awt.Colors.colorize("reset-perspective", SyntaxColors.COMMAND_COLOR));
      resetItem.addActionListener
          (new java.awt.event.ActionListener() {
            public void actionPerformed(java.awt.event.ActionEvent e) {
              workspace.world().observer().resetPerspective();
              workspace.viewManager.incrementalUpdateFromEventThread();
            }
          });
      menu.add(resetItem);
    }
    p = new java.awt.Point(p);
    mouser.translatePointToXCorYCor(p);
    synchronized (workspace.world()) {
      double xcor = mouser.translatePointToUnboundedX(p.x);
      double ycor = mouser.translatePointToUnboundedY(p.y);

      org.nlogo.agent.Patch patch = null;

      if (!AbstractWorkspace.isApplet()) {

        try {
          patch = workspace.world().getPatchAt(xcor, ycor);
          menu.add(new javax.swing.JPopupMenu.Separator());
          menu.add(new AgentMenuItem(patch, AgentMenuType.INSPECT, "inspect", false));
        } catch (AgentException e) {
          org.nlogo.util.Exceptions.ignore(e);
        }

        boolean linksAdded = false;
        for (AgentIterator links = workspace.world().links().iterator();
             links.hasNext();) {
          org.nlogo.agent.Link link = (org.nlogo.agent.Link) links.next();

          if (!link.hidden() &&
              workspace.world().protractor().distance(link, xcor, ycor, true) < link.lineThickness() + 0.5) {
            if (!linksAdded) {
              menu.add(new javax.swing.JPopupMenu.Separator());
              linksAdded = true;
            }
            menu.add(new AgentMenuItem(link, AgentMenuType.INSPECT, "inspect", false));
          }
        }
      }

      // detect any turtles in the pick-ray
      boolean turtlesAdded = false;
      for (AgentIterator turtles = workspace.world().turtles().iterator();
           turtles.hasNext();) {
        org.nlogo.agent.Turtle turtle = (org.nlogo.agent.Turtle) turtles.next();
        if (!turtle.hidden()) {
          double offset = turtle.size() * 0.5;
          if (offset * workspace.world().patchSize() < 3) {
            offset += (3 / workspace.world().patchSize());
          }

          org.nlogo.shape.VectorShape shape = (org.nlogo.shape.VectorShape)
              workspace.world().turtleShapeList().shape(turtle.shape());

          if (shape.isRotatable() && !turtle.hidden()) {
            double dist = workspace.world().protractor().distance(turtle, xcor, ycor, true);

            if (dist <= offset) {
              if (!turtlesAdded) {
                menu.add(new javax.swing.JPopupMenu.Separator());
                turtlesAdded = true;
              }

              addTurtleToContextMenu(menu, turtle);
            }
          } else {
            // otherwise the turtle takes a square shape
            double xCor = turtle.xcor();
            double yCor = turtle.ycor();
            double xMouse = xcor;
            double yMouse = ycor;

            if (workspace.world().wrappingAllowedInX()) {
              double x = xCor > xMouse ? xMouse + workspace.world().worldWidth() :
                  xMouse - workspace.world().worldWidth();
              xMouse = StrictMath.abs(xMouse - xCor)
                  < StrictMath.abs(x - xCor) ? xMouse : x;
            }
            if (workspace.world().wrappingAllowedInY()) {
              double y = yCor > yMouse ? yMouse + workspace.world().worldHeight() :
                  yMouse - workspace.world().worldHeight();
              yMouse = StrictMath.abs(yMouse - yCor)
                  < StrictMath.abs(y - yCor) ? yMouse : y;
            }

            if ((xMouse >= xCor - offset) && (xMouse <= xCor + offset) &&
                (yMouse >= yCor - offset) && (yMouse <= yCor + offset)) {
              if (!turtlesAdded) {
                menu.add(new javax.swing.JPopupMenu.Separator());
                turtlesAdded = true;
              }

              addTurtleToContextMenu(menu, turtle);
            }
          }
        }
      }

      int x = 0;
      int y = 0;

      if (patch != null) {
        x = (int) StrictMath.round(renderer.graphicsX(patch.pxcor + 1, patchSize(), viewOffsetX()));
        y = (int) StrictMath.round(renderer.graphicsY(patch.pycor - 1, patchSize(), viewOffsetY()));

        p.x += StrictMath.min((x - p.x), 15);
        p.y += StrictMath.min((y - p.y), 15);
      }
    }

    return p;
  }

  private void addTurtleToContextMenu(javax.swing.JPopupMenu menu,
                                      org.nlogo.agent.Turtle turtle) {
    javax.swing.JMenu submenu = new AgentMenu(turtle);
    if (!AbstractWorkspace.isApplet()) {
      submenu.add(new AgentMenuItem(turtle, AgentMenuType.INSPECT, "inspect", true));
      submenu.add(new javax.swing.JPopupMenu.Separator());
    }
    submenu.add(new AgentMenuItem(turtle, AgentMenuType.WATCH, "watch", true));
    submenu.add(new AgentMenuItem(turtle, AgentMenuType.FOLLOW, "follow", true));
    menu.add(submenu);
  }

  /// context menu

  enum AgentMenuType {INSPECT, FOLLOW, WATCH}

  private class AgentMenuItem
      extends javax.swing.JMenuItem {
    org.nlogo.agent.Agent agent;
    AgentMenuType type;
    boolean submenu = false;

    AgentMenuItem(org.nlogo.agent.Agent agent, AgentMenuType type, String caption, boolean submenu) {
      super("<html>"
          + org.nlogo.awt.Colors.colorize(
          caption,
          SyntaxColors.COMMAND_COLOR)
          + " "
          + org.nlogo.awt.Colors.colorize(
          agent.classDisplayName(),
          SyntaxColors.REPORTER_COLOR)
          + org.nlogo.awt.Colors.colorize(
          agent.toString().substring(agent.classDisplayName().length()),
          SyntaxColors.CONSTANT_COLOR)
      );
      this.agent = agent;
      this.type = type;
      addActionListener(View.this);
      this.submenu = submenu;
    }

    @Override
    public void menuSelectionChanged(boolean isIncluded) {
      super.menuSelectionChanged(isIncluded);
      if (!submenu) {
        renderer.outlineAgent((isIncluded) ? agent : null);
        workspace.viewManager.incrementalUpdateFromEventThread();
      }
    }
  }

  private class AgentMenu
      extends javax.swing.JMenu {
    org.nlogo.agent.Agent agent;
    int type;

    AgentMenu(org.nlogo.agent.Agent agent) {
      super(agent.toString());
      this.agent = agent;
    }

    @Override
    public void menuSelectionChanged(boolean isIncluded) {
      super.menuSelectionChanged(isIncluded);
      renderer.outlineAgent((isIncluded) ? agent : null);
      workspace.viewManager.incrementalUpdateFromEventThread();
    }
  }

  public void actionPerformed(java.awt.event.ActionEvent e) {
    AgentMenuItem item = (AgentMenuItem) e.getSource();
    switch (item.type) {
      case INSPECT:
        // we usually use a default radius of 3, but that doesnt work when the world
        // has a radius of less than 3. so simply take the miniumum. - JC 7/1/10
        double minWidthOrHeight =
            StrictMath.min(workspace.world().worldWidth() / 2, workspace.world().worldHeight() / 2);
        double radius = StrictMath.min(3, minWidthOrHeight / 2);
        workspace.inspectAgent(item.agent.kind(), item.agent, radius);
        return;
      case FOLLOW:
        workspace.world().observer().setPerspective(PerspectiveJ.FOLLOW(), item.agent);
        int distance = (int) ((org.nlogo.agent.Turtle) item.agent).size() * 5;
        workspace.world().observer().followDistance_$eq(StrictMath.max
            (1, StrictMath.min(distance, 100)));
        break;
      case WATCH:
        workspace.world().observer().home();
        workspace.world().observer().setPerspective(PerspectiveJ.WATCH(), item.agent);
        break;
      default:
        throw new IllegalStateException();
    }

    workspace.viewManager.incrementalUpdateFromEventThread();
  }
}<|MERGE_RESOLUTION|>--- conflicted
+++ resolved
@@ -481,9 +481,6 @@
           });
       menu.add(exportItem);
     }
-<<<<<<< HEAD
-    if (!workspace.world().observer().atHome2D()) {
-=======
 
     menu.add(new JPopupMenu.Separator());
     javax.swing.JMenuItem inspectGlobalsItem = new javax.swing.JMenuItem("inspect globals");
@@ -494,8 +491,7 @@
     });
     menu.add(inspectGlobalsItem);
 
-    if (!workspace.world.observer().atHome2D()) {
->>>>>>> 6bf0590b
+    if (!workspace.world().observer().atHome2D()) {
       menu.add(new javax.swing.JPopupMenu.Separator());
       javax.swing.JMenuItem resetItem =
           new javax.swing.JMenuItem(

// (C) Uri Wilensky. https://github.com/NetLogo/NetLogo

package org.nlogo.window;

import org.nlogo.agent.AgentIterator;
import org.nlogo.agent.AgentSet;
import org.nlogo.api.AgentException;
import org.nlogo.api.Perspective;
import org.nlogo.api.PerspectiveJ;
import org.nlogo.api.RendererInterface;
import org.nlogo.workspace.AbstractWorkspace;

public strictfp class View
    extends javax.swing.JComponent
    implements
    Events.LoadBeginEventHandler,
    Events.LoadEndEventHandler,
    Events.CompiledEventHandler,
    Events.IconifiedEventHandler,
    org.nlogo.api.ViewSettings,
    java.awt.event.ActionListener,
    LocalViewInterface {

  protected final GUIWorkspace workspace;
  final ViewMouseHandler mouser;
  public RendererInterface renderer;

  private boolean paintingImmediately = false;
  private boolean framesSkipped = false;

  private int fontSize = 13;

  public View(final GUIWorkspace workspace) {
    this.workspace = workspace;
    setOpaque(true);
    renderer = workspace.newRenderer();
    mouser = new ViewMouseHandler(this, workspace.world(), this);
    addMouseListener(mouser);
    addMouseMotionListener(mouser);
    workspace.viewManager.add(this);
  }

  public boolean isHeadless() {
    return workspace.isHeadless();
  }

  public boolean displayOn() {
    return (workspace.world().displayOn() &&
        workspace.displaySwitchOn());
  }

  public void displaySwitch(boolean on) {
    workspace.viewWidget.displaySwitch.setOn(on);
  }

  public boolean displaySwitch() {
    return workspace.viewWidget.displaySwitch.isSelected();
  }

  private final Runnable paintRunnable =
      new Runnable() {
        public void run() {
          paintingImmediately = true;
          paintImmediately();
          paintingImmediately = false;
        }
      };

  public void incrementalUpdateFromEventThread() {
    paintRunnable.run();
  }

  public void dirty() {
    dirty = true;
  }

  public void framesSkipped() {
    framesSkipped = true;
  }

  public int fontSize() {
    return fontSize;
  }

  public void resetMouseCors() {
    mouser.resetMouseCors();
  }

  public double mouseXCor() {
    return mouser.mouseXCor();
  }

  public double mouseYCor() {
    return mouser.mouseYCor();
  }

  public boolean mouseDown() {
    return mouser.mouseDown();
  }

  public boolean mouseInside() {
    return mouser.mouseInside();
  }

  public void mouseDown(boolean mouseDown) {
    mouser.mouseDown(mouseDown);
  }

  public boolean isDead() {
    return false;
  }

  /// sizing

  @Override
  public java.awt.Dimension getMinimumSize() {
    return new java.awt.Dimension
      (workspace.world().worldWidth(), workspace.world().worldHeight());
  }

  @Override
  public java.awt.Dimension getPreferredSize() {
    int width = (int) (viewWidth * patchSize());
    int height = (int) (viewHeight * patchSize());
    return new java.awt.Dimension(width, height);
  }

  /// iconified checking

  boolean iconified = false;

  public void handle(Events.IconifiedEvent e) {
    if (e.frame() == org.nlogo.awt.Hierarchy.getFrame(this)) {
      iconified = e.iconified();
    }
  }

  public boolean iconified() {
    return iconified;
  }

  /// offscreen stuff

  private java.awt.Image offscreenImage = null;
  private java.awt.Graphics2D gOff = null;
  private boolean dirty = true; // is the offscreen image out of date?

  private boolean beClean() // return = success true/false
  {
    // it used to be ok for the height and width to be 0
    // as this method would never get called but
    // now setFont calls it and forces the image to be created
    if (dirty && getWidth() > 0 && getHeight() > 0)
    // this check fixes a bug where during halting,
    // the event thread would wait forever for the world
    // lock. probably not a 100% correct fix, but an
    // improvement, at least - ST 1/10/07
    {
      if (workspace.jobManager.isInterrupted()) {
        return false;
      }
      if (offscreenImage == null) {
        offscreenImage = createImage(getWidth(), getHeight());
        if (offscreenImage != null) {
          gOff = (java.awt.Graphics2D) offscreenImage.getGraphics();
          gOff.setFont(getFont());
        }
      }
      // this might happen since the view widget is not displayable in 3D ev 7/5/07
      if (gOff != null) {
        synchronized (workspace.world()) {
          renderer.paint(gOff, this);
        }
      }
      dirty = false;
    }
    return true;
  }

  @Override
  public void setBounds(int x, int y, int width, int height) {
    java.awt.Rectangle bounds = getBounds();
    // only set the bounds if they've changed
    if (width != bounds.width || height != bounds.height || x != bounds.x || y != bounds.y) {
      super.setBounds(x, y, width, height);
      discardOffscreenImage();
    }
  }

  public void discardOffscreenImage() {
    offscreenImage = null;
    gOff = null;
    dirty = true;
  }

  @Override
  public void setBounds(java.awt.Rectangle bounds) {
    setBounds(bounds.x, bounds.y, bounds.width, bounds.height);
  }

  /// painting

  public int frameCount = 0;

  @Override
  public void paint(java.awt.Graphics g) {
    if (!isDead()) {
      workspace.updateManager().beginPainting();
      super.paint(g);
      workspace.updateManager().donePainting();

      // update the mouse coordinates if following
      if ((workspace.world().observer().perspective() == PerspectiveJ.FOLLOW()) ||
          (workspace.world().observer().perspective() == PerspectiveJ.RIDE())) {
        mouser.updateMouseCors();
      }
    }
  }

  @Override
  public void paintComponent(java.awt.Graphics g) {
    frameCount++;
    if (frozen || !workspace.world().displayOn()) {
      if (dirty) {
        g.setColor(InterfaceColors.GRAPHICS_BACKGROUND);
        g.fillRect(0, 0, getWidth(), getHeight());
      } else {
        g.drawImage(offscreenImage, 0, 0, null);
      }
      framesSkipped = false;
    } else if (paintingImmediately) {
      synchronized (workspace.world()) {
        renderer.paint((java.awt.Graphics2D) g, this);
      }
      framesSkipped = false;
    } else {
      if (beClean()) {
        g.drawImage(offscreenImage, 0, 0, null);
        framesSkipped = false;
      } else {
        framesSkipped = true;
      }
    }
  }

  public void paintingImmediately(boolean paintingImmediately) {
    this.paintingImmediately = paintingImmediately;
  }

  public boolean paintingImmediately() {
    return paintingImmediately;
  }

  public void paintImmediately(boolean force) {
    if (viewIsVisible() && (framesSkipped || force)) {
      paintingImmediately(true);
      paintImmediately();
      paintingImmediately(false);
    }
  }

  public boolean viewIsVisible() {
    return !iconified && isShowing();
  }

  public void paintImmediately() {
    paintImmediately(0, 0, getWidth(), getHeight());
  }

  public java.awt.image.BufferedImage exportView() {
    // unfortunately we can't just call awt.Utils.paintToImage()
    // here because we need to do a few nonstandard things
    // (namely call renderer's paint method instead of
    // our own, and grab the world lock) - ST 6/12/04
    java.awt.image.BufferedImage image =
        new java.awt.image.BufferedImage
            (getWidth(), getHeight(),
                java.awt.image.BufferedImage.TYPE_INT_ARGB);
    java.awt.Graphics2D graphics =
        (java.awt.Graphics2D) image.getGraphics();
    graphics.setFont(getFont());
    synchronized (workspace.world()) {
      renderer.paint(graphics, this);
    }
    return image;
  }

  /// freeze/thaw

  private boolean frozen = false;

  void freeze() {
    if (!frozen) {
      frozen = true;
      if (workspace.world().displayOn()) {
        beClean();
      }
    }
  }

  void thaw() {
    if (frozen) {
      frozen = false;
      repaint();
    }
  }

  /// shapes

  // for notification from ShapesManager
  public void shapeChanged(org.nlogo.api.Shape shape) {
    dirty = true;
    new Events.DirtyEvent().raise(this);
    renderer.resetCache(patchSize());
    repaint();
  }

  /// event handlers

  public void handle(Events.LoadBeginEvent e) {
    setVisible(false);
    patchSize = 13;
    zoom = 0;
    renderer = workspace.newRenderer();
  }

  public void handle(Events.LoadEndEvent e) {
    renderer.changeTopology(workspace.world().wrappingAllowedInX(),
                            workspace.world().wrappingAllowedInY());
    setVisible(true);
  }

  public void handle(Events.CompiledEvent e) {
    if (e.sourceOwner() instanceof ProceduresInterface) {
      renderer.resetCache(patchSize());
    }
  }

  @Override
  public void setVisible(boolean visible) {
    super.setVisible(visible);
    if (visible) {
      dirty = true;
      beClean();
    }
  }

  void setTrueFontSize(int size) {
    fontSize = size;
  }

  // Our Rendered gets Font size from the graphics context it is
  // given so we need to make sure our offScreenImage's graphics
  // context has our new font size. -- CLB
  @Override
  public void setFont(java.awt.Font font) {
    super.setFont(font);
    offscreenImage = null;
    discardOffscreenImage();
  }

  public void applyNewFontSize(int newFontSize, int zoom) {
    java.awt.Font font = getFont();
    java.awt.Font newFont =
        new java.awt.Font(font.getName(), font.getStyle(), (newFontSize + zoom));
    setTrueFontSize(newFontSize);
    setFont(newFont);
    dirty();
    repaint();
  }

  public java.awt.Component getExportWindowFrame() {
    return workspace.viewWidget;
  }

  protected double patchSize = 13.0;
  private double zoom = 0.0;

  public double patchSize() {
    return patchSize + zoom;
  }

  public void visualPatchSize(double patchSize) {
    double oldZoom = zoom;
    zoom = patchSize - this.patchSize;
    if (zoom != oldZoom) {
      renderer.resetCache(patchSize());
    }
  }

  protected double viewWidth;

  public double viewWidth() {
    return viewWidth;
  }

  protected double viewHeight;

  public double viewHeight() {
    return viewHeight;
  }

  public void setSize(int worldWidth, int worldHeight, double patchSize) {
    this.patchSize = patchSize;
    this.viewWidth = worldWidth;
    this.viewHeight = worldHeight;

    renderer.resetCache(patchSize());
  }

  public void setSize(int worldWidth, int worldHeight, double viewHeight, double viewWidth, double patchSize) {
    this.patchSize = patchSize;
    this.viewWidth = viewWidth;
    this.viewHeight = viewHeight;

    renderer.resetCache(patchSize());
  }

  public Perspective perspective() {
    return workspace.world().observer().perspective();
  }

  public boolean drawSpotlight() {
    return true;
  }

  public double viewOffsetX() {
    return workspace.world().observer().followOffsetX();
  }

  public double viewOffsetY() {
    return workspace.world().observer().followOffsetY();
  }

  public boolean renderPerspective = true;

  public boolean renderPerspective() {
    return renderPerspective;
  }

  public java.awt.Point populateContextMenu(javax.swing.JPopupMenu menu, java.awt.Point p, java.awt.Component source) {
    javax.swing.JMenuItem copyItem =
        new javax.swing.JMenuItem("Copy View");
    copyItem.addActionListener
        (new java.awt.event.ActionListener() {
          public void actionPerformed(java.awt.event.ActionEvent e) {
            java.awt.Toolkit.getDefaultToolkit().getSystemClipboard().setContents
                (new org.nlogo.awt.ImageSelection
                    (exportView()),
                    null);
          }
        });
    menu.add(copyItem);
    javax.swing.JMenuItem exportItem =
        new javax.swing.JMenuItem("Export View...");
    exportItem.addActionListener
        (new java.awt.event.ActionListener() {
          public void actionPerformed(java.awt.event.ActionEvent e) {
            workspace.doExportView(View.this);
          }
        });
    menu.add(exportItem);
    if (!workspace.world().observer().atHome2D()) {
      menu.add(new javax.swing.JPopupMenu.Separator());
      javax.swing.JMenuItem resetItem =
          new javax.swing.JMenuItem(
              "<html>"
                  + org.nlogo.awt.Colors.colorize("reset-perspective", SyntaxColors.COMMAND_COLOR));
      resetItem.addActionListener
          (new java.awt.event.ActionListener() {
            public void actionPerformed(java.awt.event.ActionEvent e) {
              workspace.world().observer().resetPerspective();
              workspace.viewManager.incrementalUpdateFromEventThread();
            }
          });
      menu.add(resetItem);
    }
    p = new java.awt.Point(p);
    mouser.translatePointToXCorYCor(p);
    synchronized (workspace.world()) {
      double xcor = mouser.translatePointToUnboundedX(p.x);
      double ycor = mouser.translatePointToUnboundedY(p.y);

      org.nlogo.agent.Patch patch = null;

      try {
        patch = workspace.world().getPatchAt(xcor, ycor);
        menu.add(new javax.swing.JPopupMenu.Separator());
        menu.add(new AgentMenuItem(patch, AgentMenuType.INSPECT, "inspect", false));
      } catch (AgentException e) {
        org.nlogo.util.Exceptions.ignore(e);
      }

        boolean linksAdded = false;
        for (AgentIterator links = workspace.world().links().iterator();
             links.hasNext();) {
          org.nlogo.agent.Link link = (org.nlogo.agent.Link) links.next();

        if (!link.hidden() &&
            workspace.world().protractor().distance(link, xcor, ycor, true) < link.lineThickness() + 0.5) {
          if (!linksAdded) {
            menu.add(new javax.swing.JPopupMenu.Separator());
            linksAdded = true;
          }
          menu.add(new AgentMenuItem(link, AgentMenuType.INSPECT, "inspect", false));
        }
      }

      // detect any turtles in the pick-ray
      boolean turtlesAdded = false;
      for (AgentIterator turtles = workspace.world().turtles().iterator();
           turtles.hasNext();) {
        org.nlogo.agent.Turtle turtle = (org.nlogo.agent.Turtle) turtles.next();
        if (!turtle.hidden()) {
          double offset = turtle.size() * 0.5;
          if (offset * workspace.world().patchSize() < 3) {
            offset += (3 / workspace.world().patchSize());
          }

          org.nlogo.shape.VectorShape shape = (org.nlogo.shape.VectorShape)
              workspace.world().turtleShapeList().shape(turtle.shape());

          if (shape.isRotatable() && !turtle.hidden()) {
            double dist = workspace.world().protractor().distance(turtle, xcor, ycor, true);

            if (dist <= offset) {
              if (!turtlesAdded) {
                menu.add(new javax.swing.JPopupMenu.Separator());
                turtlesAdded = true;
              }

              addTurtleToContextMenu(menu, turtle);
            }
          } else {
            // otherwise the turtle takes a square shape
            double xCor = turtle.xcor();
            double yCor = turtle.ycor();
            double xMouse = xcor;
            double yMouse = ycor;

            if (workspace.world().wrappingAllowedInX()) {
              double x = xCor > xMouse ? xMouse + workspace.world().worldWidth() :
                  xMouse - workspace.world().worldWidth();
              xMouse = StrictMath.abs(xMouse - xCor)
                  < StrictMath.abs(x - xCor) ? xMouse : x;
            }
            if (workspace.world().wrappingAllowedInY()) {
              double y = yCor > yMouse ? yMouse + workspace.world().worldHeight() :
                  yMouse - workspace.world().worldHeight();
              yMouse = StrictMath.abs(yMouse - yCor)
                  < StrictMath.abs(y - yCor) ? yMouse : y;
            }

            if ((xMouse >= xCor - offset) && (xMouse <= xCor + offset) &&
                (yMouse >= yCor - offset) && (yMouse <= yCor + offset)) {
              if (!turtlesAdded) {
                menu.add(new javax.swing.JPopupMenu.Separator());
                turtlesAdded = true;
              }

              addTurtleToContextMenu(menu, turtle);
            }
          }
        }
      }

      int x = 0;
      int y = 0;

      if (patch != null) {
        x = (int) StrictMath.round(renderer.graphicsX(patch.pxcor + 1, patchSize(), viewOffsetX()));
        y = (int) StrictMath.round(renderer.graphicsY(patch.pycor - 1, patchSize(), viewOffsetY()));

        p.x += StrictMath.min((x - p.x), 15);
        p.y += StrictMath.min((y - p.y), 15);
      }
    }

    return p;
  }

  private void addTurtleToContextMenu(javax.swing.JPopupMenu menu,
                                      org.nlogo.agent.Turtle turtle) {
    javax.swing.JMenu submenu = new AgentMenu(turtle);
    submenu.add(new AgentMenuItem(turtle, AgentMenuType.INSPECT, "inspect", true));
    submenu.add(new javax.swing.JPopupMenu.Separator());
    submenu.add(new AgentMenuItem(turtle, AgentMenuType.WATCH, "watch", true));
    submenu.add(new AgentMenuItem(turtle, AgentMenuType.FOLLOW, "follow", true));
    menu.add(submenu);
  }

  /// context menu

  enum AgentMenuType {INSPECT, FOLLOW, WATCH}

  private class AgentMenuItem
      extends javax.swing.JMenuItem {
    org.nlogo.agent.Agent agent;
    AgentMenuType type;
    boolean submenu = false;

    AgentMenuItem(org.nlogo.agent.Agent agent, AgentMenuType type, String caption, boolean submenu) {
      super("<html>"
          + org.nlogo.awt.Colors.colorize(
          caption,
          SyntaxColors.COMMAND_COLOR)
          + " "
          + org.nlogo.awt.Colors.colorize(
          agent.classDisplayName(),
          SyntaxColors.REPORTER_COLOR)
          + org.nlogo.awt.Colors.colorize(
          agent.toString().substring(agent.classDisplayName().length()),
          SyntaxColors.CONSTANT_COLOR)
      );
      this.agent = agent;
      this.type = type;
      addActionListener(View.this);
      this.submenu = submenu;
    }

    @Override
    public void menuSelectionChanged(boolean isIncluded) {
      super.menuSelectionChanged(isIncluded);
      if (!submenu) {
        renderer.outlineAgent((isIncluded) ? agent : null);
        workspace.viewManager.incrementalUpdateFromEventThread();
      }
    }
  }

  private class AgentMenu
      extends javax.swing.JMenu {
    org.nlogo.agent.Agent agent;
    int type;

    AgentMenu(org.nlogo.agent.Agent agent) {
      super(agent.toString());
      this.agent = agent;
    }

    @Override
    public void menuSelectionChanged(boolean isIncluded) {
      super.menuSelectionChanged(isIncluded);
      renderer.outlineAgent((isIncluded) ? agent : null);
      workspace.viewManager.incrementalUpdateFromEventThread();
    }
  }

  public void actionPerformed(java.awt.event.ActionEvent e) {
    AgentMenuItem item = (AgentMenuItem) e.getSource();
    switch (item.type) {
      case INSPECT:
        // we usually use a default radius of 3, but that doesnt work when the world
        // has a radius of less than 3. so simply take the miniumum. - JC 7/1/10
        double minWidthOrHeight =
            StrictMath.min(workspace.world().worldWidth() / 2, workspace.world().worldHeight() / 2);
        double radius = StrictMath.min(3, minWidthOrHeight / 2);
        workspace.inspectAgent(item.agent.kind(), item.agent, radius);
        return;
      case FOLLOW:
        workspace.world().observer().setPerspective(PerspectiveJ.FOLLOW(), item.agent);
<<<<<<< HEAD
=======
        int distance = (int) ((org.nlogo.agent.Turtle) item.agent).size() * 5;
        workspace.world().observer().followDistance_$eq(StrictMath.max
            (1, StrictMath.min(distance, 100)));
>>>>>>> 121f0db9
        break;
      case WATCH:
        workspace.world().observer().home();
        workspace.world().observer().setPerspective(PerspectiveJ.WATCH(), item.agent);
        break;
      default:
        throw new IllegalStateException();
    }

    workspace.viewManager.incrementalUpdateFromEventThread();
  }
}<|MERGE_RESOLUTION|>--- conflicted
+++ resolved
@@ -460,7 +460,7 @@
           }
         });
     menu.add(exportItem);
-    if (!workspace.world().observer().atHome2D()) {
+    if (workspace.world().observer().perspective() != org.nlogo.api.PerspectiveJ.OBSERVE()) {
       menu.add(new javax.swing.JPopupMenu.Separator());
       javax.swing.JMenuItem resetItem =
           new javax.swing.JMenuItem(
@@ -659,15 +659,8 @@
         return;
       case FOLLOW:
         workspace.world().observer().setPerspective(PerspectiveJ.FOLLOW(), item.agent);
-<<<<<<< HEAD
-=======
-        int distance = (int) ((org.nlogo.agent.Turtle) item.agent).size() * 5;
-        workspace.world().observer().followDistance_$eq(StrictMath.max
-            (1, StrictMath.min(distance, 100)));
->>>>>>> 121f0db9
         break;
       case WATCH:
-        workspace.world().observer().home();
         workspace.world().observer().setPerspective(PerspectiveJ.WATCH(), item.agent);
         break;
       default:

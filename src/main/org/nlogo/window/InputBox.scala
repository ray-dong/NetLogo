// (C) Uri Wilensky. https://github.com/NetLogo/NetLogo

package org.nlogo.window

import org.nlogo.agent.InputBoxConstraint
import org.nlogo.editor.AbstractEditorArea
import org.nlogo.api.Approximate.approximate
import org.nlogo.api.Color.{getColor, getColorNameByIndex, modulateDouble}
import org.nlogo.api.ModelReader.stripLines
import org.nlogo.swing.ButtonPanel
import org.nlogo.awt.Fonts.platformMonospacedFont
import org.nlogo.awt.Fonts.platformFont
import org.nlogo.swing.Implicits._
import org.nlogo.api.{Options, I18N, ValueConstraint, CompilerException, LogoException, CompilerServices, Dump, Editable}
import java.awt.{Color, Frame, Dimension, Font, Component}
import java.awt.event.{ActionListener, WindowEvent, WindowAdapter, FocusListener, FocusEvent, ActionEvent, KeyEvent}
import javax.swing.text.EditorKit
import javax.swing.KeyStroke.getKeyStroke
import javax.swing.{JDialog, JOptionPane, AbstractAction, ScrollPaneConstants, JScrollPane, JButton, JLabel}
import javax.swing.plaf.basic.BasicButtonUI

abstract class InputBox(textArea:AbstractEditorArea, editDialogTextArea:AbstractEditorArea,
            compiler:CompilerServices, nextComponent:Component)
  extends SingleErrorWidget with Editable with Events.InputBoxLoseFocusEventHandler {

   val MIN_WIDTH = 50
   val MIN_HEIGHT = 60

  /// be editable
  override def classDisplayName = I18N.gui.get("tabs.run.widgets.input")
  protected val widgetLabel = new JLabel()
  protected var dialog: InputDialog = null
  private var _hasFocus = false
  // grab the current editor kit from the editor area
  // everyone but string will use it but we need to
  // keep it around so we know what to set it to.
  private val codeEditorKit: EditorKit = textArea.getEditorKit
  protected var inputType: InputType = new StringInputType()
  private val constraint: InputBoxConstraint = new InputBoxConstraint(inputType.baseName, inputType.defaultValue)
  protected val changeButton: JButton = new NLButton("Change") {
    addActionListener(new EditActionListener())
  }
  protected val colorSwatch: JButton = new JButton("black"){
    setFont(javax.swing.UIManager.getFont("Label.font").deriveFont(9.0f))
    setBorder(widgetBorder)
    addActionListener(new SelectColorActionListener())
    // on winXP if we don't set this the color in the button doesn't show up ev 2/15/08
    setContentAreaFilled(false)
    setOpaque(true)
  }

  private val scroller: JScrollPane = new JScrollPane(textArea,
    ScrollPaneConstants.VERTICAL_SCROLLBAR_AS_NEEDED, ScrollPaneConstants.HORIZONTAL_SCROLLBAR_NEVER)

  // most of the time text and value will be exactly the same
  // however, for numbers there will be a Double rather than
  // a String in the value field.  ev 8/13/06
  protected var text = ""
  protected var value: AnyRef = ""
  def valueObject = value
  def valueObject(value: AnyRef) {valueObject(value, false)}
  def valueObject(value: AnyRef, raiseEvent: Boolean) {
    text = Dump.logoObject(value)
    this.value = value
    if (text != textArea.getText) textArea.setText(text)
  }
  protected def inputText(input: Object) {
    if (input != null) valueObject(input, true)
  }
  // multiline property
  protected var multiline = false
  def multiline(multiline: Boolean) {
    this.multiline = multiline
    textArea.setEditable(!inputType.changeVisible)
    changeButton.setVisible(inputType.changeVisible)
    editing = false
  }

  var typeOptions = new org.nlogo.api.Options[InputType]()
  var name = ""
  var nameChanged = false

  /// name needs a wrapper because we don't want to recompile until editFinished()
  def name(name: String) {this.name(name, true)}
  def name(name: String, sendEvent: Boolean) {
    this.name = name
    // I don't think anyone ever uses the display name, but let's keep it in sync
    // with the real name, just in case - ST 6/3/02
    displayName(name)
    widgetLabel.setText(name)
  }

  def nameWrapper = name
  def nameWrapper(name: String) {
    nameChanged = name != this.name || nameChanged
    this.name(name, false)
  }

  protected var editing = false
  protected def stopEdit() {
    editing = false
    transferFocus()
    nextComponent.requestFocus()
  }

  locally {
    InputType.addTypeOptions(typeOptions)
    typeOptions.selectValue(inputType)
    textArea.setEditorKit(inputType.getEditorKit)
    textArea.setFont(inputType.getFont)
    textArea.enableBracketMatcher(inputType.enableBracketMatcher)

    multiline(multiline)

    setBackground(InterfaceColors.SLIDER_BACKGROUND)
    setBorder(widgetBorder)
    setOpaque(true)
    org.nlogo.awt.Fonts.adjustDefaultFont(this)

    val layout = new java.awt.GridBagLayout()
    setLayout(layout)
    val c = new java.awt.GridBagConstraints()

    c.gridx = 0
    c.gridy = 0
    c.weightx = 1
    c.anchor = java.awt.GridBagConstraints.WEST
    c.insets = new java.awt.Insets(3, 3, 3, 3)

    layout.setConstraints(widgetLabel, c)
    add(widgetLabel)

    widgetLabel.setFont(new Font(platformFont, Font.PLAIN, 10))

    c.gridx = 1
    c.weightx = 0
    c.anchor = java.awt.GridBagConstraints.EAST
    layout.setConstraints(changeButton, c)
    add(changeButton, c)

    c.gridx = 0
    c.gridy += 1
    c.weighty = 1
    c.weightx = 1
    c.gridwidth = java.awt.GridBagConstraints.REMAINDER
    c.fill = java.awt.GridBagConstraints.BOTH
    c.anchor = java.awt.GridBagConstraints.WEST

    layout.setConstraints(scroller, c)
    add(scroller)

    layout.setConstraints(colorSwatch, c)
    add(colorSwatch, c)
    colorSwatch.setVisible(false)

    // focus listener for in place editing
    textArea.addFocusListener(
      new FocusListener() {
        def focusGained(e: FocusEvent) {
          _hasFocus = true
          if (!multiline) editing = true
        }
        def focusLost(e: FocusEvent) {
          _hasFocus = false
          if (editing) {
            try inputText(inputType.readValue(InputBox.this.textArea.getText))
            catch {
              case ex@(_:LogoException|_:CompilerException|_:ValueConstraint.Violation) =>
                showError(ex.asInstanceOf[Exception])
                org.nlogo.awt.EventQueue.invokeLater(() => InputBox.this.textArea.requestFocus())
            }
            editing = false
          }
        }
      })

    textArea.getInputMap.put(getKeyStroke(KeyEvent.VK_ESCAPE, 0), new CancelAction())
    textArea.getInputMap.put(getKeyStroke(KeyEvent.VK_ENTER, 0), new TransferFocusAction())
    textArea.getInputMap.put(getKeyStroke(KeyEvent.VK_TAB, 0), new TransferFocusAction())
  }

  private class EditActionListener extends ActionListener {
    def actionPerformed(e: ActionEvent) {
      if (!editing) {
        editing = true
        dialog = new InputDialog(org.nlogo.awt.Hierarchy.getFrame(InputBox.this), name, `inputType`, editDialogTextArea)
        dialog.setVisible(true)
        editDialogTextArea.setText(textArea.getText)
        editDialogTextArea.selectAll()
      }
    }
  }

  private class SelectColorActionListener extends ActionListener {
    def actionPerformed(e: ActionEvent) {
      val colorDialog = new ColorDialog(org.nlogo.awt.Hierarchy.getFrame(InputBox.this), true)
      valueObject(colorDialog.showInputBoxDialog(
        if (value.isInstanceOf[Double])
          org.nlogo.api.Color.modulateDouble(value.asInstanceOf[Double])
        else 0d
       ).asInstanceOf[AnyRef], true)
    }
  }

  private def showError(ex: Exception) {
    val frame = org.nlogo.awt.Hierarchy.getFrame(this)
    if (frame != null) {
      var msg = ex.getMessage
      if (msg.startsWith("REPORT expected 1 input."))
        msg = "Expected reporter."
      org.nlogo.swing.OptionDialog.show(frame, "Invalid input for a " + inputType,
        msg, Array(I18N.gui.get("common.buttons.ok")))
    }
  }

  def handle(e:Events.InputBoxLoseFocusEvent){
    if(_hasFocus) transferFocus()
  }

  private class CancelAction extends AbstractAction {
    def actionPerformed(e:ActionEvent){
      textArea.setText(text)
      stopEdit()
    }
  }

  private class TransferFocusAction extends AbstractAction {
    def actionPerformed(e:ActionEvent) {
      transferFocus()
      nextComponent.requestFocus()
    }
  }

  override def updateConstraints() {
    if (name.length > 0)
      new Events.AddInputBoxConstraintEvent(name, constraint).raise(this)
  }

  override def editFinished() = {
    super.editFinished()
    name(this.name, nameChanged)
    nameChanged = false
    try inputText(constraint.coerceValue(inputType.readValue(text)))
    catch {
      case ex: LogoException => throw new IllegalStateException(ex)
      case ex@(_: CompilerException | _: ValueConstraint.Violation) => showError(ex.asInstanceOf[Exception])
    }
    true
  }

  def typeOptions(typeOptions: org.nlogo.api.Options[InputType]) {
    this.typeOptions = typeOptions
    if (inputType.displayName != typeOptions.chosenValue.displayName) {
      inputType = typeOptions.chosenValue
      constraint.setType(inputType.baseName, inputType.defaultValue)
      // if the current value doesn't comply with the new constraint
      // set it to a default value ev 12/14/06
      try constraint.assertConstraint(value)
      catch {
        case v: ValueConstraint.Violation => valueObject(inputType.defaultValue, true)
      }
      textArea.setEditorKit(inputType.getEditorKit)
      textArea.setFont(inputType.getFont)
      textArea.enableBracketMatcher(inputType.enableBracketMatcher)
      changeButton.setVisible(inputType.changeVisible)
      inputType.colorPanel(colorSwatch)
    }
    scroller.setHorizontalScrollBarPolicy(
      if (inputType.multiline) ScrollPaneConstants.HORIZONTAL_SCROLLBAR_AS_NEEDED
      else ScrollPaneConstants.HORIZONTAL_SCROLLBAR_NEVER)
    multiline(inputType.multiline)
    if (dialog != null) {
      dialog.dispose()
      dialog = null
    }
  }

  override def getMinimumSize = new Dimension(MIN_WIDTH, MIN_HEIGHT)
  override def getPreferredSize(font: Font) = {
    val result = super.getPreferredSize(font)
    val insets = getInsets
    // add 4 because apparently we need a few extra pixels to make sure
    // that we don't get a horizontal scroll bar at the default size. ev 9/28/06
    result.width =
            textArea.getPreferredSize.width + insets.left + insets.right +
            textArea.getInsets.right + textArea.getInsets.left + 4
    new Dimension(StrictMath.max(MIN_WIDTH, result.width), StrictMath.max(MIN_HEIGHT, result.height))
  }

  override def save = {
    val s = new StringBuilder()
    s.append("INPUTBOX\n")
    s.append(getBoundsString)
    if((null != name) && (name.trim != "")) s.append(name + "\n")
    else s.append("NIL\n")
    val nilValue = value == null || (value.isInstanceOf[String] && value.asInstanceOf[String].trim == "")
    if(! nilValue) s.append(stripLines(Dump.logoObject(value).replaceAll("\r\n", "\n")) + "\n")
    else s.append("NIL\n")
    s.append("1\n")  //7
    s.append((if(multiline) "1" else "0") + "\n")  //8
    s.append(inputType.saveName + "\n")  //9
    s.toString
  }

<<<<<<< HEAD
  override def load(strings:Array[String]) = {
=======
  override def load(strings: Seq[String], helper:Widget.LoadHelper) = {
>>>>>>> 0637ac52
    val displayName = strings(5)
    if(displayName ==  "NIL") name("") else name(displayName)
    var contents = org.nlogo.api.ModelReader.restoreLines(strings(6))
    if(contents == "NIL") contents = ""
    if(strings.length > 8) multiline(strings(8) == "1")

    def setType(i: String) {
      this.inputType = InputType.create(i match{
        case "Reporter" => "String (reporter)"
        case "Commands" => "String (commands)"
        case _ => i
      })
      textArea.setEditorKit(this.inputType.getEditorKit)
      textArea.setFont(this.inputType.getFont)
      textArea.enableBracketMatcher(this.inputType.enableBracketMatcher)
      typeOptions.selectByName(inputType.displayName)
      constraint.setType(this.inputType.baseName, this.inputType.defaultValue)
      changeButton.setVisible(this.inputType.changeVisible)
    }
    if(strings.length > 9) setType(strings(9)) else setType("String")

    try valueObject(inputType.readValue(contents), true)
    catch{
      case e@(_:CompilerException|_:ValueConstraint.Violation|_:LogoException) =>
        valueObject(inputType.defaultValue, true)
    }
    val List(x1,y1,x2,y2) = strings.drop(1).take(4).map(_.toInt).toList
    setSize(x2 - x1, y2 - y1)
    this
  }

  override def needsPreferredWidthFudgeFactor = false
  override def exportable = true
  override def getDefaultExportName = "export.txt"
  override def hasContextMenu = true
  override def zoomSubcomponents = true
  override def getMaximumSize = null

  override def export(exportPath: String) {
    try org.nlogo.api.FileIO.writeFile(exportPath, text, true)
    catch {
      case ex: java.io.IOException =>
        JOptionPane.showMessageDialog(this,
          "Export failed.  Error:\n" + ex.getMessage, "Export Failed", JOptionPane.ERROR_MESSAGE)
    }
  }

  // based on MoreButton in ViewControlStrip.java
  protected class NLButton(title:String) extends JButton(title) {
    setFont(new Font(platformFont,Font.PLAIN, 10))
    setBackground(InterfaceColors.GRAPHICS_BACKGROUND)
    setBorder(org.nlogo.swing.Utils.createWidgetBorder)
    setFocusable(false)
    setOpaque(false)
    setFont(new Font(platformFont, Font.PLAIN, 10))
    // without this it looks funny on Windows - ST 9/18/03
    override def updateUI() { setUI(new BasicButtonUI()) }
  }

  protected class InputDialog(parent: Frame, title: String, inputType: InputType,
                              textArea: AbstractEditorArea) extends JDialog(parent, title) {
    private val textArea1: AbstractEditorArea = textArea
    private val okAction = new AbstractAction(I18N.gui.get("common.buttons.ok")) {
      def actionPerformed(e: ActionEvent) {
        try{
          val value = inputType.readValue(textArea1.getText)
          inputText(value)
          editing = false
          dispose()
          dialog = null
        }
        catch {
          case ex@(_:LogoException | _:CompilerException | _:ValueConstraint.Violation) =>
            showError(ex.asInstanceOf[Exception])
        }
      }
    }

    private val cancelAction = new AbstractAction(I18N.gui.get("common.buttons.cancel")) {
      def actionPerformed(e: ActionEvent) {
        dispose()
        editing = false
        dialog = null
      }
    }

    private val applyAction =
    new AbstractAction("Apply") {
      def actionPerformed(e: ActionEvent) {
        try inputText(inputType.readValue(textArea1.getText))
        catch {
          case ex@(_:LogoException | _:CompilerException | _:ValueConstraint.Violation) =>
            showError(ex.asInstanceOf[Exception])
        }
      }
    }
    locally {
      setResizable(true)
      textArea.setEditorKit(inputType.getEditorKit)
      textArea.setFont(inputType.getFont)
      textArea.enableBracketMatcher(inputType.enableBracketMatcher)

      val layout = new java.awt.GridBagLayout()
      getContentPane.setLayout(layout)
      val c = new java.awt.GridBagConstraints()
      c.insets = new java.awt.Insets(3, 3, 3, 3)
      c.gridwidth = java.awt.GridBagConstraints.REMAINDER
      c.anchor = java.awt.GridBagConstraints.WEST
      val label = new JLabel(inputType.toString)
      layout.setConstraints(label, c)
      getContentPane.add(label)
      c.weightx = 1
      c.weighty = 1
      c.fill = java.awt.GridBagConstraints.BOTH
      val scroller = new JScrollPane(textArea)
      layout.setConstraints(scroller, c)
      getContentPane.add(scroller)
      val buttonPanel = new ButtonPanel(Array(new JButton(okAction), new JButton(applyAction), new JButton(cancelAction)))
      c.gridy = 2
      c.anchor = java.awt.GridBagConstraints.EAST
      c.weightx = 0
      c.weighty = 0
      layout.setConstraints(buttonPanel, c)
      getContentPane.add(buttonPanel)

      org.nlogo.swing.Utils.addEscKeyAction(this, cancelAction)

      pack()
      org.nlogo.awt.Positioning.center(this, parent)
      addWindowListener(new WindowAdapter() {
        override def windowClosing(e: WindowEvent) {
          dispose()
          editing = false
          dialog = null
        }
      })
    }
    def setText(text: String) {
      textArea1.setText(text)
      textArea1.selectAll()
    }
  }

  object InputType {
    val baseNames = List("Number", "String", "Color", "String (reporter)", "String (commands)")
    def create(inputType: String) = {
      if (inputType == "Number") new NumberInputType(codeEditorKit)
      else if (inputType == "Color") new ColorInputType(codeEditorKit)
      else if (inputType == "String (reporter)") new ReporterInputType(codeEditorKit)
      else if (inputType == "String (commands)") new CommandInputType(codeEditorKit)
      else new StringInputType()
    }

    def addTypeOptions(options:Options[InputType]){
      baseNames.map{ name =>
        val t = create(name)
        typeOptions.addOption(t.displayName, t)
      }
    }
  }

  case class InputType(baseName: String, i18nKey: String, editorKit: EditorKit, font: Font) {
    def defaultValue: AnyRef = ""
    def multiline = InputBox.this.multiline
    def multiline(newMultiline: Boolean) {InputBox.this.multiline(newMultiline)}
    override def toString = displayName
    def saveName = baseName
    def displayName = I18N.gui.get("edit.input.type." + i18nKey)
    def getEditorKit = editorKit
    def getFont = font
    def colorPanel(panel: JButton) {
      panel.setVisible(false)
      scroller.setVisible(true)
    }
    @throws(classOf[ValueConstraint.Violation])
    @throws(classOf[LogoException])
    @throws(classOf[CompilerException])
    def readValue(text: String): Object = {
      constraint.assertConstraint(text)
      return text
    }
    def changeVisible = multiline
    def enableMultiline = true
    def enableBracketMatcher = false
    override def equals(a:Any) = { a match {
      case it@InputType(bn, _, _, _) => bn == baseName
      case _ => false
    }}
  }

  private class StringInputType extends InputType(
    "String", "string",
    textArea.getEditorKitForContentType("String"),
    javax.swing.UIManager.getFont("Label.font").deriveFont(12.0f)){
  }

  def plainFont = new Font(platformMonospacedFont, Font.PLAIN, 12)
  private class ReporterInputType(kit: EditorKit) extends InputType("String (reporter)", "string.reporter", kit, plainFont) {
    override def defaultValue = "0"
    override def enableBracketMatcher = true
    @throws(classOf[ValueConstraint.Violation])
    @throws(classOf[CompilerException])
    override def readValue(text: String) = {
      constraint.assertConstraint(text)
      compiler.checkReporterSyntax(text)
      text
    }
  }

  private class CommandInputType(kit: EditorKit) extends InputType("String (commands)", "string.commands", kit, plainFont) {
    override def enableBracketMatcher = true
    @throws(classOf[ValueConstraint.Violation])
    @throws(classOf[CompilerException])
    override def readValue(text: String) = {
      constraint.assertConstraint(text)
      compiler.checkCommandSyntax(text)
      text
    }
  }

  private class NumberInputType(kit: EditorKit) extends InputType("Number", "number", kit, plainFont) {
    @throws(classOf[CompilerException])
    override def readValue(text: String) = compiler.readNumberFromString(text)
    override def enableMultiline = false
    override def defaultValue = org.nlogo.agent.World.ZERO
  }

  private class ColorInputType(kit: EditorKit) extends InputType("Color", "color", kit, plainFont) {
    @throws(classOf[CompilerException])
    override def readValue(text: String) = compiler.readNumberFromString(text)
    override def colorPanel(panel: JButton) {
      panel.setVisible(true)
      scroller.setVisible(false)
      panel.setOpaque(true)

      val (colorval, c) =
        if (value.isInstanceOf[Double]) {
          val cv = modulateDouble(value.asInstanceOf[Double]): java.lang.Double
          (cv, getColor(cv))
        }
        else (0d: java.lang.Double, Color.BLACK)

      panel.setBackground(c)
      panel.setForeground(if ((colorval % 10) > 5) Color.BLACK else Color.WHITE)
      panel.setText(colorval match {
        // this logic is duplicated in ColorEditor; black and white are special cases
        case d: java.lang.Double if d.doubleValue == 0.0 => "0 (black)"
        case d: java.lang.Double if d.doubleValue == 9.9 => "9.9 (white)"
        case c =>
          val index = (c / 10).toInt
          val baseColor = index * 10 + 5
          Dump.number(c) + " (" + getColorNameByIndex(index) + (
            if (c > baseColor) {" + " + Dump.number(approximate(c - baseColor, 1))}
            else if (c < baseColor) {" - "} + Dump.number(approximate(baseColor - c, 1))
            else ""
          ) + ")"
      })
    }
    override def changeVisible = false
    override def enableMultiline = false
    override def defaultValue = org.nlogo.agent.World.ZERO
  }
}<|MERGE_RESOLUTION|>--- conflicted
+++ resolved
@@ -302,11 +302,7 @@
     s.toString
   }
 
-<<<<<<< HEAD
-  override def load(strings:Array[String]) = {
-=======
-  override def load(strings: Seq[String], helper:Widget.LoadHelper) = {
->>>>>>> 0637ac52
+  override def load(strings: Seq[String]) = {
     val displayName = strings(5)
     if(displayName ==  "NIL") name("") else name(displayName)
     var contents = org.nlogo.api.ModelReader.restoreLines(strings(6))

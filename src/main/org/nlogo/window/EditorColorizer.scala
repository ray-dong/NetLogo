--- conflicted
+++ resolved
@@ -98,19 +98,4 @@
     Option(compiler.getTokenAtPosition(text, position))
       .map(_.name).orNull
 
-<<<<<<< HEAD
-=======
-  def doHelp(comp: java.awt.Component, name: String) {
-    def confirmOpen(): Boolean =
-      0 == javax.swing.JOptionPane.showConfirmDialog(
-        comp, name.toUpperCase + " could not be found in the NetLogo Dictionary.\n" +
-        "Would you like to open the full NetLogo Dictionary?",
-        "NetLogo", javax.swing.JOptionPane.YES_NO_OPTION)
-    if (name != null)
-      QuickHelp.doHelp(name, Version.is3D,
-                       openURL(comp, _, true),
-                       confirmOpen _)
-  }
-
->>>>>>> 0637ac52
 }
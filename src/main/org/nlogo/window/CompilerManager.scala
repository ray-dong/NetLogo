--- conflicted
+++ resolved
@@ -77,18 +77,8 @@
             workspace.getExtensionManager)
       workspace.procedures = results.proceduresMap
       for(procedure <- workspace.procedures.values)
-<<<<<<< HEAD
         if (procedure.fileName.isEmpty)
-          procedure.setOwner(proceduresInterface)
-=======
-        procedure.owner =
-          if (procedure.fileName.isEmpty)
-            proceduresInterface
-          else if (procedure.fileName == "aggregate")
-            workspace.aggregateManager
-          else
-            new ExternalFileInterface(procedure.fileName)
->>>>>>> a9c2afe4
+          procedure.owner = proceduresInterface
       workspace.init()
       workspace.world.program(results.program)
       new Events.CompiledEvent(

--- conflicted
+++ resolved
@@ -60,11 +60,7 @@
     s.append(fontSize + "\n")
     s.toString
   }
-<<<<<<< HEAD
-  override def load(strings:Array[String]): Object = {
-=======
-  override def load(strings: Seq[String], helper:Widget.LoadHelper): Object = {
->>>>>>> 0637ac52
+  override def load(strings: Seq[String]): Object = {
     val List(x1,y1,x2,y2) = strings.drop(1).take(4).map(_.toInt).toList
     setSize(x2 - x1, y2 - y1)
     if(strings.length > 5){ outputArea.fontSize(strings(5).toInt) }

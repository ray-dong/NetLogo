// (C) Uri Wilensky. https://github.com/NetLogo/NetLogo

package org.nlogo.window

import org.nlogo.util.MersenneTwisterFast
import java.awt.event.{ MouseAdapter, MouseEvent }
import Events.{ InterfaceGlobalEvent, AfterLoadEvent, PeriodicUpdateEvent, AddSliderConstraintEvent, InputBoxLoseFocusEvent }
import org.nlogo.api.{ Dump, Editable, I18N, LogoException, ModelReader }
import org.nlogo.agent.SliderConstraint.SliderConstraintException
import org.nlogo.agent.SliderConstraint
import java.awt.{Graphics, Font}

trait AbstractSliderWidget extends MultiErrorWidget {

  protected var _name = ""
  private var _units = ""
  private var _vertical = false
  private val sliderData = new SliderData

  // The painter is used to draw the slider and handle interactions.
  // It comes in two flavors, horizontal and vertical.
  var painter:SliderPainter = new SliderHorizontalPainter(this)

  locally {
    setOpaque(true)
    setLayout(null)
    setBackground(InterfaceColors.SLIDER_BACKGROUND)
    org.nlogo.awt.Fonts.adjustDefaultFont(this)
    doLayout()
    setBorder(widgetBorder)
    addMouseListener(new MouseAdapter {
      override def mousePressed(e: MouseEvent): Unit = {
        new InputBoxLoseFocusEvent().raise(AbstractSliderWidget.this)
      }
    })
  }

  def constraint = sliderData.constraint
  def setSliderConstraint(con: SliderConstraint) = sliderData.setSliderConstraint(con)
  def name = _name
  def name_=(name:String) { _name = name; repaint() }
  def minimum = sliderData.minimum
  def maximum = sliderData.maximum
  def effectiveMaximum = sliderData.effectiveMaximum
  def increment = sliderData.increment
  def value = sliderData.value
  def value_=(d:Double){
    sliderData.value = d;
    revalidate();
    repaint()
  }
  def value_=(d:Double, buttonRelease:Boolean){
    sliderData.value_=(d, buttonRelease);
    revalidate();
    repaint()
  }
  def coerceValue(value: Double): Double = sliderData.coerceValue(value)

  def units = _units
  def units_=(units:String){ _units = units; repaint() }

  def valueSetter(v: Double) = {
    if (sliderData.valueSetter(v)) {
      revalidate()
      repaint()
      true
    }
    else false
  }

  override def setToolTipText(text:String){
    super.setToolTipText(text)
    painter.setToolTipText(text)
  }

  def vertical: Boolean = _vertical
  def vertical_=(vert:Boolean): Unit = {
    if(vert != vertical){
      _vertical = vert
      resetZoomInfo()
      resetSizeInfo()
      painter.dettach()
      painter = if (vert) new SliderVerticalPainter(this) else new SliderHorizontalPainter(this)
      validate()
    }
  }

  def valueString(num: Double): String = {
    var numString = Dump.number(num)
    var place = numString.indexOf('.')
    val p = sliderData.precision
    if (p > 0 && place == -1) {
      numString += "."
      place = numString.length - 1
    }
    if (place != -1 && numString.indexOf('E') == -1) {
      val padding = p - (numString.length - place - 1)
      numString = numString + ("0" * padding)
    }
    if (units=="") numString else numString + " " + units
  }

  /// size calculations
  override def getMinimumSize = painter.getMinimumSize()
  override def getPreferredSize(font:Font) =painter.getPreferredSize(font)
  override def getMaximumSize = painter.getMaximumSize
  override def doLayout { super.doLayout(); painter.doLayout() }
  override def paintComponent(g:Graphics) = { super.paintComponent(g); painter.paintComponent(g) }
}


class SliderWidget(eventOnReleaseOnly: Boolean, random: MersenneTwisterFast) extends MultiErrorWidget with
        AbstractSliderWidget with InterfaceGlobalWidget with Editable with
        Events.PeriodicUpdateEventHandler with Events.AfterLoadEventHandler {
  def this(random: MersenneTwisterFast) = this (false, random)

  var minimumCode: String = "0"
  var maximumCode: String = "100"
  var incrementCode: String = "1"
  var defaultValue = 1d
  override def classDisplayName = I18N.gui.get("tabs.run.widgets.slider")
  override def propertySet = Properties.slider

  // VALUE RELATED METHODS
  def valueObject: Object = value.asInstanceOf[AnyRef]

  override def value_=(v: Double): Unit = {
    if (!anyErrors && (v != value || v < minimum || v > effectiveMaximum)) {
      super.value = v
      new InterfaceGlobalEvent(this, false, false, true, false).raise(this)
    }
  }
  override def value_=(v: Double, buttonRelease: Boolean) {
    val valueChanged = v != value || v < minimum || v > effectiveMaximum
    if (valueChanged) {
      super.value_=(v, buttonRelease)
      if (!eventOnReleaseOnly) new InterfaceGlobalEvent(this, false, false, true, buttonRelease).raise(this)
    }
    if (eventOnReleaseOnly && buttonRelease) {
      new InterfaceGlobalEvent(this, false, false, valueChanged, buttonRelease).raise(this)
    }
  }

  def valueObject(v: Object) {
    if (v.isInstanceOf[Double]) { value_=(v.asInstanceOf[Double], true) }
  }

  // NAME RELATED METHODS
  private var nameChanged: Boolean = false
  def nameWrapper: String = name
  def nameWrapper(n: String) {
    nameChanged = !n.equals(name) || nameChanged
    setName(n, false)
  }

  override def name_=(n: String){
    setName(n, true)
    repaint()
  }

  private def setName(name: String, sendEvent: Boolean) {
    this._name=name
    displayName(name)
    if (sendEvent) new InterfaceGlobalEvent(this, true, false, false, false).raise(this)
  }

  // EDITING, CONSTRAINTS, AND ERROR HANDLING
  override def editFinished: Boolean = {
    super.editFinished
    removeAllErrors()
    setName(name, nameChanged)
    this.value = StrictMath.min(StrictMath.max(value, minimum), maximum)
    nameChanged = false
    updateConstraints()
    true
  }

  override def setSliderConstraint(con: SliderConstraint): Boolean = {
    if (!anyErrors) {
      try if (super.setSliderConstraint(con)) {
        revalidate()
        repaint()
        return true
      }
      catch {
        case ex: SliderConstraint.ConstraintRuntimeException =>
          setConstraintError(ex.spec.fieldName, ex)
          org.nlogo.util.Exceptions.handle(ex)
        case ex: LogoException => org.nlogo.util.Exceptions.handle(ex)
        false
      }
    }
    false
  }

  override def updateConstraints() {
    new AddSliderConstraintEvent(this, name, minimumCode, maximumCode, incrementCode, defaultValue).raise(this)
  }

  def setConstraintError(constraintField: String, ex: SliderConstraintException) {
    super.error(constraintField, ex)
    setForeground(java.awt.Color.RED)
  }

  override def removeAllErrors() = { super.removeAllErrors(); setForeground(java.awt.Color.BLACK) }

  // EVENT HANDLING
  def handle(e: AfterLoadEvent): Unit = {
    updateConstraints()
    this.value=defaultValue
  }
  def handle(e: PeriodicUpdateEvent) {
    new InterfaceGlobalEvent(this, false, true, false, false).raise(this)
    if(!anyErrors) this.setSliderConstraint(constraint)
  }

  // LOADING AND SAVING
<<<<<<< HEAD
  def load(strings: Array[String]): Object = {
=======
  def load(strings: Seq[String], helper: Widget.LoadHelper): Object = {
>>>>>>> 0637ac52
    val min: String = ModelReader.restoreLines(strings(7))
    val max: String = ModelReader.restoreLines(strings(8))
    val v = strings(9).toDouble
    val inc: String = ModelReader.restoreLines(strings(10))
    if (strings.length > 12) {
      units = strings(12)
      if (units == "NIL") { units = "" }
    }
    if (strings.length > 13 && strings(13) == "VERTICAL") vertical = true
    this.name = ModelReader.restoreLines(strings(6))
    minimumCode=min
    maximumCode=max
    // i think this next line is here because of some weird bounds checking
    // it needs to be tested more and maybe we can get rid of it. JC - 9/23/10
    minimumCode=min
    incrementCode=inc
    value=v
    defaultValue = v
    val Seq(x1, y1, x2, y2) = strings.drop(1).take(4).map(_.toInt)
    setSize(x2 - x1, y2 - y1)
    this
  }

  def save: String = {
    val s: StringBuilder = new StringBuilder
    s.append("SLIDER\n")
    s.append(getBoundsString)
    if ((null != name) && (name.trim != "")) { s.append(name + "\n"); s.append(name + "\n") }
    else { s.append("NIL\n"); s.append("NIL\n") }
    s.append(ModelReader.stripLines(minimumCode) + "\n")
    s.append(ModelReader.stripLines(maximumCode) + "\n")
    s.append(Dump.number(value) + "\n")
    s.append(ModelReader.stripLines(incrementCode) + "\n")
    s.append("1\n")
    if ((null != units) && (units.trim!="")) s.append(units + "\n")
    else { s.append("NIL\n") }
    if (vertical) s.append("VERTICAL\n") else s.append("HORIZONTAL\n")
    s.toString
  }
}<|MERGE_RESOLUTION|>--- conflicted
+++ resolved
@@ -215,11 +215,7 @@
   }
 
   // LOADING AND SAVING
-<<<<<<< HEAD
-  def load(strings: Array[String]): Object = {
-=======
-  def load(strings: Seq[String], helper: Widget.LoadHelper): Object = {
->>>>>>> 0637ac52
+  def load(strings: Seq[String]): Object = {
     val min: String = ModelReader.restoreLines(strings(7))
     val max: String = ModelReader.restoreLines(strings(8))
     val v = strings(9).toDouble

--- conflicted
+++ resolved
@@ -756,13 +756,7 @@
 
   /// agents
 
-<<<<<<< HEAD
-  public abstract void inspectAgent(Class<? extends Agent> agentClass, org.nlogo.agent.Agent agent, double radius);
-=======
-  public abstract void closeAgentMonitors();
-
   public abstract void inspectAgent(AgentKind kind, org.nlogo.agent.Agent agent, double radius);
->>>>>>> 21ec229f
 
   public void inspectAgent(AgentKind kind) {
     inspectAgent(kind, null, (world.worldWidth() - 1) / 2);

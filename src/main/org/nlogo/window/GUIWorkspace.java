// (C) 2012 Uri Wilensky. https://github.com/NetLogo/NetLogo

package org.nlogo.window;

import org.nlogo.agent.Agent;
import org.nlogo.agent.AgentSet;
import org.nlogo.agent.BooleanConstraint;
import org.nlogo.agent.Observer;
import org.nlogo.agent.SliderConstraint;
import org.nlogo.api.CommandRunnable;
import org.nlogo.api.CompilerException;
import org.nlogo.api.I18N;
import org.nlogo.api.LogoException;
import org.nlogo.api.ModelSectionJ;
import org.nlogo.api.ModelTypeJ;
import org.nlogo.api.PerspectiveJ;
import org.nlogo.api.RendererInterface;
import org.nlogo.api.ReporterRunnable;
import org.nlogo.api.SimpleJobOwner;
import org.nlogo.nvm.Procedure;
import org.nlogo.nvm.Workspace;

import java.util.HashMap;

public abstract strictfp class GUIWorkspace // can't be both abstract and strictfp
    extends org.nlogo.workspace.AbstractWorkspaceScala
    implements
    org.nlogo.window.Event.LinkChild,
    org.nlogo.window.Events.AddJobEvent.Handler,
    org.nlogo.window.Events.AfterLoadEvent.Handler,
    org.nlogo.window.Events.BeforeLoadEvent.Handler,
    org.nlogo.window.Events.ExportPlotEvent.Handler,
    org.nlogo.window.Events.JobStoppingEvent.Handler,
    org.nlogo.window.Events.LoadSectionEvent.Handler,
    org.nlogo.window.Events.RemoveAllJobsEvent.Handler,
    org.nlogo.window.Events.RemoveJobEvent.Handler,
    org.nlogo.window.Events.AddSliderConstraintEvent.Handler,
    org.nlogo.window.Events.RemoveConstraintEvent.Handler,
    org.nlogo.window.Events.AddBooleanConstraintEvent.Handler,
    org.nlogo.window.Events.AddChooserConstraintEvent.Handler,
    org.nlogo.window.Events.AddInputBoxConstraintEvent.Handler,
    org.nlogo.window.Events.CompiledEvent.Handler,
    org.nlogo.api.TrailDrawerInterface,
    org.nlogo.api.DrawingInterface {

  public enum KioskLevel {NONE, MODERATE}

  public final KioskLevel kioskLevel;

  private final java.awt.Frame frame;
  private final java.awt.Component linkParent;
  public final ViewWidget viewWidget;
  public final View view;
  private WidgetContainer widgetContainer = null;
  public ViewManager viewManager = new ViewManager();
  public final NetLogoListenerManager listenerManager;

  // for grid snap
  private boolean snapOn = false;

  public GUIWorkspace(final org.nlogo.agent.World world,
                      KioskLevel kioskLevel, java.awt.Frame frame,
                      java.awt.Component linkParent,
                      NetLogoListenerManager listenerManager) {
    super(world);
    this.kioskLevel = kioskLevel;
    this.frame = frame;
    this.linkParent = linkParent;
    this.listenerManager = listenerManager;

    viewWidget = new ViewWidget(this);
    view = viewWidget.view;
    viewManager.setPrimary(view);

    PeriodicUpdater periodicUpdater = new PeriodicUpdater(jobManager);
    periodicUpdater.start();
    world.trailDrawer(this);

    // ensure that any skipped frames get painted eventually
    javax.swing.Action repaintAction =
        new javax.swing.AbstractAction() {
          public void actionPerformed(java.awt.event.ActionEvent e) {
            if (world.displayOn() && displaySwitchOn() && !jobManager.anyPrimaryJobs()) {
              viewManager.paintImmediately(false);
            }
          }
        };
    // 10 checks a second seems like plenty
    new javax.swing.Timer(100, repaintAction).start();

    new Lifeguard().start();
  }

  // Lifeguard ensures the engine comes up for air every so often.
  // we use a separate thread and not a Swing timer because Swing
  // timers run on the event thread, but we need to make sure the
  // engine comes up for air even when the event thread is blocked,
  // since often the reason the event thread is blocked is exactly
  // because it needs the engine to come up for air! - ST 9/4/07

  // forcing the engine to come up for air serves several purposes;
  // it makes sure Tools -> Halt as opportunities to take effect,
  // and it also gives us opportunities for view updates when we're
  // using continuous updates - ST 3/1/11

  private class Lifeguard extends Thread {
    Lifeguard() {
      super("Lifeguard");
    }

    @Override
    public void run() {
      try {
        while (true) {
          if (jobManager.anyPrimaryJobs()) {
            world.comeUpForAir = true;
          }
          // 100 times a second seems like plenty
          Thread.sleep(10);
        }
      } catch (InterruptedException ex) {
        // ignore because we may be interrupted during
        // applet shutdown, e.g. in Camino - ST 11/29/07
        org.nlogo.util.Exceptions.ignore(ex);
      }
    }
  }

  private double _frameRate = 30.0;

  public double frameRate() {
    return _frameRate;
  }

  public void frameRate(double frameRate) {
    _frameRate = frameRate;
    updateManager().recompute();
  }

  public abstract UpdateManagerInterface updateManager();

  public abstract RendererInterface newRenderer();

  public void stamp(org.nlogo.api.Agent agent, boolean erase) {
    view.renderer.prepareToPaint(view, view.renderer.trailDrawer().getWidth(), view.renderer.trailDrawer().getHeight());
    view.renderer.trailDrawer().stamp(agent, erase);
  }

  @Override
  public void importDrawing(org.nlogo.api.File file)
      throws java.io.IOException {
    view.renderer.trailDrawer().importDrawing(file);
  }

  public void exportDrawing(String filename, String format)
      throws java.io.IOException {
    java.io.FileOutputStream stream =
        new java.io.FileOutputStream(new java.io.File(filename));
    javax.imageio.ImageIO.write
        (view.renderer.trailDrawer().getAndCreateDrawing(true), format, stream);
    stream.close();
  }

  public java.awt.image.BufferedImage getAndCreateDrawing() {
    return getAndCreateDrawing(true);
  }

  public java.awt.image.BufferedImage getAndCreateDrawing(boolean dirty) {
    return view.renderer.trailDrawer().getAndCreateDrawing(dirty);
  }

  @Override
  public void clearDrawing() {
    world.clearDrawing();
    view.renderer.trailDrawer().clearDrawing();
  }

  @Override
  public void resetTicks(org.nlogo.nvm.Context context) {
    super.resetTicks(context);
    new Events.TickStateChangeEvent(true).raiseLater(this);
  }

  @Override
  public void clearTicks() {
    super.clearTicks();
    new Events.TickStateChangeEvent(false).raiseLater(this);
  }

  @Override
  public void clearAll() {
    super.clearAll();
    new Events.TickStateChangeEvent(false).raiseLater(this);
  }

  public boolean sendPixels() {
    return view.renderer.trailDrawer().sendPixels();
  }

  public void sendPixels(boolean dirty) {
    view.renderer.trailDrawer().sendPixels(dirty);
  }

  // I'm not sure that our superclass's implementation wouldn't
  // actually just work, but rather than think about it...
  // - ST 1/19/05
  @Override
  public void dispose() {
    throw new UnsupportedOperationException();
  }

  public WidgetContainer getWidgetContainer() {
    return widgetContainer;
  }

  public void setWidgetContainer(WidgetContainer widgetContainer) {
    this.widgetContainer = widgetContainer;
  }

  @Override
  public boolean isHeadless() {
    return false;
  }

  public void waitFor(Runnable runnable) {
    ThreadUtils.waitFor(this, runnable);
  }

  public void waitFor(CommandRunnable runnable)
      throws LogoException {
    ThreadUtils.waitFor(this, runnable);
  }

  public <T> T waitForResult(ReporterRunnable<T> runnable)
      throws LogoException {
    return ThreadUtils.waitForResult(this, runnable);
  }

  public void waitForQueuedEvents()
      throws LogoException {
    ThreadUtils.waitForQueuedEvents(this);
  }

  /// Event.LinkChild stuff

  public Object getLinkParent() {
    return linkParent;
  }

  /**
   * Displays a warning to the user, allowing her to continue or cancel.
   * This provides the nice graphical warning dialog for when we're GUI.
   * Returns true if the user OKs it.
   */
  @Override
  public boolean warningMessage(String message) {
    String[] options = {I18N.guiJ().get("common.buttons.continue"), I18N.guiJ().get("common.buttons.cancel")};
    return 0 == org.nlogo.swing.OptionDialog.show(
        getFrame(), I18N.guiJ().get("common.messages.warning"),
        "Warning: " + message, options);
  }

  public void resizeView() {
    org.nlogo.awt.EventQueue.mustBeEventDispatchThread();
    viewWidget.settings().resizeWithProgress(true);
  }

  public void patchSize(double patchSize) {
    viewWidget.settings().patchSize(patchSize);
  }

  public double patchSize() {
    return world.patchSize();
  }

  public void setDimensions(final org.nlogo.api.WorldDimensions d) {
    Runnable runner =
        new Runnable() {
          public void run() {
            viewWidget.settings().setDimensions(d);
          }
        };
    // this may be called from _resizeworld in which case we're
    // already on the event thread - ST 7/21/09
    if (java.awt.EventQueue.isDispatchThread()) {
      runner.run();
    } else {
      try {
        org.nlogo.awt.EventQueue.invokeAndWait(runner);
      } catch (InterruptedException ex) {
        org.nlogo.util.Exceptions.handle(ex);
      }
    }
  }

  public void setDimensions(final org.nlogo.api.WorldDimensions d, final double patchSize) {
    Runnable runner =
        new Runnable() {
          public void run() {
            viewWidget.settings().setDimensions(d, patchSize);
          }
        };
    // this may be called from _setpatchsize in which case we're
    // already on the event thread - ST 7/21/09
    if (java.awt.EventQueue.isDispatchThread()) {
      runner.run();
    } else {
      try {
        org.nlogo.awt.EventQueue.invokeAndWait(runner);
      } catch (InterruptedException ex) {
        org.nlogo.util.Exceptions.handle(ex);
      }
    }
  }

  public void patchesCreatedNotify() {
    new org.nlogo.window.Events.PatchesCreatedEvent().raise(this);
  }

  public java.awt.Frame getFrame() {
    return frame;
  }

  public boolean compilerTestingMode() {
    return false;
  }

  @Override
  public org.nlogo.api.WorldPropertiesInterface getPropertiesInterface() {
    return viewWidget.settings();
  }

  public void changeTopology(boolean wrapX, boolean wrapY) {
    world.changeTopology(wrapX, wrapY);
    viewWidget.view.renderer.changeTopology(wrapX, wrapY);
  }

  /// very kludgy stuff for communicating with stuff in app
  /// package without having any compile-time dependencies on it

  // called from an "other" thread (neither event thread nor job thread)
  @Override
  public void open(final String path) {
    try {
      org.nlogo.awt.EventQueue.invokeAndWait
          (new Runnable() {
            public void run() {
              new org.nlogo.window.Events.OpenModelEvent(path)
                  .raise(GUIWorkspace.this);
            }
          });
    } catch (InterruptedException ex) {
      throw new IllegalStateException(ex);
    }
  }

  // Right now I only need this for HeadlessWorkspace, for parallel BehaviorSpace - ST 3/12/09
  @Override
  public void openString(String modelContents) {
    throw new UnsupportedOperationException();
  }

  // called from the job thread
  public void openIndex() {
    new org.nlogo.window.Events.AppEvent
        (AppEventType.OPEN_INDEX, new Object[]{})
        .raiseLater(this);
  }

  // called from the job thread
  public void openNext() {
    new org.nlogo.window.Events.AppEvent
        (AppEventType.OPEN_NEXT,
            new Object[]{})
        .raiseLater(this);
  }

  // called from the job thread
  public void openPrevious() {
    new org.nlogo.window.Events.AppEvent
        (AppEventType.OPEN_PREVIOUS, new Object[]{})
        .raiseLater(this);
  }

  // called from the job thread
  public void reload() {
    new org.nlogo.window.Events.AppEvent
        (AppEventType.RELOAD, new Object[]{})
        .raiseLater(this);
  }

  // called from the job thread
  @Override
  public void magicOpen(String name) {
    new org.nlogo.window.Events.AppEvent
        (AppEventType.MAGIC_OPEN, new Object[]{name})
        .raiseLater(this);
  }

  // called from the job thread
  @Override
  public void changeLanguage() {
    new org.nlogo.window.Events.AppEvent(AppEventType.CHANGE_LANGUAGE, new Object[]{}).raiseLater(this);
  }


  /// painting

  public boolean displaySwitchOn() {
    return viewManager.getPrimary().displaySwitch();
  }

  public void displaySwitchOn(boolean on) {
    viewManager.getPrimary().displaySwitch(on);
  }

  // when we've got two views going the mouse reporters should
  // be smart about which view we might be in and return something that makes
  // sense ev 12/20/07
  public boolean mouseDown()
      throws LogoException {
    // we must first make sure the event thread has had the
    // opportunity to detect any recent mouse clicks - ST 5/3/04
    waitForQueuedEvents();
    return viewManager.mouseDown();
  }

  public boolean mouseInside()
      throws LogoException {
    // we must first make sure the event thread has had the
    // opportunity to detect any recent mouse movement - ST 5/3/04
    waitForQueuedEvents();
    return viewManager.mouseInside();
  }

  public double mouseXCor()
      throws LogoException {
    // we must first make sure the event thread has had the
    // opportunity to detect any recent mouse movement - ST 5/3/04
    waitForQueuedEvents();
    return viewManager.mouseXCor();
  }

  public double mouseYCor()
      throws LogoException {
    // we must first make sure the event thread has had the
    // opportunity to detect any recent mouse movement - ST 5/3/04
    waitForQueuedEvents();
    return viewManager.mouseYCor();
  }

  // shouldn't have to fully qualify UpdateMode here, but we were having
  // intermittent compile failures on this line since upgrading to
  // Scala 2.8.0.RC1 - ST 4/16/10
  @Override
  public void updateMode(Workspace.UpdateMode updateMode) {
    super.updateMode(updateMode);
    updateManager().recompute();
  }

  // Translate between the physical position of the speed slider and
  // the abstract speed value.  The slider has an area in the center
  // where the speed is 0 regardless of the precise position, and the
  // scale is different. - ST 3/3/11
  public double speedSliderPosition() {
    double s = updateManager().speed() * 2;
    if (s > 0) {
      s += 10;
    } else if (s < 0) {
      s -= 10;
    }
    return s;
  }

  public void speedSliderPosition(double speed) {
    updateManager().speed_$eq(speed);
  }

  // this is called *only* from job thread - ST 8/20/03, 1/15/04
  public void updateDisplay(boolean haveWorldLockAlready) {
    view.dirty();
    if (!world.displayOn()) {
      return;
    }
    if (!updateManager().shouldUpdateNow()) {
      viewManager.framesSkipped();
      return;
    }
    if (!displaySwitchOn()) {
      return;
    }
    if (haveWorldLockAlready) {
      try {
        waitFor
            (new org.nlogo.api.CommandRunnable() {
              public void run() {
                viewManager.incrementalUpdateFromEventThread();
              }
            });
        // don't block the event thread during a smoothing pause
        // or the UI will go sluggish (issue #1263) - ST 9/21/11
        while(!updateManager().isDoneSmoothing()) {
          ThreadUtils.waitForQueuedEvents(this);
        }
      } catch (org.nlogo.nvm.HaltException ex) {
        org.nlogo.util.Exceptions.ignore(ex);
      } catch (LogoException ex) {
        throw new IllegalStateException(ex);
      }
    } else {
      viewManager.incrementalUpdateFromJobThread();
    }
    updateManager().pause();
  }

  /// Job manager stuff

  private final Runnable updateRunner =
      new Runnable() {
        public void run() {
          new org.nlogo.window.Events.PeriodicUpdateEvent()
              .raise(GUIWorkspace.this);
        }
      };

  private boolean periodicUpdatesEnabled = false;

  public void setPeriodicUpdatesEnabled(boolean periodicUpdatesEnabled) {
    this.periodicUpdatesEnabled = periodicUpdatesEnabled;
  }

  // this is called on the job thread - ST 9/30/03
  public void periodicUpdate() {
    if (periodicUpdatesEnabled) {
      ThreadUtils.waitFor(this, updateRunner);
    }
  }

  // this is called on the job thread when the engine comes up for air - ST 1/10/07
  @Override
  public void breathe() {
    jobManager.maybeRunSecondaryJobs();
    if (updateMode() == UpdateMode.CONTINUOUS) {
      updateManager().pseudoTick();
      updateDisplay(true);
    }
    world.comeUpForAir = updateManager().shouldComeUpForAirAgain();
    notifyListeners();
  }

  // called only from job thread, by such primitives as
  // _exportinterface and _usermessage, which need to make sure the
  // whole UI is up-to-date before proceeding - ST 8/30/07, 3/3/11
  public void updateUI() {
    // this makes the tick counter et al update
    ThreadUtils.waitFor(this, updateRunner);
    // resetting first ensures that if we are allowed to update the view, we will
    updateManager().reset();
    requestDisplayUpdate(true);
  }

  // on the job thread,
  // - updateUI() calls requestDisplayUpdate(true)
  // - _display, _tick, _reset-ticks call requestDisplayUpdate(true)
  // - _tickadvance calls requestDisplayUpdate(false)
  // - ST 1/4/07, 3/3/11
  @Override
  public void requestDisplayUpdate(boolean force) {
    if (force) {
      updateManager().pseudoTick();
    }
    updateDisplay(true); // haveWorldLockAlready = true
    notifyListeners();
  }

  private double lastTicksListenersHeard = -1.0;

  private void notifyListeners() {
    double ticks = world.tickCounter.ticks();
    if (ticks != lastTicksListenersHeard) {
      lastTicksListenersHeard = ticks;
      listenerManager.tickCounterChanged(ticks);
    }
    listenerManager.possibleViewUpdate();
  }

  @Override
  public void halt() {
    jobManager.interrupt();
    org.nlogo.swing.ModalProgressTask.apply(
      getFrame(), "Halting...",
      new Runnable() {
        public void run() {
          GUIWorkspace.super.halt();
          view.dirty();
          view.repaint();
        }});
  }

  // for notification of a changed shape
  public void shapeChanged(org.nlogo.api.Shape shape) {
    viewManager.shapeChanged(shape);
  }

  public void handle(org.nlogo.window.Events.AfterLoadEvent e) {
    setPeriodicUpdatesEnabled(true);
    world.observer().resetPerspective();
    updateManager().reset();
    updateManager().speed_$eq(0);
    try {
      evaluateCommands(new SimpleJobOwner("startup", world.mainRNG, Observer.class),
          "without-interruption [ startup ]", false);
    } catch (CompilerException error) {
      org.nlogo.util.Exceptions.ignore(error);
    }
  }

  // DrawingInterface for 3D renderer
  public int[] colors() {
    return view.renderer.trailDrawer().colors();
  }

  public boolean isDirty() {
    return view.renderer.trailDrawer().isDirty();
  }

  public boolean isBlank() {
    return view.renderer.trailDrawer().isBlank();
  }

  public void markClean() {
    view.renderer.trailDrawer().markClean();
  }

  public void markDirty() {
    view.renderer.trailDrawer().markDirty();
  }

  public int getWidth() {
    return view.renderer.trailDrawer().getWidth();
  }

  public int getHeight() {
    return view.renderer.trailDrawer().getHeight();
  }

  public void readImage(java.io.InputStream is) throws java.io.IOException {
    view.renderer.trailDrawer().readImage(is);
  }

  public void rescaleDrawing() {
    view.renderer.trailDrawer().rescaleDrawing();
  }

  public void drawLine(double x0, double y0, double x1, double y1,
                       Object color, double size, String mode) {
    view.renderer.trailDrawer().drawLine
        (x0, y0, x1, y1, color, size, mode);
  }

  public void setColors(int[] colors) {
    view.renderer.trailDrawer().setColors(colors);
  }

  public Object getDrawing() {
    return view.renderer.trailDrawer().getDrawing();
  }

  // called on job thread, but without world lock - ST 9/12/07
  public void ownerFinished(org.nlogo.api.JobOwner owner) {
    new org.nlogo.window.Events.JobRemovedEvent(owner).raiseLater(this);
    if (owner.ownsPrimaryJobs()) {
      updateManager().reset();
      updateDisplay(false);
    }
  }

  public void handle(org.nlogo.window.Events.AddJobEvent e) {
    org.nlogo.api.JobOwner owner = e.owner;
    AgentSet agents = e.agents;
    if (owner instanceof JobWidget &&
        agents == null) {
      JobWidget widget = (JobWidget) owner;
      if (widget.useAgentClass()) {
        agents = world.agentClassToAgentSet(widget.agentClass());
      }
    }
    if (owner.ownsPrimaryJobs()) {
      if (e.procedure != null) {
        jobManager.addJob(owner, agents, e.procedure);
      } else {
        new org.nlogo.window.Events.JobRemovedEvent(owner).raiseLater(this);
      }
    } else {
      jobManager.addSecondaryJob(owner, agents, e.procedure);
    }
  }

  public void handle(org.nlogo.window.Events.RemoveJobEvent e) {
    org.nlogo.api.JobOwner owner = e.owner;
    if (owner.ownsPrimaryJobs()) {
      jobManager.finishJobs(owner);
    } else {
      jobManager.finishSecondaryJobs(owner);
    }
  }

  public void handle(org.nlogo.window.Events.JobStoppingEvent e) {
    jobManager.stoppingJobs(e.owner);
  }

  public void handle(org.nlogo.window.Events.RemoveAllJobsEvent e) {
    jobManager.haltSecondary();
    jobManager.haltPrimary();
  }

  public void handle(org.nlogo.window.Events.AddBooleanConstraintEvent e) {
    BooleanConstraint con =
        new BooleanConstraint(e.defaultValue);

    // now we set the constraint in the observer, so that it is enforced.
    int index = world.observerOwnsIndexOf(e.varname.toUpperCase());

    if (index != -1) {
      world.observer().variableConstraint(index, con);
    }
  }

  public void handle(org.nlogo.window.Events.AddInputBoxConstraintEvent e) {
    // now we set the constraint in the observer, so that it is enforced.
    int index = world.observerOwnsIndexOf(e.varname.toUpperCase());

    if (index != -1) {
      world.observer().variableConstraint(index, e.constraint);
    }
  }

  public void handle(org.nlogo.window.Events.AddChooserConstraintEvent e) {
    // now we set the constraint in the observer, so that it is enforced.
    int index = world.observerOwnsIndexOf(e.varname.toUpperCase());

    if (index != -1) {
      world.observer().variableConstraint(index, e.constraint);
    }
  }


  public void handle(org.nlogo.window.Events.AddSliderConstraintEvent e) {
    try {
      SliderConstraint con = SliderConstraint.makeSliderConstraint
          (world.observer(), e.minSpec, e.maxSpec, e.incSpec, e.value, e.slider.name(), this);
      e.slider.removeAllErrors();
      e.slider.setSliderConstraint(con);
      // now we set the constraint in the observer, so that it is enforced.
      int index = world.observerOwnsIndexOf(e.varname.toUpperCase());
      if (index != -1) {
        world.observer().variableConstraint(index, con);
      }
    } catch (SliderConstraint.ConstraintExceptionHolder ex) {
      for (SliderConstraint.SliderConstraintException cce :
             scala.collection.JavaConversions.asJavaIterable(ex.getErrors())) {
        e.slider.setConstraintError(cce.spec().fieldName(), cce);
      }
    }
  }

  public void handle(org.nlogo.window.Events.RemoveConstraintEvent e) {
    int index = world.observerOwnsIndexOf(e.varname.toUpperCase());
    if (index != -1) {
      world.observer().variableConstraint(index, null);
    }
  }

  public void handle(org.nlogo.window.Events.CompiledEvent e) {
    codeBits.clear();
  }

  /// agents

  public abstract void inspectAgent(Class<? extends Agent> agentClass, org.nlogo.agent.Agent agent, double radius);

  public void inspectAgent(Class<? extends Agent> agentClass) {
    inspectAgent(agentClass, null, (world.worldWidth() - 1) / 2);
  }

  /// output

  public void clearOutput() {
    final org.nlogo.window.Events.OutputEvent event =
        new org.nlogo.window.Events.OutputEvent
            (true, null, false, false);

    // This method can be called when we are ALREADY in the AWT
    // event thread, so check before we block on it. -- CLB 07/18/05
    if (!java.awt.EventQueue.isDispatchThread()) {
      ThreadUtils.waitFor
          (this, new Runnable() {
            public void run() {
              event.raise(GUIWorkspace.this);
            }
          });
    } else {
      event.raise(this);
    }
  }

  @Override
  protected void sendOutput(final org.nlogo.agent.OutputObject oo,
                            final boolean toOutputArea) {
    final org.nlogo.window.Events.OutputEvent event =
        new org.nlogo.window.Events.OutputEvent
            (false, oo, false, !toOutputArea);

    // This method can be called when we are ALREADY in the AWT
    // event thread, so check before we block on it. -- CLB 07/18/05
    if (!java.awt.EventQueue.isDispatchThread()) {
      ThreadUtils.waitFor
          (this, new Runnable() {
            public void run() {
              event.raise(GUIWorkspace.this);
            }
          });
    } else {
      event.raise(this);
    }

  }

  /// importing

  @Override
  protected org.nlogo.agent.Importer.ErrorHandler importerErrorHandler() {
    return new org.nlogo.agent.Importer.ErrorHandler() {
      public boolean showError(String title, String errorDetails,
                               boolean fatalError) {
        org.nlogo.awt.EventQueue.mustBeEventDispatchThread();
        String[] options = fatalError ? new String[]{I18N.guiJ().get("common.buttons.ok")} :
            new String[]{I18N.guiJ().get("common.buttons.continue"), I18N.guiJ().get("common.buttons.cancel")};
        return org.nlogo.swing.OptionDialog.show
            (getFrame(), title, errorDetails, options) == 0;
      }
    };
  }

  /// exporting

  public java.awt.Component getExportWindowFrame() {
    return viewManager.getPrimary().getExportWindowFrame();
  }

  public java.awt.image.BufferedImage exportView() {
    return viewManager.getPrimary().exportView();
  }

  @Override
  public void writeGraphicsData(java.io.PrintWriter writer) {
    writer.print(view.exportView().getData());
  }

  public void exportView(String filename, String format)
      throws java.io.IOException {
    exportView(viewManager.getPrimary(), filename, format);
  }

  public void exportView(LocalViewInterface display, String filename, String format)
      throws java.io.IOException {
    java.io.FileOutputStream stream =
        new java.io.FileOutputStream(new java.io.File(filename));
    javax.imageio.ImageIO.write(display.exportView(), format, stream);
    stream.close();
  }

  public void doExportView(final LocalViewInterface exportee) {
    try {
      final String exportPath =
          org.nlogo.swing.FileDialog.show
              (getExportWindowFrame(), "Export View",
                  java.awt.FileDialog.SAVE,
                  guessExportName("view.png"));
      final java.io.IOException[] exception =
          new java.io.IOException[]{null};
      org.nlogo.swing.ModalProgressTask.apply(
        getFrame(),
        "Exporting...",
        new Runnable() {
          public void run() {
            try {
              exportView(exportee, exportPath, "png");
            } catch (java.io.IOException ex) {
              exception[0] = ex;
            }}});
      if (exception[0] != null) {
        throw exception[0];
      }
    } catch (org.nlogo.awt.UserCancelException ex) {
      org.nlogo.util.Exceptions.ignore(ex);
    } catch (java.io.IOException ex) {
      javax.swing.JOptionPane.showMessageDialog
          (getExportWindowFrame(), ex.getMessage(),
              I18N.guiJ().get("common.messages.error"), javax.swing.JOptionPane.ERROR_MESSAGE);
    }
  }

  public void exportInterface(String filename)
      throws java.io.IOException {
    // there's a form of ImageIO.write that just takes a filename, but
    // if we use that when the filename is invalid (e.g. refers to
    // a directory that doesn't exist), we get an IllegalArgumentException
    // instead of an IOException, so we make our own OutputStream
    // so we get the proper exceptions. - ST 8/19/03, 11/26/03
    java.io.FileOutputStream stream =
        new java.io.FileOutputStream(new java.io.File(filename));
    java.io.IOException[] exceptionBox = new java.io.IOException[1];
    new org.nlogo.window.Events.ExportInterfaceEvent(stream, exceptionBox)
        .raise(this);
    stream.close();
    if (exceptionBox[0] != null) {
      throw exceptionBox[0];
    }
  }


  public void exportOutput(String filename) {
    new org.nlogo.window.Events.ExportOutputEvent(filename)
        .raise(this);
  }

  @Override
  public void exportDrawingToCSV(java.io.PrintWriter writer) {
    view.renderer.trailDrawer().exportDrawingToCSV(writer);
  }

  @Override
  public void exportOutputAreaToCSV(java.io.PrintWriter writer) {
    new org.nlogo.window.Events.ExportWorldEvent(writer)
        .raise(GUIWorkspace.this);
  }

  public void exportPlot(PlotWidgetExportType whichPlots, org.nlogo.plot.Plot plot,
                         String filename) {
    new org.nlogo.window.Events.ExportPlotEvent
        (whichPlots, plot, filename)
        .raise(this);
  }


  public void handle(org.nlogo.window.Events.ExportPlotEvent e) {
    if (e.whichPlots == PlotWidgetExportType.ALL) {
      if (plotManager().getPlotNames().length == 0) {
        org.nlogo.swing.OptionDialog.show
            (getFrame(), "Export Plot", "There are no plots to export.",
                new String[]{I18N.guiJ().get("common.buttons.ok")});
        return;
      }
      try {
        super.exportAllPlots(e.filename);
      } catch (java.io.IOException ex) {
        String message = "Export of all plots to" + e.filename + " failed: " + ex.getMessage();
        String[] options = {I18N.guiJ().get("common.buttons.ok")};
        org.nlogo.swing.OptionDialog.show(getFrame(), "Export Plot Failed", message, options);
      }
    } else {
      org.nlogo.plot.Plot plot = e.plot;
      if (plot == null) {
        plot = choosePlot(getFrame());
      }
      if (plot != null) {
        try {
          super.exportPlot(plot.name(), e.filename);
        } catch (java.io.IOException ex) {
          String message = "Export of " + plot.name() + " plot to " + e.filename + " failed: " + ex.getMessage();
          String[] options = {I18N.guiJ().get("common.buttons.ok")};
          org.nlogo.swing.OptionDialog.show(getFrame(), "Export Plot Failed", message, options);
        }
      }
    }
  }

  /// exporting helpers

  org.nlogo.plot.Plot choosePlot(java.awt.Frame frame) {
    String[] plotNames = plotManager().getPlotNames();
    if (plotNames.length == 0) {
      String message = "There are no plots to export.";
      String[] options = {I18N.guiJ().get("common.buttons.ok")};
      org.nlogo.swing.OptionDialog.show(frame, "Export Plot", message, options);
      return null;
    }
    String message = "Which plot would you like to export?";
    int plotnum = org.nlogo.swing.OptionDialog.showAsList
        (frame, "Export Plot",
            message, plotNames);
    if (plotnum < 0) {
      return null;
    } else {
      return plotManager().getPlot(plotNames[plotnum]);
    }
  }

  /// runtime error handling

  public void runtimeError(final org.nlogo.api.JobOwner owner, final org.nlogo.nvm.Context context,
                           final org.nlogo.nvm.Instruction instruction, final Exception ex) {
    // this method is called from the job thread, so we need to switch over
    // to the event thread.  but in the error dialog we want to be able to
    // show the original thread in which it happened, so we hang on to the
    // current thread before switching - ST 7/30/04
    final Thread thread = Thread.currentThread();
    org.nlogo.awt.EventQueue.invokeLater
        (new Runnable() {
          public void run() {
            runtimeErrorPrivate(owner, context, instruction, thread, ex);
          }
        });
  }

  private void runtimeErrorPrivate(org.nlogo.api.JobOwner owner, final org.nlogo.nvm.Context context,
                                   final org.nlogo.nvm.Instruction instruction,
                                   final Thread thread, final Exception ex) {
    // halt, or at least turn graphics back on if they were off
    if (ex instanceof org.nlogo.nvm.HaltException &&
        ((org.nlogo.nvm.HaltException) ex).haltAll()) {
      halt(); // includes turning graphics back on
    } else if (!(owner instanceof MonitorWidget)) {
      world.displayOn(true);
    }
    // tell the world!
    if (!(ex instanceof org.nlogo.nvm.HaltException)) {
      int[] posAndLength;

      // check to see if the error occurred inside a "run" or "runresult" instruction;
      // if so, report the error as having occurred there - ST 5/7/03
      org.nlogo.api.SourceOwner sourceOwner = context.activation.procedure.getOwner();
      if (instruction.token() == null) {
        posAndLength = new int[]{-1, 0};
      } else {
        posAndLength = instruction.getPositionAndLength();
      }
      new org.nlogo.window.Events.RuntimeErrorEvent
          (owner, sourceOwner, posAndLength[0], posAndLength[1])
          .raiseLater(this);
    }
    // MonitorWidgets always immediately restart their jobs when a runtime error occurs,
    // but we don't want to just stream errors to the command center, so let's not print
    // anything to the command center, and assume that someday MonitorWidgets will do
    // their own user notification - ST 12/16/01
    if (!(owner instanceof MonitorWidget ||
        ex instanceof org.nlogo.nvm.HaltException)) {
      // It doesn't seem like we should need to use invokeLater() here, because
      // we're already on the event thread.  But without using it, at least on
      // Mac 142U1DP3 (and maybe other Mac VMs, and maybe other platforms too,
      // I don't know), the error dialog didn't wind up with the keyboard focus
      // if the Code tab came forward... probably because something that
      // the call to select() in ProceduresTab was doing was doing invokeLater()
      // itself?  who knows... in any case, this seems to fix it - ST 7/30/04
      org.nlogo.awt.EventQueue.invokeLater
          (new Runnable() {
            public void run() {
              RuntimeErrorDialog.show("Runtime Error", context, instruction, thread, ex);
            }
          });
    }
  }

  /// keep track of model name

  /**
   * sets new model name and type.
   * This must be done at BeforeLoadEvent time, because the
   * model name needs to be available for setting titles and so on by the
   * time we handle LoadBeginEvent.
   */
  public void handle(org.nlogo.window.Events.BeforeLoadEvent e) {
    setPeriodicUpdatesEnabled(false);
<<<<<<< HEAD
    setModelPath(e.modelPath);
    setModelType(e.modelType);
=======
    if (!isApplet()) {
      setModelPath(e.modelPath);
      setModelType(e.modelType);
    }
    if (hubNetManager != null) {
      hubNetManager.disconnect();
    }
    jobManager.haltSecondary();
    jobManager.haltPrimary();
>>>>>>> 88a4aea2
    getExtensionManager().reset();
    fileManager.handleModelChange();
    previewCommands_$eq(DefaultPreviewCommands());
    clearDrawing();
    viewManager.resetMouseCors();
    displaySwitchOn(true);
    setProcedures(new HashMap<String, Procedure>());
    lastTicksListenersHeard = -1.0;
    plotManager().forgetAll();
  }

  /**
   * sets new model name and type after a save. Once a model is saved,
   * it becomes TYPE_NORMAL. We don't actually handle the event, because
   * it's important that this get sequenced correctly with stuff in
   * App.handle(). Yuck.
   */
  public void modelSaved(String newModelPath) {
    setModelPath(newModelPath);
    setModelType(ModelTypeJ.NORMAL());
  }

  public void handle(org.nlogo.window.Events.LoadSectionEvent e) {
    if (e.section == ModelSectionJ.PREVIEW_COMMANDS() &&
        e.text.trim().length() > 0) {
      previewCommands_$eq(e.text);
    }
    if (e.section == ModelSectionJ.SHAPES()) {
      world.turtleShapeList().replaceShapes
          (org.nlogo.shape.VectorShape.parseShapes(e.lines, e.version));
    }
    if (e.section == ModelSectionJ.LINK_SHAPES()) {
      world.linkShapeList().replaceShapes
          (org.nlogo.shape.LinkShape.parseShapes(e.lines, e.version));
    }
  }

  public void snapOn(boolean snapOn) {
    this.snapOn = snapOn;
  }

  public boolean snapOn() {
    return this.snapOn;
  }

}<|MERGE_RESOLUTION|>--- conflicted
+++ resolved
@@ -1072,20 +1072,10 @@
    */
   public void handle(org.nlogo.window.Events.BeforeLoadEvent e) {
     setPeriodicUpdatesEnabled(false);
-<<<<<<< HEAD
     setModelPath(e.modelPath);
     setModelType(e.modelType);
-=======
-    if (!isApplet()) {
-      setModelPath(e.modelPath);
-      setModelType(e.modelType);
-    }
-    if (hubNetManager != null) {
-      hubNetManager.disconnect();
-    }
     jobManager.haltSecondary();
     jobManager.haltPrimary();
->>>>>>> 88a4aea2
     getExtensionManager().reset();
     fileManager.handleModelChange();
     previewCommands_$eq(DefaultPreviewCommands());

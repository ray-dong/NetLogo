--- conflicted
+++ resolved
@@ -163,24 +163,21 @@
   }
 
   @Override
-<<<<<<< HEAD
+  public void importWorld(String filename) throws java.io.IOException {
+    super.importWorld(filename);
+    new org.nlogo.window.Events.TickStateChangeEvent(true).raiseLater(this);
+  }
+
+  @Override
+  public void importWorld(java.io.Reader reader) throws java.io.IOException {
+    super.importWorld(reader);
+    new org.nlogo.window.Events.TickStateChangeEvent(true).raiseLater(this);
+  }
+
+  @Override
   public void importDrawing(java.io.InputStream is)
       throws java.io.IOException {
     view.renderer.trailDrawer().importDrawing(is);
-  }
-
-  @Override
-=======
->>>>>>> ae291da5
-  public void importWorld(String filename) throws java.io.IOException {
-    super.importWorld(filename);
-    new org.nlogo.window.Events.TickStateChangeEvent(true).raiseLater(this);
-  }
-
-  @Override
-  public void importWorld(java.io.Reader reader) throws java.io.IOException {
-    super.importWorld(reader);
-    new org.nlogo.window.Events.TickStateChangeEvent(true).raiseLater(this);
   }
 
   @Override

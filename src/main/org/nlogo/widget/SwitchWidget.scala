// (C) Uri Wilensky. https://github.com/NetLogo/NetLogo

package org.nlogo.widget

import org.nlogo.api.Editable
import org.nlogo.api.I18N
import org.nlogo.window.{Events, Widget, InterfaceGlobalWidget}

class SwitchWidget extends Switch with Editable with InterfaceGlobalWidget
  with org.nlogo.window.Events.PeriodicUpdateEventHandler {

  override def classDisplayName= I18N.gui.get("tabs.run.widgets.switch")
  override def propertySet = Properties.swiitch

  def valueObject: AnyRef = constraint.defaultValue
  def valueObject(value: AnyRef) {
    if (value.isInstanceOf[Boolean]) {
      isOn = value.asInstanceOf[Boolean]
    }
  }

  def nameWrapper = this._name
  def nameWrapper(newName: String) {
    nameChanged = newName != this._name || nameChanged
    name(newName, false)
  }

  override def editFinished(): Boolean = {
    super.editFinished()
    name(this._name, nameChanged)
    updateConstraints()
    nameChanged = false
    true
  }

  def name(newName: String, sendEvent: Boolean) {
    super.name = newName
    if (sendEvent) {
      new Events.InterfaceGlobalEvent(this, true, true, false, false).raise(this)
    }
  }

  override def isOn_=(on: Boolean) {
    if (on != super.isOn) {
      super.isOn = on
      new Events.InterfaceGlobalEvent(this, false, false, true, false).raise(this)
    }
  }

  def handle(e: Events.PeriodicUpdateEvent) {
    new Events.InterfaceGlobalEvent(this, false, true, false, false).raise(this)
  }

  def save: String = {
    val s: StringBuilder = new StringBuilder
    s.append("SWITCH\n")
    s.append(getBoundsString)
    if ((null != displayName) && (!displayName.trim.equals(""))) s.append(displayName + "\n")
    else s.append("NIL\n")
    if ((null != this._name) && (!this._name.trim.equals(""))) s.append(this._name + "\n")
    else s.append("NIL\n")
    if (isOn) s.append(0 + "\n")
    else s.append(1 + "\n")
    s.append(1 + "\n")
    s.append(-1000 + "\n")
    s.toString
  }

<<<<<<< HEAD
  def load(strings: Array[String]): AnyRef = {
=======
  def load(strings: Seq[String], helper: Widget.LoadHelper): AnyRef = {
>>>>>>> 0637ac52
    name(org.nlogo.api.ModelReader.restoreLines(strings(6)), true)
    isOn = strings(7).toDouble == 0
    val Seq(x1, y1, x2, y2) = strings.drop(1).take(4).map(_.toInt)
    setSize(x2 - x1, y2 - y1)
    this
  }

  def handle(e: Events.AfterLoadEvent) { updateConstraints() }
}<|MERGE_RESOLUTION|>--- conflicted
+++ resolved
@@ -66,11 +66,7 @@
     s.toString
   }
 
-<<<<<<< HEAD
-  def load(strings: Array[String]): AnyRef = {
-=======
-  def load(strings: Seq[String], helper: Widget.LoadHelper): AnyRef = {
->>>>>>> 0637ac52
+  def load(strings: Seq[String]): AnyRef = {
     name(org.nlogo.api.ModelReader.restoreLines(strings(6)), true)
     isOn = strings(7).toDouble == 0
     val Seq(x1, y1, x2, y2) = strings.drop(1).take(4).map(_.toInt)

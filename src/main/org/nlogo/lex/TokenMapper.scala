// (C) Uri Wilensky. https://github.com/NetLogo/NetLogo

package org.nlogo.lex

import org.nlogo.util.Utils
import org.nlogo.api._

// public for use from compiler.TestAllSyntaxes. yuck! - ST 1/21/09
object TokenMapper2D extends TokenMapper

class TokenMapper extends TokenMapperInterface {
  /// public stuff
  def isCommand(s: String) = commands.contains(s.toUpperCase)
  def isKeyword(s: String) = keywords.contains(s.toUpperCase) || s.toUpperCase.endsWith("-OWN")
  def isVariable(s: String) = variables.contains(s.toUpperCase)
  def isReporter(s: String) = reporters.contains(s.toUpperCase)
  def isConstant(s: String) = constants.contains(s.toUpperCase)
  // caller's responsibility to validate input for these three
  def getConstant(s: String) = constants.get(s.toUpperCase).get
  def getCommand(s: String) = instantiate[TokenHolder](commands(s.toUpperCase))
  def getReporter(s: String) = instantiate[TokenHolder](reporters(s.toUpperCase))
  private val variables = Set() ++
    AgentVariables.getImplicitObserverVariables ++
    AgentVariables.getImplicitTurtleVariables ++
    AgentVariables.getImplicitPatchVariables ++
    AgentVariables.getImplicitLinkVariables
  private val constants = Map(
    "FALSE" -> false, "TRUE" -> true, "NOBODY" -> Nobody,
    "E" -> StrictMath.E, "PI" -> StrictMath.PI) ++
    (for ((name, index) <- Color.getColorNamesArray.zipWithIndex) yield (name.toUpperCase -> Color.getColorNumberByIndex(index))) +
    ("GREY" -> Color.getColorNumberByIndex(Color.getColorNamesArray.indexOf("gray")))
  private val keywords = Set(
    "TO", "TO-REPORT", "END", "GLOBALS", "TURTLES-OWN", "LINKS-OWN",
    "PATCHES-OWN", "EXTENSIONS", "__INCLUDES", "DIRECTED-LINK-BREED",
    "UNDIRECTED-LINK-BREED") // no "BREED" here because it conflicts with BREED turtle variable -- CLB
  private def entries(entryType: String) =
    for {
      line <- Utils.getResourceLines("/system/tokens.txt")
      if !line.startsWith("#")
<<<<<<< HEAD
      Array(tyype, primName, className) = line.split(" ")
      if tyype == entryType
=======
      Array(tpe, primName, className) = line.split(" ")
      if tpe == entryType
      // if a 3d version of the prim exists and we got to this point it
      // should override the 2d version. ev 12/11/06  note the overriding
      // 3d version must come after the 2d version in tokens.txt - ST 12/19/08
      if is3D || !className.startsWith("threed.")
>>>>>>> 2990b12c
    } yield primName.toUpperCase -> ("org.nlogo.prim." + className)
  private val commands = Map() ++ entries("C")
  private val reporters = Map() ++ entries("R")
  /// private helper
  private def instantiate[T](name: String) =
    Class.forName(name).newInstance.asInstanceOf[T]
  // for integration testing
  def checkInstructionMaps() {
    commands.keySet.foreach(getCommand)
    reporters.keySet.foreach(getReporter)
  }
  def allCommandClassNames = commands.values.toSet
  def allReporterClassNames = reporters.values.toSet
}<|MERGE_RESOLUTION|>--- conflicted
+++ resolved
@@ -37,17 +37,8 @@
     for {
       line <- Utils.getResourceLines("/system/tokens.txt")
       if !line.startsWith("#")
-<<<<<<< HEAD
-      Array(tyype, primName, className) = line.split(" ")
-      if tyype == entryType
-=======
       Array(tpe, primName, className) = line.split(" ")
       if tpe == entryType
-      // if a 3d version of the prim exists and we got to this point it
-      // should override the 2d version. ev 12/11/06  note the overriding
-      // 3d version must come after the 2d version in tokens.txt - ST 12/19/08
-      if is3D || !className.startsWith("threed.")
->>>>>>> 2990b12c
     } yield primName.toUpperCase -> ("org.nlogo.prim." + className)
   private val commands = Map() ++ entries("C")
   private val reporters = Map() ++ entries("R")

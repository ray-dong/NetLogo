--- conflicted
+++ resolved
@@ -13,13 +13,8 @@
   static final String MIN_PZCOR_HEADER = "MIN-PZCOR";
   static final String MAX_PZCOR_HEADER = "MAX-PZCOR";
 
-<<<<<<< HEAD
-  public Importer3D(ImporterJ.ErrorHandler errorHandler, World world, ImporterUser importerUser,
-                    ImporterJ.StringReader stringReader) {
-=======
   public Importer3D(org.nlogo.agent.Importer.ErrorHandler errorHandler, World world, ImporterUser importerUser,
                     org.nlogo.agent.Importer.StringReader stringReader) {
->>>>>>> 132be099
     super(errorHandler, world, importerUser, stringReader);
     TURTLE_BREED = Turtle3D.VAR_BREED3D;
   }

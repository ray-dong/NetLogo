// (C) Uri Wilensky. https://github.com/NetLogo/NetLogo

package org.nlogo.agent;

import org.nlogo.api.AgentException;
import org.nlogo.api.AgentKind;
import org.nlogo.api.AgentKindJ;
import org.nlogo.api.Color;
import org.nlogo.api.CompilerServices;
import org.nlogo.api.ImporterUser;
import org.nlogo.api.LogoException;
import org.nlogo.api.Nobody$;
import org.nlogo.api.Program;
import org.nlogo.api.Shape;
import org.nlogo.api.ShapeList;
import org.nlogo.api.Timer;
import org.nlogo.api.TrailDrawerInterface;
import org.nlogo.api.ValueConstraint;
import org.nlogo.api.WorldDimensionException;
import org.nlogo.api.WorldDimensions;
import org.nlogo.util.MersenneTwisterFast;

import java.util.Arrays;
import java.util.HashMap;
import java.util.Map;

import scala.collection.Seq;

// A note on wrapping: normally whether x and y coordinates wrap is a
// product of the topology.  But we also have the old "-nowrap" primitives
// that don't wrap regardless of what the topology is.  So that's why many
// methods like distance() and towards() take a boolean argument "wrap";
// it's true for the normal prims, false for the nowrap prims. - ST 5/24/06

public strictfp class World
    implements org.nlogo.api.World {

  public static final Double ZERO = Double.valueOf(0.0);
  public static final Double ONE = Double.valueOf(1.0);

  public final TickCounter tickCounter = new TickCounter();

  public double ticks() {
    return tickCounter.ticks();
  }

  public final Timer timer = new Timer();
  private final ShapeList _turtleShapeList;

  public ShapeList turtleShapeList() {
    return _turtleShapeList;
  }

  private final ShapeList _linkShapeList;

  public ShapeList linkShapeList() {
    return _linkShapeList;
  }

  private double patchSize = 12.0; // keep the unzoomed patchSize here
  TrailDrawerInterface trailDrawer;
  private final Map<Agent, Double> lineThicknesses = new HashMap<Agent, Double>();
  Topology topology;
  RootsTable rootsTable;
  protected Protractor _protractor;

  public Protractor protractor() {
    return _protractor;
  }

  public LinkManager linkManager;
  public TieManager tieManager;

  public InRadiusOrCone inRadiusOrCone;

  // This is a flag that the engine checks in its tightest innermost loops
  // to see if maybe it should stop running NetLogo code for a moment
  // and do something like halt or update the display.  It doesn't
  // particularly make sense to keep it in World, but since the check
  // occurs in inner loops, we want to put in a place where the engine
  // can get to it very quickly.  And since every Instruction has a
  // World object in it, the engine can always get to World quickly.
  //  - ST 1/10/07
  public volatile boolean comeUpForAir = false;  // NOPMD pmd doesn't like 'volatile'

  public World() {
    _turtleShapeList = new ShapeList();
    _linkShapeList = new ShapeList();

    _observer = createObserver();
    _observers = new ArrayAgentSet(AgentKindJ.Observer(), 1, "observers", false, this);

    linkManager = new LinkManager(this);
    tieManager = new TieManager(this, linkManager);

    inRadiusOrCone = new InRadiusOrCone(this);
    _protractor = new Protractor(this);

    _observers.add(_observer);
    changeTopology(true, true);
    // create patches in the constructor, it's necessary in case
    // the first model we load is 1x1 since when we do create patches
    // in the model loader we only do the reallocation if the dimensions
    // are different than the stored dimensions.  This doesn't come up
    // often because almost always load the default model first, and there
    // aren't many 1x1 models. ev 2/5/07
    createPatches(_minPxcor, _maxPxcor, _minPycor, _maxPycor);
  }

  Observer createObserver() {
    return new Observer(this);
  }

  /// empty agentsets

  private final AgentSet _noTurtles =
    new ArrayAgentSet(AgentKindJ.Turtle(), 0, false, this);
  private final AgentSet _noPatches =
    new ArrayAgentSet(AgentKindJ.Patch(), 0, false, this);
  private final AgentSet _noLinks =
    new ArrayAgentSet(AgentKindJ.Link(), 0, false, this);

  public AgentSet noTurtles() {
    return _noTurtles;
  }

  public AgentSet noPatches() {
    return _noPatches;
  }

  public AgentSet noLinks() {
    return _noLinks;
  }

  /// breeds

  // careful, these are HashMap not LinkedHashMap, order is arbitrary.
  // if order matters just look up, don't traverse. - ST 7/13/12
  public java.util.Map<String, AgentSet> breedAgents =
    new java.util.HashMap<String, AgentSet>();
  public java.util.Map<String, AgentSet> linkBreedAgents =
    new java.util.HashMap<String, AgentSet>();

  ///

  public void trailDrawer(TrailDrawerInterface trailDrawer) {
    this.trailDrawer = trailDrawer;
  }

  /// get/set methods for World Topology
  Topology getTopology() {
    return topology;
  }

  public void changeTopology(boolean xWrapping, boolean yWrapping) {
    topology = Topology.getTopology(this, xWrapping, yWrapping);
    if (_patches != null) // is null during initialization
    {
      for (AgentIterator it = _patches.iterator(); it.hasNext();) {
        ((Patch) it.next()).topologyChanged();
      }
    }
  }

  public double wrappedObserverX(double x) {
    try {
      x = topology.wrapX(x - topology.followOffsetX());
    } catch (AgentException e) {
      org.nlogo.util.Exceptions.ignore(e);
    }
    return x;
  }

  public double wrappedObserverY(double y) {
    try {
      y = topology.wrapY(y - topology.followOffsetY());
    } catch (AgentException e) {
      org.nlogo.util.Exceptions.ignore(e);
    }
    return y;
  }

  public double followOffsetX() {
    return _observer.followOffsetX();
  }

  public double followOffsetY() {
    return _observer.followOffsetY();
  }

  // These are just being used for setting the checkboxes in the ViewWidget config dialog
  //   with default values. These should no be used within World to control any behavior.
  //   All wrapping related behavior specific to a topology is/should-be hardcoded in the methods
  //   for each specific topological implementation.
  public boolean wrappingAllowedInX() {
    return (topology instanceof Torus || topology instanceof VertCylinder);
  }

  public boolean wrappingAllowedInY() {
    return (topology instanceof Torus || topology instanceof HorizCylinder);
  }

  /// export world

  public void exportWorld(java.io.PrintWriter writer, boolean full) {
    new Exporter(this, writer).exportWorld(full);
  }

<<<<<<< HEAD
  public void importWorld(ImporterJ.ErrorHandler errorHandler, ImporterUser importerUser,
                          ImporterJ.StringReader stringReader, java.io.BufferedReader reader)
=======
  public void importWorld(org.nlogo.agent.Importer.ErrorHandler errorHandler, ImporterUser importerUser,
                          org.nlogo.agent.Importer.StringReader stringReader, java.io.BufferedReader reader)
>>>>>>> 132be099
      throws java.io.IOException {
    new Importer(errorHandler, this,
        importerUser, stringReader).importWorld(reader);
  }

  // anything that affects the outcome of the model should happen on the
  // main RNG
  public final MersenneTwisterFast mainRNG = new MersenneTwisterFast();

  // anything that doesn't and can happen non-deterministically (for example monitor updates)
  // should happen on the auxillary rng. JobOwners should know which RNG they use.
  public final MersenneTwisterFast auxRNG = new MersenneTwisterFast();

  /// random seed generator

  public double generateSeed() {
    return org.nlogo.api.RandomSeedGenerator$.MODULE$.generateSeed();
  }

  /// line thickness

  public void setLineThickness(Agent agent, double size) {
    lineThicknesses.put(agent, Double.valueOf(size));
  }

  public double lineThickness(Agent agent) {
    Double size = lineThicknesses.get(agent);
    if (size != null) {
      return size.doubleValue();
    }
    return 0.0;
  }

  public void removeLineThickness(Agent agent) {
    lineThicknesses.remove(agent);
  }

  /// equality

  void drawLine(double x0, double y0, double x1, double y1,
                Object color, double size, String mode) {
    trailDrawer.drawLine(x0, y0, x1, y1, color, size, mode);
  }

  // boxed versions of geometry/size methods, for efficiency
  Double _worldWidthBoxed;

  public Double worldWidthBoxed() {
    return _worldWidthBoxed;
  }

  Double _worldHeightBoxed;

  public Double worldHeightBoxed() {
    return _worldHeightBoxed;
  }

  Double _minPxcorBoxed;

  public Double minPxcorBoxed() {
    return _minPxcorBoxed;
  }

  Double _minPycorBoxed;

  public Double minPycorBoxed() {
    return _minPycorBoxed;
  }

  Double _maxPxcorBoxed;

  public Double maxPxcorBoxed() {
    return _maxPxcorBoxed;
  }

  Double _maxPycorBoxed;

  public Double maxPycorBoxed() {
    return _maxPycorBoxed;
  }

  /// world geometry

  int _worldWidth;

  public int worldWidth() {
    return _worldWidth;
  }

  int _worldHeight;

  public int worldHeight() {
    return _worldHeight;
  }

  // arbitrary sizes
  int _minPxcor;

  public int minPxcor() {
    return _minPxcor;
  }

  int _minPycor;

  public int minPycor() {
    return _minPycor;
  }

  int _maxPxcor;

  public int maxPxcor() {
    return _maxPxcor;
  }

  int _maxPycor;

  public int maxPycor() {
    return _maxPycor;
  }

  public double wrapX(double x)
      throws AgentException {
    return topology.wrapX(x);
  }

  public double wrapY(double y)
      throws AgentException {
    return topology.wrapY(y);
  }

  public double wrap(double pos, double min, double max) {
    return Topology.wrap(pos, min, max);
  }

  public void diffuse(double param, int vn)
      throws AgentException, PatchException {
    topology.diffuse(param, vn);
  }

  public void diffuse4(double param, int vn)
      throws AgentException, PatchException {
    topology.diffuse4(param, vn);
  }

  public int roundX(double x)
      throws AgentException {
    // floor() is slow so we don't use it
    try {
      x = topology.wrapX(x);
    } catch (AgentException ex) {
      throw new AgentException("Cannot access patches beyond the limits of current world.");
    }
    if (x > 0) {
      return (int) (x + 0.5);
    } else {
      int intPart = (int) x;
      double fractPart = intPart - x;
      return (fractPart > 0.5) ? intPart - 1 : intPart;
    }
  }

  public int roundY(double y)
      throws AgentException {
    // floor() is slow so we don't use it
    try {
      y = topology.wrapY(y);
    } catch (AgentException ex) {
      throw new AgentException("Cannot access patches beyond the limits of current world.");
    }
    if (y > 0) {
      return (int) (y + 0.5);
    } else {
      int intPart = (int) y;
      double fractPart = intPart - y;
      return (fractPart > 0.5) ? intPart - 1 : intPart;
    }
  }

  public Turtle createTurtle(AgentSet breed) {
    return new Turtle(this, breed, ZERO, ZERO);
  }

  // c must be in 0-13 range
  // h can be out of range
  public Turtle createTurtle(AgentSet breed, int c, int h) {
    Turtle baby = new Turtle(this, breed, ZERO, ZERO);
    baby.colorDoubleUnchecked(Double.valueOf(5 + 10 * c));
    baby.heading(h);
    return baby;
  }

  /// observer/turtles/patches

  final AgentSet _observers;

  public AgentSet observers() {
    return _observers;
  }

  final Observer _observer;

  public Observer observer() {
    return _observer;
  }

  AgentSet _patches = null;

  public AgentSet patches() {
    return _patches;
  }

  AgentSet _turtles = null;

  public AgentSet turtles() {
    return _turtles;
  }

  AgentSet _links = null;

  public AgentSet links() {
    return _links;
  }

  public AgentSet kindToAgentSet(AgentKind kind) {
    if (kind == AgentKindJ.Turtle()) {
      return _turtles;
    } else if (kind == AgentKindJ.Patch()) {
      return _patches;
    } else if (kind == AgentKindJ.Observer()) {
      return _observers;
    } else if (kind == AgentKindJ.Link()) {
      return _links;
    }
    throw new IllegalArgumentException(
      "kind = " + kind);
  }

  public WorldDimensions getDimensions() {
    return new WorldDimensions(_minPxcor, _maxPxcor, _minPycor, _maxPycor);
  }

  public boolean isDimensionVariable(String variableName) {
    return
        variableName.equalsIgnoreCase("MIN-PXCOR") ||
            variableName.equalsIgnoreCase("MAX-PXCOR") ||
            variableName.equalsIgnoreCase("MIN-PYCOR") ||
            variableName.equalsIgnoreCase("MAX-PYCOR") ||
            variableName.equalsIgnoreCase("WORLD-WIDTH") ||
            variableName.equalsIgnoreCase("WORLD-HEIGHT");
  }

  public WorldDimensions setDimensionVariable(String variableName, int value, WorldDimensions d)
      throws WorldDimensionException {
    if (variableName.equalsIgnoreCase("MIN-PXCOR")) {
      d.minPxcor_$eq(value);
    } else if (variableName.equalsIgnoreCase("MAX-PXCOR")) {
      d.maxPxcor_$eq(value);
    } else if (variableName.equalsIgnoreCase("MIN-PYCOR")) {
      d.minPycor_$eq(value);
    } else if (variableName.equalsIgnoreCase("MAX-PYCOR")) {
      d.maxPycor_$eq(value);
    } else if (variableName.equalsIgnoreCase("WORLD-WIDTH")) {
      d.minPxcor_$eq(growMin(_minPxcor, _maxPxcor, value, d.minPxcor()));
      d.maxPxcor_$eq(growMax(_minPxcor, _maxPxcor, value, d.maxPxcor()));
    } else if (variableName.equalsIgnoreCase("WORLD-HEIGHT")) {
      d.minPycor_$eq(growMin(_minPycor, _maxPycor, value, d.minPycor()));
      d.maxPycor_$eq(growMax(_minPycor, _maxPycor, value, d.maxPycor()));
    }
    return d;
  }

  public int growMin(int min, int max, int value, int d)
      throws WorldDimensionException {
    if (value < 1) {
      throw new WorldDimensionException();
    }

    if (max == -min) {
      if (value % 2 != 1) {
        throw new WorldDimensionException();
      }
      return -(value - 1) / 2;
    } else if (max == 0) {
      return -(value - 1);
    }

    return d;
  }

  public int growMax(int min, int max, int value, int d)
      throws WorldDimensionException {
    if (value < 1) {
      throw new WorldDimensionException();
    }

    if (max == -min) {
      if (value % 2 != 1) {
        throw new WorldDimensionException();
      }
      return (value - 1) / 2;
    } else if (min == 0) {
      return (value - 1);
    }

    return d;
  }

  public boolean equalDimensions(WorldDimensions d) {
    return d.minPxcor() == _minPxcor &&
      d.maxPxcor() == _maxPxcor &&
      d.minPycor() == _minPycor &&
      d.maxPycor() == _maxPycor;
  }

  public Patch getPatch(int id) {
    return (Patch) _patches.toArray()[id];
  }

  public Patch getPatchAt(double x, double y)
      throws AgentException {
    int xc = roundX(x);
    int yc = roundY(y);
    int id = ((_worldWidth * (_maxPycor - yc))
        + xc - _minPxcor);
    return (Patch) _patches.toArray()[id];
  }

  // this procedure is the same as calling getPatchAt when the topology is a torus
  // meaning it will override the Topology's wrapping rules and
  public Patch getPatchAtWrap(double x, double y) {
    int xc, yc, intPart;
    double fractPart;
    x = Topology.wrap(x, _minPxcor - 0.5, _maxPxcor + 0.5);
    y = Topology.wrap(y, _minPycor - 0.5, _maxPycor + 0.5);
    if (x > 0) {
      xc = (int) (x + 0.5);
    } else {
      intPart = (int) x;
      fractPart = intPart - x;
      xc = (fractPart > 0.5) ? intPart - 1 : intPart;
    }
    if (y > 0) {
      yc = (int) (y + 0.5);
    } else {
      intPart = (int) y;
      fractPart = intPart - y;
      yc = (fractPart > 0.5) ? intPart - 1 : intPart;
    }
    int patchid = ((_worldWidth * (_maxPycor - yc)) + xc - _minPxcor);
    return (Patch) _patches.toArray()[patchid];
  }

  public boolean validPatchCoordinates(int xc, int yc) {
    return
        xc >= _minPxcor &&
            xc <= _maxPxcor &&
            yc >= _minPycor &&
            yc <= _maxPycor;
  }

  public Patch fastGetPatchAt(int xc, int yc) {
    return (Patch) _patches.toArray()[(_worldWidth * (_maxPycor - yc))
        + xc - _minPxcor];
  }

  public Turtle getTurtle(long id) {
    return (Turtle) _turtles.getAgent(Double.valueOf(id));
  }

  public Link getLink(Object end1, Object end2, AgentSet breed) {
    return linkManager.findLink((Turtle) _turtles.getAgent(end1),
        (Turtle) _turtles.getAgent(end2),
        breed, false);
  }

  private long nextTurtleIndex = 0;

  void nextTurtleIndex(long nextTurtleIndex) {
    this.nextTurtleIndex = nextTurtleIndex;
  }

  long nextTurtleIndex() {
    return nextTurtleIndex;
  }

  long newTurtleId() {
    return nextTurtleIndex++;
  }

  // we assign an unique ID to links, like turtles, except that
  // it's not visible to anyone and it can't affect the outcome of
  // the model. I added it because it greatly complicates hubnet
  // view mirroring to have the only unique identifier be a
  // 3 element list. ev 5/1/08
  private long nextLinkIndex = 0;

  long newLinkId() {
    return nextLinkIndex++;
  }

  // used by Importer and Parser
  public Turtle getOrCreateTurtle(long id) {
    Turtle turtle = getTurtle(id);
    if (turtle == null) {
      turtle = new Turtle(this, id);
      nextTurtleIndex = StrictMath.max(nextTurtleIndex, id + 1);
    }
    return turtle;
  }

  public Link getOrCreateLink(Double end1, Double end2, AgentSet breed) {
    return getOrCreateLink(getOrCreateTurtle(end1.longValue()),
        getOrCreateTurtle(end2.longValue()), breed);

  }

  public Link getOrCreateLink(Turtle end1, Turtle end2, AgentSet breed) {
    Link link = getLink(end1.agentKey(), end2.agentKey(), breed);
    if (link == null) {
      link = linkManager.createLink(end1, end2, breed);
    }
    return link;
  }

  public Link getOrCreateDummyLink(Object end1, Object end2, AgentSet breed) {
    Link link = (end1 == Nobody$.MODULE$ || end2 == Nobody$.MODULE$) ? null
        : getLink(((Turtle) end1).agentKey(), ((Turtle) end2).agentKey(), breed);

    if (link == null) {
      link = new DummyLink(this, end1, end2, breed);
    }

    return link;
  }

  // possibly need another array for 3D colors
  // since it seems messy to collapse 3D array into 2D
  int[] patchColors;

  // GLView
  // this is used by the OpenGL texture code to decide whether
  // it needs to make a new texture or not - ST 2/9/05
  boolean patchColorsDirty = true;

  public boolean patchColorsDirty() {
    return patchColorsDirty;
  }

  public void markPatchColorsDirty() {
    patchColorsDirty = true;
  }

  public void markPatchColorsClean() {
    patchColorsDirty = false;
  }

  // performance optimization -- avoid drawing an all-black bitmap if we
  // could just paint one big black rectangle
  boolean patchesAllBlack = true;
  public boolean patchesAllBlack() {
    return patchesAllBlack;
  }

  // performance optimization for 3D renderer -- avoid sorting by distance
  // from observer unless we need to.  once this flag becomes true, we don't
  // work as hard as we could to return it back to false, because doing so
  // would be expensive.  we just reset it at clear-all time.
  boolean mayHavePartiallyTransparentObjects = false;
  public boolean mayHavePartiallyTransparentObjects() {
    return mayHavePartiallyTransparentObjects;
  }

  public int[] patchColors() {
    return patchColors;
  }

  int patchesWithLabels = 0; // for efficiency in Renderer

  public int patchesWithLabels() {
    return patchesWithLabels;
  }

  /// creating & clearing

  public void createPatches(WorldDimensions dim) {
    createPatches(dim.minPxcor(), dim.maxPxcor(), dim.minPycor(), dim.maxPycor());
  }

  public void createPatches(int minPxcor, int maxPxcor,
                            int minPycor, int maxPycor) {
    patchScratch = null;
    _minPxcor = minPxcor;
    _maxPxcor = maxPxcor;
    _minPycor = minPycor;
    _maxPycor = maxPycor;
    _worldWidth = maxPxcor - minPxcor + 1;
    _worldHeight = maxPycor - minPycor + 1;

    rootsTable = new RootsTable(_worldWidth, _worldHeight);

    _worldWidthBoxed = Double.valueOf(_worldWidth);
    _worldHeightBoxed = Double.valueOf(_worldHeight);
    _minPxcorBoxed = Double.valueOf(_minPxcor);
    _minPycorBoxed = Double.valueOf(_minPycor);
    _maxPxcorBoxed = Double.valueOf(_maxPxcor);
    _maxPycorBoxed = Double.valueOf(_maxPycor);

    for(AgentSet agents : breedAgents.values()) {
        agents.clear();
    }
    for(AgentSet agents : linkBreedAgents.values()) {
        agents.clear();
    }

    _turtles = new TreeAgentSet(AgentKindJ.Turtle(), "TURTLES", this);
    _links = new TreeAgentSet(AgentKindJ.Link(), "LINKS", this);

    int x = minPxcor;
    int y = maxPycor;
    Agent[] patchArray = new Agent[_worldWidth * _worldHeight];
    patchColors = new int[_worldWidth * _worldHeight];
    Arrays.fill(patchColors, Color.getARGBbyPremodulatedColorNumber(0.0));
    patchColorsDirty = true;

    int numVariables = _program.patchesOwn().size();

    _observer.resetPerspective();

    for (int i = 0; _worldWidth * _worldHeight != i; i++) {
      Patch patch = new Patch(this, i, x, y, numVariables);
      x++;
      if (x == (maxPxcor + 1)) {
        x = minPxcor;
        y--;
      }
      patchArray[i] = patch;
    }
    _patches = new ArrayAgentSet(AgentKindJ.Patch(), patchArray, "patches", this);
    patchesWithLabels = 0;
    patchesAllBlack = true;
    mayHavePartiallyTransparentObjects = false;
  }

  public void clearAll() {
    tickCounter.clear();
    clearTurtles();
    clearPatches();
    clearGlobals();
    clearLinks();
    _observer.resetPerspective();
    mayHavePartiallyTransparentObjects = false;
  }

  // in a 2D world the drawing lives in the
  // renderer so the workspace takes care of it.
  public void clearDrawing() {
  }

  public void stamp(Agent agent, boolean erase) {
    trailDrawer.stamp(agent, erase);
  }

  public double patchSize() {
    return patchSize;
  }

  public boolean patchSize(double patchSize) {
    if (this.patchSize != patchSize) {
      this.patchSize = patchSize;
      return true;
    }
    return false;
  }

  public Object getDrawing() {
    return trailDrawer.getDrawing();
  }

  public boolean sendPixels() {
    return trailDrawer.sendPixels();
  }

  public void markDrawingClean() {
    trailDrawer.sendPixels(false);
  }

  public void clearPatches() {
    for (AgentIterator iter = _patches.iterator(); iter.hasNext();) {
      Patch patch = (Patch) iter.next();
      patch.pcolorDoubleUnchecked(Color.BoxedBlack());
      patch.label("");
      patch.labelColor(Color.BoxedWhite());
      try {
        for (int j = patch.NUMBER_PREDEFINED_VARS;
             j < patch.variables.length;
             j++) {
          patch.setPatchVariable(j, ZERO);
        }
      } catch (AgentException ex) {
        throw new IllegalStateException(ex);
      }
    }
    patchesAllBlack = true;
  }

  public void clearTurtles() {
    for(AgentSet agents : breedAgents.values()) {
        agents.clear();
    }
    for (AgentIterator iter = _turtles.iterator(); iter.hasNext();) {
      Turtle turtle = (Turtle) iter.next();
      lineThicknesses.remove(turtle);
      linkManager.cleanup(turtle);
      turtle.id(-1);
    }
    _turtles.clear();
    for (AgentIterator iter = _patches.iterator(); iter.hasNext();) {
      ((Patch) iter.next()).clearTurtles();
    }
    nextTurtleIndex = 0;
    _observer.updatePosition();
  }

  public void clearLinks() {
    for(AgentSet agents : linkBreedAgents.values()) {
        agents.clear();
    }
    for (AgentIterator iter = _links.iterator(); iter.hasNext();) {
      Link link = (Link) iter.next();
      link.id = -1;
    }
    _links.clear();
    nextLinkIndex = 0;
    linkManager.reset();
  }

  public void clearGlobals() {
    for (int j = _program.interfaceGlobals().size();
         j < _observer.variables.length;
         j++) {
      try {
        ValueConstraint con = _observer.variableConstraint(j);
        if (con != null) {
          _observer.setObserverVariable(j, con.defaultValue());
        } else {
          _observer.setObserverVariable(j, ZERO);
        }
      } catch (AgentException ex) {
        throw new IllegalStateException(ex);
      } catch (LogoException ex) {
        throw new IllegalStateException(ex);
      }
    }
  }

  // this exists to support recompiling a model without causing
  // agent state information to be lost.  it is called after a
  // successful recompilation.
  public void realloc() {
    Realloc.realloc(this);
  }

  /// patch scratch
  //  a scratch area that can be used by commands such as _diffuse

  double[][] patchScratch;

  public double[][] getPatchScratch() {
    if (patchScratch == null) {
      patchScratch = new double[_worldWidth][_worldHeight];
    }
    return patchScratch;
  }

  /// agent-owns

  public int indexOfVariable(AgentKind kind, String name) {
    if (kind == AgentKindJ.Observer()) {
      return observerOwnsIndexOf(name);
    } else if (kind == AgentKindJ.Turtle()) {
      return turtlesOwnIndexOf(name);
    } else if (kind == AgentKindJ.Link()) {
      return linksOwnIndexOf(name);
    } else if (kind == AgentKindJ.Patch()) {
      return patchesOwnIndexOf(name);
    } else {
      throw new IllegalArgumentException(kind.toString());
    }
  }

  public int indexOfVariable(Agent agent, String name) {
    if (agent instanceof Observer) {
      return observerOwnsIndexOf(name);
    } else if (agent instanceof Turtle) {
      AgentSet breed = ((Turtle) agent).getBreed();
      if (breed != _turtles) {
        int result = breedsOwnIndexOf(breed, name);
        if (result != -1) {
          return result;
        }
      }
      return turtlesOwnIndexOf(name);
    } else if (agent instanceof Link) {
      AgentSet breed = ((Link) agent).getBreed();
      if (breed != _links) {
        int result = linkBreedsOwnIndexOf(breed, name);
        if (result != -1) {
          return result;
        }
      }
      return linksOwnIndexOf(name);
    } else // patch
    {
      return patchesOwnIndexOf(name);
    }
  }

  public String turtlesOwnNameAt(int index) {
    return _program.turtlesOwn().apply(index);
  }

  public int turtlesOwnIndexOf(String name) {
    return _program.turtlesOwn().indexOf(name);
  }

  public int linksOwnIndexOf(String name) {
    return _program.linksOwn().indexOf(name);
  }

  public String linksOwnNameAt(int index) {
    return _program.linksOwn().apply(index);
  }

  int oldTurtlesOwnIndexOf(String name) {
    return oldProgram.turtlesOwn().indexOf(name);
  }

  int oldLinksOwnIndexOf(String name) {
    return oldProgram.linksOwn().indexOf(name);
  }

  public String breedsOwnNameAt(org.nlogo.api.AgentSet breed, int index) {
    Seq<String> breedOwns = _program.breeds().apply(breed.printName()).owns();
    return breedOwns.apply(index - _program.turtlesOwn().size());
  }

  public int breedsOwnIndexOf(AgentSet breed, String name) {
    org.nlogo.api.Breed found = orNull(_program.breeds().get(breed.printName()));
    if (found == null) {
      return -1;
    }
    int result = found.owns().indexOf(name);
    if (result == -1) {
      return -1;
    }
    return breed.kind() == AgentKindJ.Turtle()
        ? _program.turtlesOwn().size() + result
        : _program.linksOwn().size() + result;
  }

  public String linkBreedsOwnNameAt(AgentSet breed, int index) {
    Seq<String> breedOwns = _program.linkBreeds().apply(breed.printName()).owns();
    return breedOwns.apply(index - _program.linksOwn().size());
  }

  public int linkBreedsOwnIndexOf(AgentSet breed, String name) {
    org.nlogo.api.Breed found = orNull(_program.linkBreeds().get(breed.printName()));
    if (found == null) {
      return -1;
    }
    int result = found.owns().indexOf(name);
    if (result == -1) {
      return -1;
    }
    return _program.linksOwn().size() + result;
  }

  /**
   * used by Turtle.realloc()
   */
  int oldBreedsOwnIndexOf(AgentSet breed, String name) {
    org.nlogo.api.Breed found = orNull(oldProgram.breeds().get(breed.printName()));
    if (found == null) {
      return -1;
    }
    int result = found.owns().indexOf(name);
    if (result == -1) {
      return -1;
    }
    return oldProgram.turtlesOwn().size() + result;
  }

  /**
   * used by Link.realloc()
   */
  int oldLinkBreedsOwnIndexOf(AgentSet breed, String name) {
    org.nlogo.api.Breed found = orNull(oldProgram.linkBreeds().get(breed.printName()));
    if (found == null) {
      return -1;
    }
    int result = found.owns().indexOf(name);
    if (result == -1) {
      return -1;
    }
    return oldProgram.linksOwn().size() + result;
  }

  public String patchesOwnNameAt(int index) {
    return _program.patchesOwn().apply(index);
  }

  public int patchesOwnIndexOf(String name) {
    return _program.patchesOwn().indexOf(name);
  }

  public String observerOwnsNameAt(int index) {
    return _program.globals().apply(index);
  }

  public int observerOwnsIndexOf(String name) {
    return _program.globals().indexOf(name);
  }

  /// breeds & shapes

  public boolean isBreed(AgentSet breed) {
    for(AgentSet agents : breedAgents.values()) {
      if (agents == breed) {
        return true;
      }
    }
    return false;
  }

  public boolean isLinkBreed(AgentSet breed) {
    for(AgentSet agents : linkBreedAgents.values()) {
      if (agents == breed) {
        return true;
      }
    }
    return false;
  }

  public AgentSet getBreed(String breedName) {
    return breedAgents.get(breedName);
  }

  public AgentSet getLinkBreed(String breedName) {
    return linkBreedAgents.get(breedName);
  }

  public String getBreedSingular(AgentSet breed) {
    return breed == _turtles
      ? "TURTLE"
      : _program.breeds().apply(breed.printName()).singular();
  }

  public String getLinkBreedSingular(AgentSet breed) {
    return breed == _links
      ? "LINK"
      : _program.linkBreeds().apply(breed.printName()).singular();
  }

  // assumes caller has already checked to see if the breeds are equal
  public int compareLinkBreeds(AgentSet breed1, AgentSet breed2) {
    for(scala.collection.Iterator<String> iter = _program.linkBreeds().keys().iterator();
        iter.hasNext();) {
      AgentSet breed = linkBreedAgents.get(iter.next());
      if (breed == breed1) {
        return -1;
      } else if (breed == breed2) {
        return 1;
      }
    }

    throw new IllegalStateException("neither of the breeds exist, that's bad");
  }

  public int getVariablesArraySize(Observer observer) {
    return _program.globals().size();
  }

  public int getVariablesArraySize(Patch patch) {
    return _program.patchesOwn().size();
  }

  public int getVariablesArraySize(org.nlogo.api.Turtle turtle, org.nlogo.api.AgentSet breed) {
    if (breed == _turtles) {
      return _program.turtlesOwn().size();
    } else {
      Seq<String> breedOwns = _program.breeds().apply(breed.printName()).owns();
      return _program.turtlesOwn().size() + breedOwns.size();
    }
  }

  public int getVariablesArraySize(org.nlogo.api.Link link, org.nlogo.api.AgentSet breed) {
    if (breed == _links) {
      return _program.linksOwn().size();
    } else {
      Seq<String> breedOwns = _program.linkBreeds().apply(breed.printName()).owns();
      return _program.linksOwn().size() + breedOwns.size();
    }
  }

  public int getLinkVariablesArraySize(AgentSet breed) {
    if (breed == _links) {
      return _program.linksOwn().size();
    } else {
      Seq<String> breedOwns =
        _program.linkBreeds().apply(breed.printName()).owns();
      return _program.linksOwn().size() + breedOwns.size();
    }
  }

  public String checkTurtleShapeName(String name) {
    name = name.toLowerCase();
    if (_turtleShapeList.exists(name)) {
      return name;
    } else {
      return null; // indicates failure
    }
  }

  public String checkLinkShapeName(String name) {
    name = name.toLowerCase();
    if (_linkShapeList.exists(name)) {
      return name;
    } else {
      return null; // indicates failure
    }
  }

  public Shape getLinkShape(String name) {
    return _linkShapeList.shape(name);
  }

  public boolean breedOwns(AgentSet breed, String name) {
    if (breed == _turtles) {
      return false;
    }
    Seq<String> breedOwns = _program.breeds().apply(breed.printName()).owns();
    return breedOwns.contains(name);
  }

  public boolean linkBreedOwns(AgentSet breed, String name) {
    if (breed == _links) {
      return false;
    }
    Seq<String> breedOwns =
      _program.linkBreeds().apply(breed.printName()).owns();
    return breedOwns.contains(name);
  }

  public final BreedShapes linkBreedShapes = new BreedShapes("LINKS");
  public final BreedShapes turtleBreedShapes = new BreedShapes("TURTLES");

  /// program

  @SuppressWarnings("unchecked") // Java doesn't know about variance
  scala.collection.immutable.Seq<String> noStrings =
      (scala.collection.immutable.List<String>) ((Object) scala.collection.immutable.Nil$.MODULE$);

  private Program _program = newProgram();

  public Program program() {
    return _program;
  }

  public void program(Program program) {
    if (program == null) {
      throw new IllegalArgumentException
          ("World.program cannot be set to null");
    }
    _program = program;
  }

  protected Program newProgram() {
    return Program.empty(false);
  }

  Program oldProgram = newProgram();

  public void rememberOldProgram() {
    oldProgram = program();
  }

  /// display on/off

  private boolean displayOn = true;

  public boolean displayOn() {
    return displayOn;
  }

  public void displayOn(boolean displayOn) {
    this.displayOn = displayOn;
  }

  /// accessing observer variables by name;

  public Object getObserverVariableByName(String var) {
    int index = _program.globals().indexOf(var.toUpperCase());
    if (index >= 0 && index < _observer.variables.length) {
      return _observer.variables[index];
    }
    throw new IllegalArgumentException
        ("\"" + var + "\" not found");
  }

  public void setObserverVariableByName(String var, Object value)
      throws AgentException, LogoException {
    var = var.toUpperCase();
    if (_program.globals().contains(var)) {
      int index = _program.globals().indexOf(var);
      if (-1 != index && index < _observer.variables.length) {
        _observer.setObserverVariable(index, value);
        return;
      }
    }
    throw new IllegalArgumentException
        ("\"" + var + "\" not found");
  }

  private CompilerServices _compiler;

  public void compiler_$eq(CompilerServices compiler) {
    _compiler = compiler;
  }

  public CompilerServices compiler() {
    return _compiler;
  }

  public scala.collection.Iterator<Object> allStoredValues() {
    return AllStoredValues.apply(this);
  }

  // I don't seem to be able to call Option.orNull or Option.getOrElse from Java - ST 7/13/12
  private <T> T orNull(scala.Option<T> opt) {
    return opt.isDefined() ? opt.get() : null;
  }

}<|MERGE_RESOLUTION|>--- conflicted
+++ resolved
@@ -206,13 +206,8 @@
     new Exporter(this, writer).exportWorld(full);
   }
 
-<<<<<<< HEAD
-  public void importWorld(ImporterJ.ErrorHandler errorHandler, ImporterUser importerUser,
-                          ImporterJ.StringReader stringReader, java.io.BufferedReader reader)
-=======
   public void importWorld(org.nlogo.agent.Importer.ErrorHandler errorHandler, ImporterUser importerUser,
                           org.nlogo.agent.Importer.StringReader stringReader, java.io.BufferedReader reader)
->>>>>>> 132be099
       throws java.io.IOException {
     new Importer(errorHandler, this,
         importerUser, stringReader).importWorld(reader);

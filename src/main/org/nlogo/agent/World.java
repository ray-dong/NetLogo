--- conflicted
+++ resolved
@@ -1176,30 +1176,11 @@
     _program = program;
   }
 
-<<<<<<< HEAD
-  public Program newProgram() {
-    return new Program();
-  }
-
-  public Program newProgram(List<String> interfaceGlobals) {
-    return new Program(interfaceGlobals);
-  }
-
-  List<String> oldTurtlesOwn = new ArrayList<String>();
-  List<String> oldPatchesOwn = new ArrayList<String>();
-  List<String> oldLinksOwn = new ArrayList<String>();
-  List<String> oldGlobals = new ArrayList<String>();
-  Map<String, Object> oldBreeds = new LinkedHashMap<String, Object>();
-  Map<String, Object> oldLinkBreeds = new LinkedHashMap<String, Object>();
-  Map<String, List<String>> oldBreedsOwn = new HashMap<String, List<String>>();
-  Map<String, List<String>> oldLinkBreedsOwn = new HashMap<String, List<String>>();
-=======
   protected Program newProgram() {
-    return Program.empty(false);
+    return Program.empty();
   }
 
   Program oldProgram = newProgram();
->>>>>>> d1bfad7c
 
   public void rememberOldProgram() {
     oldProgram = program();

// (C) Uri Wilensky. https://github.com/NetLogo/NetLogo

package org.nlogo.agent;

import org.nlogo.api.AgentException;
import org.nlogo.api.AgentVariableNumbers;
import org.nlogo.api.AgentVariables;
import org.nlogo.api.Color;
import org.nlogo.api.Dump;
import org.nlogo.api.I18N;
import org.nlogo.api.LogoException;
import org.nlogo.api.LogoList;

import java.util.ArrayList;

public strictfp class Patch
    extends Agent
    implements org.nlogo.api.Patch {
  public static final int VAR_PXCOR = AgentVariableNumbers.VAR_PXCOR;
  public static final int VAR_PYCOR = AgentVariableNumbers.VAR_PYCOR;
  public static final int VAR_PCOLOR = AgentVariableNumbers.VAR_PCOLOR;
  public static final int VAR_PLABEL = AgentVariableNumbers.VAR_PLABEL;
  public static final int VAR_PLABELCOLOR = AgentVariableNumbers.VAR_PLABELCOLOR;

  public static final int LAST_PREDEFINED_VAR = 4;
  public int NUMBER_PREDEFINED_VARS = LAST_PREDEFINED_VAR + 1;

  // turtles here

  public Iterable<Turtle> turtlesHere() {
    return _turtlesHere;
  }

  private final ArrayList<Turtle> _turtlesHere = new ArrayList<Turtle>(0);

  public int turtleCount() {
    return _turtlesHere.size();
  }

  public void clearTurtles() {
    _turtlesHere.clear();
  }

  public void addTurtle(Turtle t) {
    _turtlesHere.add(t);
  }

  public void removeTurtle(Turtle t) {
    _turtlesHere.remove(t);
  }

  public AgentSet turtlesHereAgentSet() {
    return new ArrayAgentSet
        (Turtle.class,
            _turtlesHere.toArray(new Agent[_turtlesHere.size()]),
            world);
  }

  // 0 because user might never create any turtles!

  public AgentSet patchNeighbors;   // cached
  public AgentSet patchNeighbors4;  // cached

  void topologyChanged() {
    patchNeighbors = null;
    patchNeighbors4 = null;
  }

  Patch(World world, int id, int pxcor, int pycor, int numVariables) {
    super(world);
    this.id = id;
    this.pxcor = pxcor;
    this.pycor = pycor;
    variables = new Object[numVariables];

    for (int i = 0; i < numVariables; i++) {
      switch (i) {
        case VAR_PXCOR:
          variables[i] = Double.valueOf(pxcor);
          break;
        case VAR_PYCOR:
          variables[i] = Double.valueOf(pycor);
          break;
        case VAR_PLABEL:
          variables[i] = "";
          break;
        case VAR_PLABELCOLOR:
          variables[i] = Color.BoxedWhite();
          break;
        default:
          variables[i] = World.ZERO;
          break;
      }
    }
  }

  Patch(World world, int pxcor, int pycor) {
    super(world);
    this.pxcor = pxcor;
    this.pycor = pycor;
  }

  @Override
  Agent realloc(boolean forRecompile) {
    Object[] oldvars = variables;
    Object[] newvars = new Object[world.getVariablesArraySize(this)];
    for (int i = 0; newvars.length != i; i++) {
      if (i < NUMBER_PREDEFINED_VARS) {
        newvars[i] = oldvars[i];
      } else {
        newvars[i] = World.ZERO;
      }
    }
    // Keep Variables Across Recompile
    if (forRecompile) {
      for (int i = NUMBER_PREDEFINED_VARS; i < oldvars.length && i < world.oldProgram.patchesOwn().size(); i++) {
        String name = world.oldProgram.patchesOwn().apply(i);
        int newpos = world.patchesOwnIndexOf(name);
        if (newpos != -1) {
          newvars[newpos] = oldvars[i];
        }
      }
    }
    variables = newvars;

    return null;
  }

  @Override
  public Object getObserverVariable(int vn) {
    return world.observer().getObserverVariable(vn);
  }

  @Override
  public Object getTurtleVariable(int vn)
      throws AgentException {
    throw new AgentException
        (I18N.errorsJ().get("org.nlogo.agent.Patch.cantAccessTurtleWithoutSpecifyingTurtle"));
  }


  @Override
  public Object getLinkVariable(int vn)
      throws AgentException {
    throw new AgentException
        (I18N.errorsJ().get("org.nlogo.agent.Patch.cantAccessLinkVarWithoutSpecifyingLink"));
  }

  @Override
  public Object getTurtleOrLinkVariable(String varName)
      throws AgentException {
    throw new AgentException
        (I18N.errorsJ().get("org.nlogo.agent.Patch.cantAccessTurtleOrLinkWithoutSpecifyingAgent"));
  }

  @Override
  public Object getLinkBreedVariable(String name)
      throws AgentException {
    throw new AgentException
        (I18N.errorsJ().get("org.nlogo.agent.Patch.cantAccessLinkVarWithoutSpecifyingLink"));
  }

  @Override
  public Object getBreedVariable(String name)
      throws AgentException {
    throw new AgentException(I18N.errorsJ().get("org.nlogo.agent.Patch.cantAccessTurtleWithoutSpecifyingTurtle"));
  }

  @Override
  public Object getVariable(int vn) {
    return getPatchVariable(vn);
  }

  @Override
  public void setObserverVariable(int vn, Object value)
      throws AgentException, LogoException {
    world.observer().setObserverVariable(vn, value);
  }

  @Override
  public void setTurtleVariable(int vn, Object value)
      throws AgentException {
    throw new AgentException(I18N.errorsJ().get("org.nlogo.agent.Patch.cantSetTurtleWithoutSpecifyingTurtle"));
  }

  @Override
  public void setTurtleVariable(int vn, double value)
      throws AgentException {
    throw new AgentException(I18N.errorsJ().get("org.nlogo.agent.Patch.cantSetTurtleWithoutSpecifyingTurtle"));
  }

  @Override
  public void setBreedVariable(String name, Object value)
      throws AgentException {
    throw new AgentException(I18N.errorsJ().get("org.nlogo.agent.Patch.cantSetTurtleWithoutSpecifyingTurtle"));
  }

  @Override
  public void setLinkVariable(int vn, Object value)
      throws AgentException {
    throw new AgentException
        (I18N.errorsJ().get("org.nlogo.agent.Patch.cantAccessLinkVarWithoutSpecifyingLink"));
  }

  @Override
  public void setLinkVariable(int vn, double value)
      throws AgentException {
    throw new AgentException
        (I18N.errorsJ().get("org.nlogo.agent.Patch.cantAccessLinkVarWithoutSpecifyingLink"));
  }

  @Override
  public void setTurtleOrLinkVariable(String varName, Object value)
      throws AgentException {
    throw new AgentException
        (I18N.errorsJ().get("org.nlogo.agent.Patch.cantAccessTurtleOrLinkWithoutSpecifyingAgent"));
  }

  @Override
  public void setLinkBreedVariable(String name, Object value)
      throws AgentException {
    throw new AgentException
        (I18N.errorsJ().get("org.nlogo.agent.Patch.cantAccessLinkVarWithoutSpecifyingLink"));
  }

  @Override
  public void setVariable(int vn, Object value)
      throws AgentException {
    setPatchVariable(vn, value);
  }

  @Override
  public void setPatchVariable(int vn, Object value)
      throws AgentException {
    if (vn > LAST_PREDEFINED_VAR) {
      variables[vn] = value;
    } else {
      switch (vn) {
        case VAR_PCOLOR:
          if (value instanceof Double) {
            pcolor((Double) value);
          } else if (value instanceof LogoList) {
            pcolor((LogoList) value, VAR_PCOLOR, false);
          } else {
<<<<<<< HEAD
            wrongTypeForVariable(AgentVariables.getImplicitPatchVariables()[vn],
=======
            wrongTypeForVariable(AgentVariables.getImplicitPatchVariables(false).apply(vn),
>>>>>>> d1bfad7c
                Double.class, value);
          }
          break;

        case VAR_PLABEL:
          label(value);
          break;

        case VAR_PLABELCOLOR:
          if (value instanceof Double) {
            labelColor(((Double) value).doubleValue());
          } else if (value instanceof LogoList) {
            labelColor((LogoList) value, VAR_PLABELCOLOR);
          } else {
<<<<<<< HEAD
            wrongTypeForVariable(AgentVariables.getImplicitPatchVariables()[vn],
=======
            wrongTypeForVariable(AgentVariables.getImplicitPatchVariables(false).apply(vn),
>>>>>>> d1bfad7c
                Double.class, value);
          }
          break;

        case VAR_PXCOR:
        case VAR_PYCOR:
          throw new AgentException(I18N.errorsJ().get("org.nlogo.agent.Patch.cantChangePatchCoordinates"));

        default:
          throw new IllegalStateException(I18N.errorsJ().getN("org.nlogo.agent.Agent.cantSetUnknownVariable", vn));
      }
    }
  }

  @Override
  public void setPatchVariable(int vn, double value)
      throws AgentException {
    switch (vn) {
      case VAR_PXCOR:
        throw new AgentException(I18N.errorsJ().get("org.nlogo.agent.Patch.cantChangePatchCoordinates"));
      case VAR_PYCOR:
        throw new AgentException(I18N.errorsJ().get("org.nlogo.agent.Patch.cantChangePatchCoordinates"));
      default:
        throw new IllegalArgumentException(I18N.errorsJ().getN("org.nlogo.agent.Agent.notADoubleVariable", vn));
    }
  }

  @Override
  public Object getPatchVariable(int vn) {
    if (vn == VAR_PCOLOR &&
        variables[VAR_PCOLOR] == null) {
      variables[VAR_PCOLOR] = Double.valueOf(pcolor);
    }
    return variables[vn];
  }

  public double getPatchVariableDouble(int vn) {
    switch (vn) {
      case VAR_PXCOR:
        return pxcor;
      case VAR_PYCOR:
        return pycor;
      default:
        throw new IllegalArgumentException(
            I18N.errorsJ().getN("org.nlogo.agent.Agent.notADoubleVariable", Integer.toString(vn)));
    }
  }

  @Override
  public Patch getPatchAtOffsets(double dx, double dy)
      throws AgentException {
    Patch target = world.getTopology().getPatchAt(pxcor + dx, pycor + dy);
    if (target == null) {
      throw new AgentException(I18N.errorsJ().get("org.nlogo.agent.Turtle.patchBeyondLimits"));
    }
    return target;
  }

  public Patch fastGetPatchAt(int x, int y) {
    return world.fastGetPatchAt(x, y);
  }

  public AgentSet getNeighbors() {
    if (patchNeighbors == null) {
      patchNeighbors = world.getTopology().getNeighbors(this);
    }
    return patchNeighbors;
  }

  public AgentSet getNeighbors4() {
    if (patchNeighbors4 == null) {
      patchNeighbors4 = world.getTopology().getNeighbors4(this);
    }
    return patchNeighbors4;
  }

  ///

  public Turtle sprout(int c, int heading, AgentSet breed) {
    Turtle child = new Turtle(world, breed,
        (Double) variables[VAR_PXCOR],
        (Double) variables[VAR_PYCOR]);
    double color = 5 + 10 * c;
    child.colorDoubleUnchecked(Double.valueOf(color));
    child.heading(heading);
    return child;
  }

  // this is only used by the _fire prim ev 6/28/07
  double pcolor = 0;

  public double pcolorDouble() {
    if (variables[VAR_PCOLOR] == null || variables[VAR_PCOLOR] instanceof Double) {
      return pcolor;
    }
    throw new IllegalStateException(I18N.errorsJ().get("org.nlogo.agent.Patch.pcolorNotADouble"));
  }

  public Object pcolor() {
    if (variables[VAR_PCOLOR] == null) {
      variables[VAR_PCOLOR] = Double.valueOf(pcolor);
    }
    return variables[VAR_PCOLOR];
  }

  public void pcolor(double pcolor) {
    if (pcolor < 0 || pcolor >= Color.MaxColor()) {
      pcolor = Color.modulateDouble(pcolor);
    }
    if (this.pcolor != pcolor) {
      this.pcolor = pcolor;
      variables[VAR_PCOLOR] = null;
      world.patchColors[(int) id] = Color.getARGBbyPremodulatedColorNumber(pcolor);
      world.patchColorsDirty = true;
      if (pcolor != 0.0) {
        world.patchesAllBlack = false;
      }
    }
  }

  public void pcolor(Double boxedColor) {
    double color = boxedColor.doubleValue();
    if (color < 0 || color >= Color.MaxColor()) {
      color = Color.modulateDouble(color);
      if (pcolor != color) {
        pcolor = color;
        variables[VAR_PCOLOR] = null;
        world.patchColors[(int) id] = Color.getARGBbyPremodulatedColorNumber(pcolor);
        world.patchColorsDirty = true;
        if (pcolor != 0.0) {
          world.patchesAllBlack = false;
        }
      }
    } else if (pcolor != color) {
      pcolor = color;
      variables[VAR_PCOLOR] = boxedColor;
      world.patchColors[(int) id] = Color.getARGBbyPremodulatedColorNumber(pcolor);
      world.patchColorsDirty = true;
      if (pcolor != 0.0) {
        world.patchesAllBlack = false;
      }
    }
  }

  public void pcolorDoubleUnchecked(Double boxedColor) {
    double color = boxedColor.doubleValue();
    if (color != pcolor) {
      pcolor = color;
      variables[VAR_PCOLOR] = boxedColor;
      world.patchColors[(int) id] = Color.getARGBbyPremodulatedColorNumber(color);
      world.patchColorsDirty = true;
      if (color != 0.0) {
        world.patchesAllBlack = false;
      }
    }
  }

  public void pcolor(LogoList rgb)
      throws AgentException {
    pcolor(rgb, VAR_PCOLOR, true);
  }

  public void pcolor(LogoList rgb, int varIndex, boolean allowAlpha)
      throws AgentException {
    validRGBList(rgb, allowAlpha);
    pcolor = Double.NaN;

    if (!(variables[varIndex] instanceof LogoList) || !rgb.equals(variables[varIndex])) {
      variables[varIndex] = rgb;
      world.patchColors[(int) id] = Color.getRGBInt(((Double) rgb.get(0)).intValue(),
          ((Double) rgb.get(1)).intValue(),
          ((Double) rgb.get(2)).intValue());
      world.patchColorsDirty = true;
      world.patchesAllBlack = false;
      if(rgb.size() > 3) {
        world.mayHavePartiallyTransparentObjects = true;
      }
    }
  }

  ///

  public final int pxcor;

  public int pxcor() {
    return pxcor;
  }

  public final int pycor;

  public int pycor() {
    return pycor;
  }

  public Object label() {
    return variables[VAR_PLABEL];
  }

  public boolean hasLabel() {
    return !(label() instanceof String &&
        ((String) label()).length() == 0);
  }

  public String labelString() {
    return Dump.logoObject(variables[VAR_PLABEL]);
  }

  public void label(Object label) {
    if (label instanceof String &&
        ((String) label).length() == 0) {
      if (hasLabel()) {
        world.patchesWithLabels--;
      }
    } else {
      if (!hasLabel()) {
        world.patchesWithLabels++;
      }
    }
    variables[VAR_PLABEL] = label;
  }

  public Object labelColor() {
    return variables[VAR_PLABELCOLOR];
  }

  public void labelColor(double labelColor) {
    variables[VAR_PLABELCOLOR] = Double.valueOf(Color.modulateDouble(labelColor));
  }

  public void labelColor(Double labelColor) {
    variables[VAR_PLABELCOLOR] = labelColor;
  }

  public void labelColor(LogoList rgb, int varIndex)
      throws AgentException {
    validRGBList(rgb, true);
    variables[varIndex] = rgb;
  }

  @Override
  public String toString() {
    return "patch " + pxcor + " " + pycor;
  }

  @Override
  public String classDisplayName() {
    return "patch";
  }

  @Override
  public Class<Patch> getAgentClass() {
    return Patch.class;
  }

  public static final int BIT = 4;

  @Override
  public int getAgentBit() {
    return BIT;
  }

  public String shape() {
    return "";
  }

  public double size() {
    return 1;
  }

  /// getPatch<DIRECTION> methods -- we pass these off to the topology's methods
  public Patch getPatchNorth() {
    return world.getTopology().getPN(this);
  }

  public Patch getPatchSouth() {
    return world.getTopology().getPS(this);
  }

  public Patch getPatchEast() {
    return world.getTopology().getPE(this);
  }

  public Patch getPatchWest() {
    return world.getTopology().getPW(this);
  }

  public Patch getPatchNorthWest() {
    return world.getTopology().getPNW(this);
  }

  public Patch getPatchSouthWest() {
    return world.getTopology().getPSW(this);
  }

  public Patch getPatchSouthEast() {
    return world.getTopology().getPSE(this);
  }

  public Patch getPatchNorthEast() {
    return world.getTopology().getPNE(this);
  }

  public int alpha() {
    return org.nlogo.api.Color.getColor(pcolor()).getAlpha();
  }

}<|MERGE_RESOLUTION|>--- conflicted
+++ resolved
@@ -242,11 +242,7 @@
           } else if (value instanceof LogoList) {
             pcolor((LogoList) value, VAR_PCOLOR, false);
           } else {
-<<<<<<< HEAD
-            wrongTypeForVariable(AgentVariables.getImplicitPatchVariables()[vn],
-=======
-            wrongTypeForVariable(AgentVariables.getImplicitPatchVariables(false).apply(vn),
->>>>>>> d1bfad7c
+            wrongTypeForVariable(AgentVariables.getImplicitPatchVariables().apply(vn),
                 Double.class, value);
           }
           break;
@@ -261,11 +257,7 @@
           } else if (value instanceof LogoList) {
             labelColor((LogoList) value, VAR_PLABELCOLOR);
           } else {
-<<<<<<< HEAD
-            wrongTypeForVariable(AgentVariables.getImplicitPatchVariables()[vn],
-=======
-            wrongTypeForVariable(AgentVariables.getImplicitPatchVariables(false).apply(vn),
->>>>>>> d1bfad7c
+            wrongTypeForVariable(AgentVariables.getImplicitPatchVariables().apply(vn),
                 Double.class, value);
           }
           break;

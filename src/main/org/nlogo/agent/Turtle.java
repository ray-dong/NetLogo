// (C) Uri Wilensky. https://github.com/NetLogo/NetLogo

package org.nlogo.agent;

import org.nlogo.api.AgentException;
import org.nlogo.api.AgentVariableNumbers;
import org.nlogo.api.AgentVariables;
import org.nlogo.api.Color;
import org.nlogo.api.Dump;
import org.nlogo.api.I18N;
import org.nlogo.api.LogoException;
import org.nlogo.api.LogoList;

import java.util.Iterator;
import java.util.Set;

// A note on wrapping: normally whether x and y coordinates wrap is a
// product of the topology.  But we also have the old "-nowrap" primitives
// that don't wrap regardless of what the topology is.  So that's why many
// methods like distance() and towards() take a boolean argument "wrap";
// it's true for the normal prims, false for the nowrap prims. - ST 5/24/06

public strictfp class Turtle
    extends Agent
    implements org.nlogo.api.Turtle {
  void id(long id) {
    this.id = id;
    variables[VAR_WHO] = Double.valueOf(id);
  }

  public static final int VAR_WHO = AgentVariableNumbers.VAR_WHO;
  public static final int VAR_COLOR = AgentVariableNumbers.VAR_COLOR;
  public static final int VAR_HEADING = AgentVariableNumbers.VAR_HEADING;
  public static final int VAR_XCOR = AgentVariableNumbers.VAR_XCOR;
  public static final int VAR_YCOR = AgentVariableNumbers.VAR_YCOR;
  static final int VAR_SHAPE = AgentVariableNumbers.VAR_SHAPE;
  public static final int VAR_LABEL = AgentVariableNumbers.VAR_LABEL;
  private static final int VAR_LABELCOLOR = AgentVariableNumbers.VAR_LABELCOLOR;
  static final int VAR_BREED = AgentVariableNumbers.VAR_BREED;
  private static final int VAR_HIDDEN = AgentVariableNumbers.VAR_HIDDEN;
  private static final int VAR_SIZE = AgentVariableNumbers.VAR_SIZE;
  private static final int VAR_PENSIZE = AgentVariableNumbers.VAR_PENSIZE;
  private static final int VAR_PENMODE = AgentVariableNumbers.VAR_PENMODE;

  public int LAST_PREDEFINED_VAR = VAR_PENMODE;
  public int NUMBER_PREDEFINED_VARS = LAST_PREDEFINED_VAR + 1;

  public static final String PEN_UP = "up";
  public static final String PEN_DOWN = "down";
  public static final String PEN_ERASE = "erase";


  void initvars(Double xcor, Double ycor, AgentSet breed) {
    variables[VAR_COLOR] = Color.BoxedBlack();
    heading = 0;
    variables[VAR_HEADING] = World.ZERO;
    this.xcor = xcor.doubleValue();
    variables[VAR_XCOR] = xcor;
    this.ycor = ycor.doubleValue();
    variables[VAR_YCOR] = ycor;
    variables[VAR_SHAPE] = world.turtleBreedShapes.breedShape(breed);
    variables[VAR_LABEL] = "";
    variables[VAR_LABELCOLOR] = Color.BoxedWhite();
    variables[VAR_BREED] = breed;
    variables[VAR_HIDDEN] = Boolean.FALSE;
    variables[VAR_SIZE] = World.ONE;
    variables[VAR_PENSIZE] = World.ONE;
    variables[VAR_PENMODE] = PEN_UP;
  }

  public Turtle(World world, AgentSet breed, Double xcor, Double ycor) {
    this(world, breed, xcor, ycor, true);
  }

  private Turtle(World world, AgentSet breed, Double xcor, Double ycor, boolean getId) {
    super(world);
    variables = new Object[world.getVariablesArraySize(this, breed)];
    if (getId) {
      id(world.newTurtleId());
      world.turtles().add(this);
    }
    initvars(xcor, ycor, breed);

    for (int i = LAST_PREDEFINED_VAR + 1; i < variables.length; i++) {
      variables[i] = World.ZERO;
    }
    if (breed != world.turtles()) {
      breed.add(this);
    }
    getPatchHere().addTurtle(this);
  }

  // creates a turtle that has id id, breed turtle, and is in the turtles agentset in
  // the idth slot in the agents array, if the slot was empty.  it is up to the caller to make sure
  // that the slot is open.  --mas 12/18/01
  Turtle(World world, long id) {
    this(world, world.turtles(), World.ZERO, World.ZERO, false);
    id(id);
    world.turtles().add(this);
  }


  Turtle(World world) {
    super(world);
  }

  public Turtle hatch() {
    Turtle child = new Turtle(world);
    child.heading = heading;
    child.xcor = xcor;
    child.ycor = ycor;
    child.variables = variables.clone();
    child.id(world.newTurtleId());
    world.turtles().add(child);
    if (getBreed() != world.turtles()) {
      getBreed().add(child);
    }
    child.getPatchHere().addTurtle(child);
    return child;
  }

  public void die() {
    if (id == -1) {
      return;
    }
    world.linkManager.cleanup(this);
    Patch patch = getPatchHere();
    patch.removeTurtle(this);
    AgentSet breed = getBreed();
    if (breed != world.turtles()) {
      breed.remove(agentKey());
    }
    world.removeLineThickness(this);
    world.turtles().remove(agentKey());
    id(-1);
  }

  public double lineThickness() {
    if (world != null) {
      return world.lineThickness(this);
    }
    return 0.0;
  }

  Patch currentPatch = null;

  @Override
  public Patch getPatchAtOffsets(double dx, double dy)
      throws AgentException {
    Patch target = world.getTopology().getPatchAt(xcor + dx, ycor + dy);
    if (target == null) {
      // Cannot get patch beyond limits of current world.
      throw new AgentException(I18N.errorsJ().get("org.nlogo.agent.Turtle.patchBeyondLimits"));
    }
    return target;
  }

  @Override
  Agent realloc(boolean compiling) {
    return realloc(compiling, null);
  }

  Agent realloc(boolean compiling, AgentSet oldBreed) {
    // first check if we recompiled and our breed disappeared!
    if (compiling && getBreed() != world.turtles() &&
        world.getBreed(getBreed().printName()) == null) {
      return this;
    }

    // stage 0: get ready
    Object[] oldvars = variables;
    variables = new Object[world.getVariablesArraySize(this, getBreed())];
    int turtlesOwnSize = world.getVariablesArraySize((Turtle) null, world.turtles());

    // stage 1: use arraycopy to copy over as many variables as possible
    // (if compiling it's just the predefined ones, if not compiling it's turtles-own too!)
    int numberToCopyDirectly = compiling ? NUMBER_PREDEFINED_VARS : turtlesOwnSize;
    System.arraycopy(oldvars, 0, variables, 0, numberToCopyDirectly);

    // stage 2: shift the turtles-own variables into their new positions
    // (unless we already did turtles-own during stage 1)
    if (compiling) {
      for (int i = NUMBER_PREDEFINED_VARS; i < turtlesOwnSize; i++) {
        String name = world.turtlesOwnNameAt(i);
        int oldpos = world.oldTurtlesOwnIndexOf(name);
        if (oldpos == -1) {
          variables[i] = World.ZERO;
        } else {
          variables[i] = oldvars[oldpos];
          oldvars[oldpos] = null;
        }
      }
    }

    // stage 3: handle the BREED-own variables
    for (int i = turtlesOwnSize; i < variables.length; i++) {
      String name = world.breedsOwnNameAt(getBreed(), i);
      int oldpos = compiling ? world.oldBreedsOwnIndexOf(getBreed(), name)
          : world.breedsOwnIndexOf(oldBreed, name);
      if (oldpos == -1) {
        variables[i] = World.ZERO;
      } else {
        variables[i] = oldvars[oldpos];
        oldvars[oldpos] = null;
      }
    }

    return null;
  }

  // note this is very similar to
  // World.getPatchAtDistanceAndHeading() - ST 9/3/03
  public void jump(double distance)
      throws AgentException {
    if (heading != cachedHeading) {
      cachedHeading = heading;
      int integerHeading = (int) heading;
      if (heading == integerHeading) {
        cachedCosine = TrigTables.cos()[integerHeading];
        cachedSine = TrigTables.sin()[integerHeading];
      } else {
        double headingRadians = StrictMath.toRadians(heading);
        cachedCosine = StrictMath.cos(headingRadians);
        cachedSine = StrictMath.sin(headingRadians);
      }
    }
    xandycor(xcor + (distance * cachedSine),
        ycor + (distance * cachedCosine));
  }

  public Patch getPatchAtHeadingAndDistance(double delta, double distance)
      throws AgentException {
    double h = heading + delta;
    if (h < 0 || h >= 360) {
      h = ((h % 360) + 360) % 360;
    }
    return world.protractor().getPatchAtHeadingAndDistance(this, h, distance);
  }

  public Patch getPatchHere() {
    if (currentPatch == null) {
      //turtles cannot leave the world, so xcor and ycor will always be valid
      //so assume we dont have to access the Topologies
      currentPatch = world.getPatchAtWrap(xcor, ycor);
    }
    return currentPatch;
  }

  private void mustOwn(String name)
      throws AgentException {
    if (name != null && !world.breedOwns(getBreed(), name)) {
      throw new AgentException(I18N.errorsJ().getN("org.nlogo.agent.Agent.breedDoesNotOwnVariable",
          getBreed().printName(), name));
    }
  }


  @Override
  public Object getVariable(int vn) {
    return getTurtleVariable(vn);
  }

  @Override
  public void setVariable(int vn, Object value)
      throws AgentException {
    setTurtleVariable(vn, value);
  }

  @Override
  public Object getObserverVariable(int vn) {
    return world.observer().getObserverVariable(vn);
  }

  @Override
  public Object getTurtleOrLinkVariable(String varName) {
    return getTurtleVariable(world.program().turtlesOwn().indexOf(varName));
  }

  @Override
  public Object getTurtleVariable(int vn) {
    if (vn == VAR_WHO) {
      if (variables[VAR_WHO] == null) {
        variables[VAR_WHO] = Double.valueOf(id);
      }
    } else if (vn == VAR_HEADING) {
      if (variables[VAR_HEADING] == null) {
        variables[VAR_HEADING] = Double.valueOf(heading);
      }
    } else if (vn == VAR_XCOR) {
      if (variables[VAR_XCOR] == null) {
        variables[VAR_XCOR] = Double.valueOf(xcor);
      }
    } else if (vn == VAR_YCOR && variables[VAR_YCOR] == null) {
      variables[VAR_YCOR] = Double.valueOf(ycor);
    }

    return variables[vn];
  }

  public double getTurtleVariableDouble(int vn) {
    switch (vn) {
      case VAR_WHO:
        return id;
      case VAR_HEADING:
        return heading;
      case VAR_XCOR:
        return xcor;
      case VAR_YCOR:
        return ycor;
      case VAR_SIZE:
        return size();
      case VAR_PENSIZE:
        return penSize();
      default:
        throw new IllegalArgumentException
            (I18N.errorsJ().getN("org.nlogo.agent.Agent.notADoubleVariable", vn));
    }
  }

  @Override
  public Object getLinkBreedVariable(String name)
      throws AgentException {
    throw new AgentException
        (I18N.errorsJ().get("org.nlogo.agent.Turtle.cantAccessLinkWithoutSpecifyingLink"));
  }

  @Override
  public Object getBreedVariable(String name)
      throws AgentException {
    mustOwn(name);
    int vn = world.breedsOwnIndexOf(getBreed(), name);
    return getTurtleVariable(vn);
  }

  public boolean ownsVariable(String name) {
    int vn = world.breedsOwnIndexOf(getBreed(), name);
    if (vn != -1) {
      return true;
    }
    vn = world.turtlesOwnIndexOf(name);
    if (vn != -1) {
      return true;
    }
    return false;
  }

  public Object getVariable(String name)
      throws AgentException {
    int vn = world.breedsOwnIndexOf(getBreed(), name);
    if (vn == -1) {
      vn = world.turtlesOwnIndexOf(name);
    }
    if (vn != -1) {
      return getTurtleVariable(vn);
    }
    throw new AgentException(I18N.errorsJ().getN("org.nlogo.agent.Agent.breedDoesNotOwnVariable", this.toString(), name));
  }

  @Override
  public Object getLinkVariable(int vn)
      throws AgentException {
    throw new AgentException
        (I18N.errorsJ().get("org.nlogo.agent.Turtle.cantAccessLinkWithoutSpecifyingLink"));
  }

  @Override
  public Object getPatchVariable(int vn) {
    return getPatchHere().getPatchVariable(vn);
  }

  @Override
  public void setObserverVariable(int vn, Object value)
      throws AgentException, LogoException {
    world.observer().setObserverVariable(vn, value);
  }

  @Override
  public void setTurtleOrLinkVariable(String varName, Object value)
      throws AgentException {
    setTurtleVariable(world.program().turtlesOwn().indexOf(varName), value);
  }

  @Override
  public void setTurtleVariable(int vn, double value)
      throws AgentException {
    switch (vn) {
      case VAR_COLOR:
        colorDouble(Double.valueOf(value));
        break;
      case VAR_HEADING:
        heading(value);
        break;
      case VAR_XCOR:
        xcor(value);
        break;
      case VAR_YCOR:
        ycor(value);
        break;
      case VAR_SIZE:
        size(value);
        break;
      case VAR_PENSIZE:
        penSize(value);
        break;
      case VAR_WHO:
        throw new AgentException(I18N.errorsJ().get("org.nlogo.agent.Turtle.cantChangeWho"));
      default:
        throw new IllegalArgumentException(I18N.errorsJ().getN("org.nlogo.agent.Agent.notADoubleVariable", vn));
    }
  }

  @Override
  public void setTurtleVariable(int vn, Object value)
      throws AgentException {
    if (vn > LAST_PREDEFINED_VAR) {
      variables[vn] = value;
    } else {
      switch (vn) {
        case VAR_COLOR:
          if (value instanceof Double) {
            colorDouble((Double) value);
          } else if (value instanceof LogoList) {
            color((LogoList) value, VAR_COLOR);
          } else {
            wrongTypeForVariable
<<<<<<< HEAD
                (AgentVariables.getImplicitTurtleVariables()[vn], Double.class, value);
=======
                (AgentVariables.getImplicitTurtleVariables(false).apply(vn), Double.class, value);
>>>>>>> d1bfad7c
          }
          break;
        case VAR_HEADING:
          if (value instanceof Double) {
            heading((Double) value);
          } else {
            wrongTypeForVariable
<<<<<<< HEAD
                (AgentVariables.getImplicitTurtleVariables()[vn], Double.class, value);
=======
                (AgentVariables.getImplicitTurtleVariables(false).apply(vn), Double.class, value);
>>>>>>> d1bfad7c
          }
          break;
        case VAR_XCOR:
          if (value instanceof Double) {
            xcor((Double) value);
          } else {
            wrongTypeForVariable
<<<<<<< HEAD
                (AgentVariables.getImplicitTurtleVariables()[vn], Double.class, value);
=======
                (AgentVariables.getImplicitTurtleVariables(false).apply(vn), Double.class, value);
>>>>>>> d1bfad7c
          }
          break;
        case VAR_YCOR:
          if (value instanceof Double) {
            ycor((Double) value);
          } else {
            wrongTypeForVariable
<<<<<<< HEAD
                (AgentVariables.getImplicitTurtleVariables()[vn], Double.class, value);
=======
                (AgentVariables.getImplicitTurtleVariables(false).apply(vn), Double.class, value);
>>>>>>> d1bfad7c
          }
          break;
        case VAR_SHAPE:
          if (value instanceof String) {
            String newShape = world.checkTurtleShapeName((String) value);
            if (newShape == null) {
              throw new AgentException
                  (I18N.errorsJ().getN("org.nlogo.agent.Agent.shapeUndefined", value));
            }
            shape(newShape);
          } else {
            wrongTypeForVariable
<<<<<<< HEAD
                (AgentVariables.getImplicitTurtleVariables()[vn], String.class, value);
=======
                (AgentVariables.getImplicitTurtleVariables(false).apply(vn), String.class, value);
>>>>>>> d1bfad7c
          }
          break;
        case VAR_LABEL:
          label(value);
          break;
        case VAR_LABELCOLOR:
          if (value instanceof Double) {
            labelColor(((Double) value).doubleValue());
          } else if (value instanceof LogoList) {
            labelColor((LogoList) value, VAR_LABELCOLOR);
          } else {
            wrongTypeForVariable
<<<<<<< HEAD
                (AgentVariables.getImplicitTurtleVariables()[vn], Double.class, value);
=======
                (AgentVariables.getImplicitTurtleVariables(false).apply(vn), Double.class, value);
>>>>>>> d1bfad7c
          }
          break;
        case VAR_BREED:
          if (value instanceof AgentSet) {
            AgentSet breed = (AgentSet) value;
            if (breed != world.turtles() && !world.isBreed(breed)) {
              throw new AgentException(I18N.errorsJ().get("org.nlogo.agent.Turtle.cantSetBreedToNonBreedAgentSet"));
            }
            setBreed(breed);
          } else {
            wrongTypeForVariable
<<<<<<< HEAD
                (AgentVariables.getImplicitTurtleVariables()[vn], AgentSet.class, value);
=======
                (AgentVariables.getImplicitTurtleVariables(false).apply(vn), AgentSet.class, value);
>>>>>>> d1bfad7c
          }
          break;
        case VAR_HIDDEN:
          if (value instanceof Boolean) {
            hidden(((Boolean) value).booleanValue());
          } else {
            wrongTypeForVariable
<<<<<<< HEAD
                (AgentVariables.getImplicitTurtleVariables()[vn], Boolean.class, value);
=======
                (AgentVariables.getImplicitTurtleVariables(false).apply(vn), Boolean.class, value);
>>>>>>> d1bfad7c
          }
          break;
        case VAR_SIZE:
          if (value instanceof Double) {
            size(((Double) value).doubleValue());
          } else {
            wrongTypeForVariable
<<<<<<< HEAD
                (AgentVariables.getImplicitTurtleVariables()[vn],
=======
                (AgentVariables.getImplicitTurtleVariables(false).apply(vn),
>>>>>>> d1bfad7c
                    Double.class, value);
          }
          break;
        case VAR_PENMODE:
          if (value instanceof String) {
            penMode((String) value);
          } else {
<<<<<<< HEAD
            wrongTypeForVariable(AgentVariables.getImplicitTurtleVariables()[vn],
=======
            wrongTypeForVariable(AgentVariables.getImplicitTurtleVariables(false).apply(vn),
>>>>>>> d1bfad7c
                String.class, value);
          }
          break;

        case VAR_PENSIZE:
          if (value instanceof Double) {
            penSize(((Double) value).doubleValue());
          } else {
<<<<<<< HEAD
            wrongTypeForVariable(AgentVariables.getImplicitTurtleVariables()[vn],
=======
            wrongTypeForVariable(AgentVariables.getImplicitTurtleVariables(false).apply(vn),
>>>>>>> d1bfad7c
                Double.class, value);
          }
          break;

        case VAR_WHO:
          throw new AgentException(I18N.errorsJ().get("org.nlogo.agent.Turtle.cantChangeWho"));
        default:
          throw new IllegalStateException(I18N.errorsJ().getN("org.nlogo.agent.Agent.cantSetUnknownVariable", vn));
      }
    }
  }

  @Override
  public void setBreedVariable(String name, Object value)
      throws AgentException {
    mustOwn(name);
    int vn = world.breedsOwnIndexOf(getBreed(), name);
    setTurtleVariable(vn, value);
  }

  @Override
  public void setPatchVariable(int vn, Object value)
      throws AgentException {
    getPatchHere().setPatchVariable(vn, value);
  }

  @Override
  public void setPatchVariable(int vn, double value)
      throws AgentException {
    getPatchHere().setPatchVariable(vn, value);
  }

  @Override
  public void setLinkVariable(int vn, Object value)
      throws AgentException {
    throw new AgentException
        ("a turtle can't set a link variable without specifying which link");
  }

  @Override
  public void setLinkVariable(int vn, double value)
      throws AgentException {
    throw new AgentException
        ("a turtle can't set a link variable without specifying which link");
  }

  @Override
  public void setLinkBreedVariable(String name, Object value)
      throws AgentException {
    throw new AgentException
        ("a turtle can't set a link variable without specifying which link");
  }

  ///

  public Object color() {
    return variables[VAR_COLOR];
  }

  public void colorDouble(Double boxedColor) {
    double c = boxedColor.doubleValue();
    if (c < 0 || c >= Color.MaxColor()) {
      c = Color.modulateDouble(c);
      boxedColor = Double.valueOf(c);
    }
    variables[VAR_COLOR] = boxedColor;
  }

  public void colorDoubleUnchecked(Double boxedColor) {
    variables[VAR_COLOR] = boxedColor;
  }

  public void color(LogoList rgb, int varIndex)
      throws AgentException {
    validRGBList(rgb, true);
    variables[varIndex] = rgb;
    if(rgb.size() > 3) {
      world.mayHavePartiallyTransparentObjects = true;
    }
  }

  public void turnRight(double delta) {
    heading(heading + delta);
  }

  double heading = 0;
  double cachedHeading = 0;
  double cachedSine = 0;
  double cachedCosine = 1;

  public double heading() {
    return heading;
  }

  public void heading(double heading) {
    double originalHeading = this.heading;
    headingHelper(heading);
    if (world.tieManager.tieCount > 0) {
      world.tieManager.turtleTurned(this, heading, originalHeading);
    }
  }

  // when we're calculating ties this gets called since we are recursing
  // and we need to pass the seenTurtles around ev 7/24/07
  public void heading(double heading, Set<Turtle> seenTurtles) {
    double originalHeading = this.heading;
    headingHelper(heading);
    if (world.tieManager.tieCount > 0) {
      world.tieManager.turtleTurned(this, heading, originalHeading, seenTurtles);
    }
  }

  private void headingHelper(double heading) {
    if (heading < 0 || heading >= 360) {
      heading = ((heading % 360) + 360) % 360;
    }
    this.heading = heading;
    variables[VAR_HEADING] = null;
  }

  public void heading(Double heading) {
    double originalHeading = this.heading;
    double h = heading.doubleValue();
    double wrapped;
    if (h < 0 || h >= 360) {
      wrapped = ((h % 360) + 360) % 360;
    } else {
      wrapped = h;
    }
    this.heading = wrapped;
    if (h == wrapped) {
      variables[VAR_HEADING] = heading;
    } else {
      variables[VAR_HEADING] = null;
    }
    if (world.tieManager.tieCount > 0) {
      world.tieManager.turtleTurned(this, h, originalHeading);
    }
  }

  ///

  void drawLine(double x0, double y0, double x1, double y1) {
    if (!penMode().equals(PEN_UP) && (x0 != x1 || y0 != y1)) {
      world.drawLine(x0, y0, x1, y1, variables[VAR_COLOR], penSize(), penMode());
    }
  }

  public void moveTo(Agent otherAgent)
      throws AgentException {
    double x, y;
    if (otherAgent instanceof Turtle) {
      Turtle t = (Turtle) otherAgent;
      x = t.xcor();
      y = t.ycor();
    } else if (otherAgent instanceof Patch) {
      Patch p = (Patch) otherAgent;
      x = p.pxcor;
      y = p.pycor;
    } else {
      throw new AgentException("you can't move-to a link");
    }

    xandycor(shortestPathX(x), shortestPathY(y));
  }

  public double shortestPathY(double y)
      throws AgentException {
    // if the pen is not even down we don't care
    // what the shortest path is so just return.
    if (!penMode().equals(PEN_DOWN)) {
      return y;
    }

    // wrap the coords (we do this first in case we're trying to move outside
    // the world we want to trigger the exception.)
    y = world.wrapY(y);

    double yprime;

    // find the "unwrapped" coordinates
    // could we just be undoing what we just did? yes.
    // but do we really want to try and figure that out?
    if (y > ycor) {
      yprime = y - world.worldHeight();
    } else {
      yprime = y + world.worldHeight();
    }

    // techincally we're not supposed to check these
    // directly but it seems like the clearest thing to
    // do here since we don't want to change the values
    // just make sure that we're obeying the topology if
    // we were to use one of these paths.
    if (!world.wrappingAllowedInY()) {
      yprime = y;
    }

    if (StrictMath.abs(y - ycor) > StrictMath.abs(yprime - ycor)) {
      y = yprime;
    }

    return y;
  }

  public double shortestPathX(double x)
      throws AgentException {
    if (!penMode().equals(PEN_DOWN)) {
      return x;
    }

    x = world.wrapX(x);

    double xprime;

    if (x > xcor) {
      xprime = x - world.worldWidth();
    } else {
      xprime = x + world.worldWidth();
    }

    if (!world.wrappingAllowedInX()) {
      xprime = x;
    }

    if (StrictMath.abs(x - xcor) > StrictMath.abs(xprime - xcor)) {
      x = xprime;
    }

    return x;
  }

  double xcor;

  public double xcor() {
    return xcor;
  }

  public void xcor(double xcor)
      throws AgentException {
    Patch originalPatch = getPatchHere();

    double oldX = this.xcor;

    drawLine(this.xcor, ycor, shortestPathX(xcor), ycor);

    this.xcor = world.wrapX(xcor);

    variables[VAR_XCOR] = null;
    currentPatch = null;
    Patch targetPatch = getPatchHere();
    if (originalPatch != targetPatch) {
      originalPatch.removeTurtle(this);
      targetPatch.addTurtle(this);
    }
    if (world.tieManager.tieCount > 0) {
      world.tieManager.turtleMoved
          (this, xcor, ycor, oldX, ycor);
    }
  }

  public void xcor(Double xcor)
      throws AgentException {
    Patch originalPatch = getPatchHere();
    double x = xcor.doubleValue();
    double oldX = this.xcor;

    double wrapped = world.wrapX(x);

    drawLine(this.xcor, ycor, shortestPathX(x), ycor);

    this.xcor = wrapped;
    if (x == wrapped) {
      variables[VAR_XCOR] = xcor;
    } else {
      variables[VAR_XCOR] = null;
    }
    currentPatch = null;
    Patch targetPatch = getPatchHere();
    if (originalPatch != targetPatch) {
      originalPatch.removeTurtle(this);
      targetPatch.addTurtle(this);
    }
    if (world.tieManager.tieCount > 0) {
      world.tieManager.turtleMoved
          (this, x, ycor, oldX, ycor);
    }
  }

  double ycor;

  public double ycor() {
    return ycor;
  }

  public void ycor(double ycor)
      throws AgentException {
    Patch originalPatch = getPatchHere();

    double oldY = this.ycor;

    drawLine(xcor, this.ycor, xcor, shortestPathY(ycor));

    this.ycor = world.wrapY(ycor);

    variables[VAR_YCOR] = null;
    currentPatch = null;
    Patch targetPatch = getPatchHere();
    if (originalPatch != targetPatch) {
      originalPatch.removeTurtle(this);
      targetPatch.addTurtle(this);
    }
    if (world.tieManager.tieCount > 0) {
      world.tieManager.turtleMoved(this, xcor, ycor, xcor, oldY);
    }
  }

  public void ycor(Double ycor)
      throws AgentException {
    Patch originalPatch = getPatchHere();
    double y = ycor.doubleValue();
    double oldY = this.ycor;
    double wrapped = world.wrapY(y);

    drawLine(xcor, this.ycor, xcor, shortestPathY(y));

    this.ycor = wrapped;
    if (y == wrapped) {
      variables[VAR_YCOR] = ycor;
    } else {
      variables[VAR_YCOR] = null;
    }
    currentPatch = null;
    Patch targetPatch = getPatchHere();
    if (originalPatch != targetPatch) {
      originalPatch.removeTurtle(this);
      targetPatch.addTurtle(this);
    }
    if (world.tieManager.tieCount > 0) {
      world.tieManager.turtleMoved(this, xcor, y, xcor, oldY);
    }
  }

  public void xandycor(double xcor, double ycor)
      throws AgentException {
    double oldX = this.xcor;
    double oldY = this.ycor;
    xandycorHelper(xcor, ycor);
    if (world.tieManager.tieCount > 0) {
      world.tieManager.turtleMoved(this, xcor, ycor, oldX, oldY);
    }
  }

  // when we're calculating ties this gets called since we are recursing
  // and we need to pass the seenTurtles around ev 7/24/07
  public void xandycor(double xcor, double ycor, Set<Turtle> seenTurtles)
      throws AgentException {
    double oldX = this.xcor;
    double oldY = this.ycor;
    xandycorHelper(xcor, ycor);
    if (world.tieManager.tieCount > 0) {
      world.tieManager.turtleMoved(this, xcor, ycor, oldX, oldY, seenTurtles);
    }
  }

  public void xandycorHelper(double xcor, double ycor)
      throws AgentException {
    Patch originalPatch = getPatchHere();

    double newX = world.wrapX(xcor);
    double newY = world.wrapY(ycor);

    drawLine(this.xcor, this.ycor, xcor, ycor);

    this.xcor = newX;
    this.ycor = newY;

    variables[VAR_XCOR] = null;
    variables[VAR_YCOR] = null;
    currentPatch = null;
    Patch targetPatch = getPatchHere();
    if (originalPatch != targetPatch) {
      originalPatch.removeTurtle(this);
      targetPatch.addTurtle(this);
    }
  }

  public void xandycor(Double xcor, Double ycor)
      throws AgentException {
    Patch originalPatch = getPatchHere();
    double x = xcor.doubleValue();
    double y = ycor.doubleValue();

    double oldX = this.xcor;
    double oldY = this.ycor;

    double wrappedX = world.wrapX(x);
    double wrappedY = world.wrapY(y);

    drawLine(this.xcor, this.ycor, x, y);

    this.xcor = wrappedX;
    this.ycor = wrappedY;
    variables[VAR_XCOR] = (x == wrappedX) ? xcor : null;
    variables[VAR_YCOR] = (y == wrappedY) ? ycor : null;
    currentPatch = null;
    Patch targetPatch = getPatchHere();
    if (originalPatch != targetPatch) {
      originalPatch.removeTurtle(this);
      targetPatch.addTurtle(this);
    }
    if (world.tieManager.tieCount > 0) {
      world.tieManager.turtleMoved(this, x, y, oldX, oldY);
    }
  }

  public void moveToPatchCenter() {
    Patch p = getPatchHere();
    double x = p.pxcor;
    double y = p.pycor;
    double oldX = this.xcor;
    double oldY = this.ycor;
    drawLine(oldX, oldY, x, y);
    if (x != oldX || y != oldY) {
      this.xcor = x;
      this.ycor = y;
      variables[VAR_XCOR] = p.variables[Patch.VAR_PXCOR];
      variables[VAR_YCOR] = p.variables[Patch.VAR_PYCOR];
      if (world.tieManager.tieCount > 0) {
        world.tieManager.turtleMoved(this, x, y, oldX, oldY);
      }
    }
  }

  public void face(Agent agent, boolean wrap) {
    try {
      heading(world.protractor().towards(this, agent, wrap));
    } catch (AgentException ex) {
      // AgentException here means we tried to calculate the heading from
      // an agent to itself, or to an agent at the exact same position.
      // Since face is nice, it just ignores the exception and doesn't change
      // the callers heading. - AZS 6/22/05
      org.nlogo.util.Exceptions.ignore(ex);
    }
  }

  public void face(double x, double y, boolean wrap) {
    try {
      heading(world.protractor().towards(this, x, y, wrap));
    } catch (AgentException ex) {
      // AgentException here means we tried to calculate the heading from
      // an agent to itself, or to an agent at the exact same position.
      // Since face is nice, it just ignores the exception and doesn't change
      // the callers heading. - AZS 6/22/05
      org.nlogo.util.Exceptions.ignore(ex);
    }
  }

  public static double subtractHeadings(double h1, double h2) {
    if (h1 < 0 || h1 >= 360) {
      h1 = (h1 % 360 + 360) % 360;
    }
    if (h2 < 0 || h2 >= 360) {
      h2 = (h2 % 360 + 360) % 360;
    }
    double diff = h1 - h2;
    if (diff > -180 && diff <= 180) {
      return diff;
    } else if (diff > 0) {
      return diff - 360;
    } else {
      return diff + 360;
    }
  }

  public void home() {
    try {
      xandycor(World.ZERO, World.ZERO);
    } catch (AgentException e) {
      // this will never happen since we require 0,0 be inside the world.
      throw new IllegalStateException(e);
    }
  }

  public double dx() {
    if (heading != cachedHeading) {
      cachedHeading = heading;
      int integerHeading = (int) heading;
      if (heading == integerHeading) {
        cachedCosine = TrigTables.cos()[integerHeading];
        cachedSine = TrigTables.sin()[integerHeading];
      } else {
        double headingRadians = StrictMath.toRadians(heading);
        cachedCosine = StrictMath.cos(headingRadians);
        cachedSine = StrictMath.sin(headingRadians);
      }
    }
    return cachedSine;
  }

  public double dy() {
    if (heading != cachedHeading) {
      cachedHeading = heading;
      int integerHeading = (int) heading;
      if (heading == integerHeading) {
        cachedCosine = TrigTables.cos()[integerHeading];
        cachedSine = TrigTables.sin()[integerHeading];
      } else {
        double headingRadians = StrictMath.toRadians(heading);
        cachedCosine = StrictMath.cos(headingRadians);
        cachedSine = StrictMath.sin(headingRadians);
      }
    }
    return cachedCosine;
  }

  public String shape() {
    return (String) variables[VAR_SHAPE];
  }

  public void shape(String shape) {
    variables[VAR_SHAPE] = shape;
  }

  public Object label() {
    return variables[VAR_LABEL];
  }

  public boolean hasLabel() {
    return !(label() instanceof String &&
        ((String) label()).length() == 0);
  }

  public String labelString() {
    return Dump.logoObject(variables[VAR_LABEL]);
  }

  public void label(Object label) {
    variables[VAR_LABEL] = label;
  }

  public Object labelColor() {
    return variables[VAR_LABELCOLOR];
  }

  public void labelColor(double labelColor) {
    variables[VAR_LABELCOLOR] = Double.valueOf(Color.modulateDouble(labelColor));
  }

  public void labelColor(LogoList rgb, int valueIndex)
      throws AgentException {
    validRGBList(rgb, true);
    variables[valueIndex] = rgb;
  }

  public AgentSet getBreed() {
    return (AgentSet) variables[VAR_BREED];
  }

  // returns the index of the breed of this turtle, 0 means just a turtle
  // this is super kludge. is there a better way? -AZS 10/28/04
  public int getBreedIndex() {
    AgentSet mybreed = getBreed();
    if (mybreed == world.turtles()) {
      return 0;
    }
    int j = 0;
    scala.collection.Iterator<String> iter =
      world.program().breeds().keys().iterator();
    while(iter.hasNext()) {
      if (world.breedAgents.get(iter.next()) == mybreed) {
        return j;
      }
      j++;
    }
    // we might get here if the program fails to compile ev 9/2/08
    return 0;
  }

  /**
   * This version of setBreed properly resets the global breed AgentSets
   * Caller should ensure that the turtle isn't a link (links aren't
   * allowed to change breed).
   */
  public void setBreed(AgentSet breed) {
    AgentSet oldBreed = null;
    if (variables[VAR_BREED] instanceof AgentSet) {
      oldBreed = (AgentSet) variables[VAR_BREED];
      if (breed == oldBreed) {
        return;
      }
      if (oldBreed != world.turtles()) {
        ((AgentSet) variables[VAR_BREED]).remove(agentKey());
      }
    }
    if (breed != world.turtles()) {
      breed.add(this);
    }
    variables[VAR_BREED] = breed;
    shape(world.turtleBreedShapes.breedShape(breed));
    realloc(false, oldBreed);
  }

  public boolean hidden() {
    return ((Boolean) variables[VAR_HIDDEN]).booleanValue();
  }

  public void hidden(boolean hidden) {
    variables[VAR_HIDDEN] = hidden ? Boolean.TRUE : Boolean.FALSE;
  }

  public double size() {
    return ((Double) variables[VAR_SIZE]).doubleValue();
  }

  public void size(double size) {
    variables[VAR_SIZE] = Double.valueOf(size);
  }

  public double penSize() {
    return ((Double) variables[VAR_PENSIZE]).doubleValue();
  }

  public void penSize(double penSize) {
    variables[VAR_PENSIZE] = Double.valueOf(penSize);
  }

  public String penMode() {
    return (String) variables[VAR_PENMODE];
  }

  public void penMode(String penMode) {
    variables[VAR_PENMODE] = penMode;
  }

  @Override
  public String toString() {
    return world.getBreedSingular(getBreed()).toLowerCase() + " " + id;
  }

  @Override
  public String classDisplayName() {
    return world.getBreedSingular(getBreed()).toLowerCase();
  }

  @Override
  public Class<Turtle> getAgentClass() {
    return Turtle.class;
  }

  public static final int BIT = 2;

  @Override
  public int getAgentBit() {
    return BIT;
  }

  public int alpha() {
    return org.nlogo.api.Color.getColor(color()).getAlpha();
  }


}<|MERGE_RESOLUTION|>--- conflicted
+++ resolved
@@ -423,11 +423,7 @@
             color((LogoList) value, VAR_COLOR);
           } else {
             wrongTypeForVariable
-<<<<<<< HEAD
-                (AgentVariables.getImplicitTurtleVariables()[vn], Double.class, value);
-=======
-                (AgentVariables.getImplicitTurtleVariables(false).apply(vn), Double.class, value);
->>>>>>> d1bfad7c
+                (AgentVariables.getImplicitTurtleVariables().apply(vn), Double.class, value);
           }
           break;
         case VAR_HEADING:
@@ -435,11 +431,7 @@
             heading((Double) value);
           } else {
             wrongTypeForVariable
-<<<<<<< HEAD
-                (AgentVariables.getImplicitTurtleVariables()[vn], Double.class, value);
-=======
-                (AgentVariables.getImplicitTurtleVariables(false).apply(vn), Double.class, value);
->>>>>>> d1bfad7c
+                (AgentVariables.getImplicitTurtleVariables().apply(vn), Double.class, value);
           }
           break;
         case VAR_XCOR:
@@ -447,11 +439,7 @@
             xcor((Double) value);
           } else {
             wrongTypeForVariable
-<<<<<<< HEAD
-                (AgentVariables.getImplicitTurtleVariables()[vn], Double.class, value);
-=======
-                (AgentVariables.getImplicitTurtleVariables(false).apply(vn), Double.class, value);
->>>>>>> d1bfad7c
+                (AgentVariables.getImplicitTurtleVariables().apply(vn), Double.class, value);
           }
           break;
         case VAR_YCOR:
@@ -459,11 +447,7 @@
             ycor((Double) value);
           } else {
             wrongTypeForVariable
-<<<<<<< HEAD
-                (AgentVariables.getImplicitTurtleVariables()[vn], Double.class, value);
-=======
-                (AgentVariables.getImplicitTurtleVariables(false).apply(vn), Double.class, value);
->>>>>>> d1bfad7c
+                (AgentVariables.getImplicitTurtleVariables().apply(vn), Double.class, value);
           }
           break;
         case VAR_SHAPE:
@@ -476,11 +460,7 @@
             shape(newShape);
           } else {
             wrongTypeForVariable
-<<<<<<< HEAD
-                (AgentVariables.getImplicitTurtleVariables()[vn], String.class, value);
-=======
-                (AgentVariables.getImplicitTurtleVariables(false).apply(vn), String.class, value);
->>>>>>> d1bfad7c
+                (AgentVariables.getImplicitTurtleVariables().apply(vn), String.class, value);
           }
           break;
         case VAR_LABEL:
@@ -493,11 +473,7 @@
             labelColor((LogoList) value, VAR_LABELCOLOR);
           } else {
             wrongTypeForVariable
-<<<<<<< HEAD
-                (AgentVariables.getImplicitTurtleVariables()[vn], Double.class, value);
-=======
-                (AgentVariables.getImplicitTurtleVariables(false).apply(vn), Double.class, value);
->>>>>>> d1bfad7c
+                (AgentVariables.getImplicitTurtleVariables().apply(vn), Double.class, value);
           }
           break;
         case VAR_BREED:
@@ -509,11 +485,7 @@
             setBreed(breed);
           } else {
             wrongTypeForVariable
-<<<<<<< HEAD
-                (AgentVariables.getImplicitTurtleVariables()[vn], AgentSet.class, value);
-=======
-                (AgentVariables.getImplicitTurtleVariables(false).apply(vn), AgentSet.class, value);
->>>>>>> d1bfad7c
+                (AgentVariables.getImplicitTurtleVariables().apply(vn), AgentSet.class, value);
           }
           break;
         case VAR_HIDDEN:
@@ -521,11 +493,7 @@
             hidden(((Boolean) value).booleanValue());
           } else {
             wrongTypeForVariable
-<<<<<<< HEAD
-                (AgentVariables.getImplicitTurtleVariables()[vn], Boolean.class, value);
-=======
-                (AgentVariables.getImplicitTurtleVariables(false).apply(vn), Boolean.class, value);
->>>>>>> d1bfad7c
+                (AgentVariables.getImplicitTurtleVariables().apply(vn), Boolean.class, value);
           }
           break;
         case VAR_SIZE:
@@ -533,11 +501,7 @@
             size(((Double) value).doubleValue());
           } else {
             wrongTypeForVariable
-<<<<<<< HEAD
-                (AgentVariables.getImplicitTurtleVariables()[vn],
-=======
-                (AgentVariables.getImplicitTurtleVariables(false).apply(vn),
->>>>>>> d1bfad7c
+                (AgentVariables.getImplicitTurtleVariables().apply(vn),
                     Double.class, value);
           }
           break;
@@ -545,11 +509,7 @@
           if (value instanceof String) {
             penMode((String) value);
           } else {
-<<<<<<< HEAD
-            wrongTypeForVariable(AgentVariables.getImplicitTurtleVariables()[vn],
-=======
-            wrongTypeForVariable(AgentVariables.getImplicitTurtleVariables(false).apply(vn),
->>>>>>> d1bfad7c
+            wrongTypeForVariable(AgentVariables.getImplicitTurtleVariables().apply(vn),
                 String.class, value);
           }
           break;
@@ -558,11 +518,7 @@
           if (value instanceof Double) {
             penSize(((Double) value).doubleValue());
           } else {
-<<<<<<< HEAD
-            wrongTypeForVariable(AgentVariables.getImplicitTurtleVariables()[vn],
-=======
-            wrongTypeForVariable(AgentVariables.getImplicitTurtleVariables(false).apply(vn),
->>>>>>> d1bfad7c
+            wrongTypeForVariable(AgentVariables.getImplicitTurtleVariables().apply(vn),
                 Double.class, value);
           }
           break;

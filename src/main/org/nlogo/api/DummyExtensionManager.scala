// (C) Uri Wilensky. https://github.com/NetLogo/NetLogo

package org.nlogo.api

// This isn't a singleton because in testing contexts it's sometimes useful
// to override a few methods. - ST 11/5/11

class DummyExtensionManager extends ExtensionManager {
  private def unsupported = throw new UnsupportedOperationException
  def storeObject(obj: AnyRef) { }
  def retrieveObject(): AnyRef = unsupported
  def initializeHubNet() { }
  def readExtensionObject(extname: String, typeName: String, value: String): ExtensionObject = unsupported
  def readFromString(src: String): AnyRef = unsupported
  def reset() = unsupported
  def startFullCompilation() { }
  def finishFullCompilation() { }
  def anyExtensionsLoaded() = false
<<<<<<< HEAD
  def replaceIdentifier(name: String): Option[Primitive] = None
=======
  def loadedExtensions = java.util.Collections.emptyList[ClassManager]
  def replaceIdentifier(name: String): Primitive = null
>>>>>>> ae291da5
  def importExtension(jarPath: String, errors: ErrorSource) = unsupported
  def resolvePath(path: String): String = unsupported
  def resolvePathAsURL(path: String): String = unsupported
  def dumpExtensions(): String = unsupported
  def dumpExtensionPrimitives(): String = unsupported
  def getSource(filename: String): String =
    if(filename == "aggregate") ""
    else unsupported
  def wrap(prim: Primitive, name: String): TokenHolder = unsupported
  def addToLibraryPath(classManager: AnyRef, directory: String) = unsupported
  def getFile(path: String) = unsupported
  def getJarPaths = unsupported
  def getExtensionNames = unsupported
  def profilingEnabled = false
}<|MERGE_RESOLUTION|>--- conflicted
+++ resolved
@@ -16,12 +16,8 @@
   def startFullCompilation() { }
   def finishFullCompilation() { }
   def anyExtensionsLoaded() = false
-<<<<<<< HEAD
   def replaceIdentifier(name: String): Option[Primitive] = None
-=======
   def loadedExtensions = java.util.Collections.emptyList[ClassManager]
-  def replaceIdentifier(name: String): Primitive = null
->>>>>>> ae291da5
   def importExtension(jarPath: String, errors: ErrorSource) = unsupported
   def resolvePath(path: String): String = unsupported
   def resolvePathAsURL(path: String): String = unsupported

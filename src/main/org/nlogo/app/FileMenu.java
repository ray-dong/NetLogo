--- conflicted
+++ resolved
@@ -35,14 +35,7 @@
     addMenuItem('O', new OpenAction());
     addSeparator();
     addMenuItem('S', new SaveAction());
-<<<<<<< HEAD
-    addMenuItem(new SaveAsAction());
-=======
     addMenuItem('S', true, new SaveAsAction());
-    addMenuItem(new SaveAppletAction());
-    addSeparator();
-    addMenuItem(I18N.guiJ().get("menu.file.print"), 'P', app.tabs().printAction());
->>>>>>> 20ceeeaa
     addSeparator();
     org.nlogo.swing.Menu exportMenu =
         new org.nlogo.swing.Menu(I18N.guiJ().get("menu.file.export"));

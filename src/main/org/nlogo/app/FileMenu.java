// (C) Uri Wilensky. https://github.com/NetLogo/NetLogo

package org.nlogo.app;

import org.nlogo.api.I18N;
import org.nlogo.api.ModelReader;
import org.nlogo.api.ModelSection;
import org.nlogo.api.ModelSectionJ;
import org.nlogo.api.ModelType;
import org.nlogo.api.ModelTypeJ;
import static org.nlogo.api.ModelReader.modelSuffix;
import static org.nlogo.api.ModelReader.emptyModelPath;
import org.nlogo.awt.UserCancelException;

import java.util.Map;

/*
 * note that multiple instances of this class may exist
 * as there are now multiple frames that each have their own menu bar
 * and menus ev 8/25/05
 */

public strictfp class FileMenu
    extends org.nlogo.swing.Menu
    implements org.nlogo.window.Events.OpenModelEvent.Handler {

  private final App app;
  private final ModelSaver modelSaver;

  ///

  public FileMenu(App app, ModelSaver modelSaver) {
    super(I18N.guiJ().get("menu.file"));
    this.app = app;
    this.modelSaver = modelSaver;
    addMenuItem('N', new NewAction());
    addMenuItem('O', new OpenAction());
    addSeparator();
    addMenuItem('S', new SaveAction());
    addMenuItem('S', true, new SaveAsAction());
    addSeparator();
    org.nlogo.swing.Menu exportMenu =
        new org.nlogo.swing.Menu(I18N.guiJ().get("menu.file.export"));
    exportMenu.addMenuItem(new ExportWorldAction());
    exportMenu.addMenuItem(new ExportPlotAction());
    exportMenu.addMenuItem(new ExportAllPlotsAction());
    exportMenu.addMenuItem(new ExportGraphicsAction());
    exportMenu.addMenuItem(new ExportInterfaceAction());
    exportMenu.addMenuItem(new ExportOutputAction());
    add(exportMenu);
    addSeparator();
    org.nlogo.swing.Menu importMenu =
        new org.nlogo.swing.Menu(I18N.guiJ().get("menu.file.import"));
    importMenu.addMenuItem(new ImportWorldAction());
    importMenu.addMenuItem(new ImportPatchColorsAction());
    importMenu.addMenuItem(new ImportPatchColorsRGBAction());
    importMenu.addMenuItem(new ImportDrawingAction());

    add(importMenu);
    if (!System.getProperty("os.name").startsWith("Mac")) {
      addSeparator();
      addMenuItem('Q', new QuitAction());
    }
    // initialize here, unless there's a big problem early on in the
    // initial load process it'll get initialize properly below
    // maybe this fixes Nigel Gilbert's bug. maybe. ev 1/30/07
    savedVersion = org.nlogo.api.Version.version();
  }

  ///

<<<<<<< HEAD
  public static String modelSuffix() {
    return "nlogo";
  }

  private String emptyModelPath() {
    return "/system/empty." + modelSuffix();
  }

  ///

=======
>>>>>>> 0a20ab1a
  private abstract class FileMenuAction
      extends javax.swing.AbstractAction {
    FileMenuAction(String name) {
      super(name);
    }

    abstract void action()
        throws UserCancelException, java.io.IOException;

    public void actionPerformed(java.awt.event.ActionEvent e) {
      try {
        action();
      } catch (UserCancelException ex) {
        org.nlogo.util.Exceptions.ignore(ex);
      } catch (java.io.IOException ex) {
        javax.swing.JOptionPane.showMessageDialog
            (FileMenu.this, ex.getMessage(),
                I18N.guiJ().get("common.messages.error"), javax.swing.JOptionPane.ERROR_MESSAGE);
      }
    }
  }

  private abstract class ImportMenuAction
      extends javax.swing.AbstractAction {
    ImportMenuAction(String name) {
      super(name);
    }

    abstract void action()
        throws UserCancelException, java.io.IOException;

    public void actionPerformed(java.awt.event.ActionEvent e) {
      try {
        action();
      } catch (UserCancelException ex) {
        org.nlogo.util.Exceptions.ignore(ex);
      } catch (java.io.IOException ex) {
        javax.swing.JOptionPane.showMessageDialog
            (FileMenu.this, ex.getMessage(),
                I18N.guiJ().get("common.messages.error"), javax.swing.JOptionPane.ERROR_MESSAGE);
      }
    }
  }

  private class NewAction extends FileMenuAction {
    NewAction() {
      super(I18N.guiJ().get("menu.file.new"));
    }

    @Override
    void action()
        throws UserCancelException, java.io.IOException {
      offerSave();
      newModel();
    }
  }

  private class OpenAction extends FileMenuAction {
    OpenAction() {
      super(I18N.guiJ().get("menu.file.open"));
    }

    @Override
    void action()
        throws UserCancelException, java.io.IOException {
      offerSave();
      openFromPath
          (userChooseLoadPath(),
           ModelTypeJ.NORMAL());
    }
  }

  private class SaveAction extends FileMenuAction {
    SaveAction() {
      super(I18N.guiJ().get("menu.file.save"));
    }

    @Override
    void action()
        throws UserCancelException {
      save();
    }
  }

  private class SaveAsAction extends FileMenuAction {
    SaveAsAction() {
      super(I18N.guiJ().get("menu.file.saveAs"));
    }

    @Override
    void action()
        throws UserCancelException {
      saveAs();
    }
  }

  private class ExportWorldAction extends FileMenuAction {
    ExportWorldAction() {
      super(I18N.guiJ().get("menu.file.export.world"));
    }

    @Override
    void action()
        throws UserCancelException, java.io.IOException {
      final String exportPath = org.nlogo.swing.FileDialog.show
          (FileMenu.this, "Export World", java.awt.FileDialog.SAVE,
              app.workspace().guessExportName("world.csv"));
      TaskWarning.maybeWarn(org.nlogo.awt.Hierarchy.getFrame(FileMenu.this),
                            app.workspace().world());
      final java.io.IOException[] exception =
          new java.io.IOException[]{null};
      org.nlogo.swing.ModalProgressTask.apply
          (org.nlogo.awt.Hierarchy.getFrame(FileMenu.this),
           "Exporting...",
           new Runnable() {
             public void run() {
               try {
                 app.workspace().exportWorld(exportPath);
               } catch (java.io.IOException ex) {
                 exception[0] = ex;
               }}});
      if (exception[0] != null) {
        throw exception[0];
      }
    }
  }

  private class ExportGraphicsAction extends FileMenuAction {
    ExportGraphicsAction() {
      super(I18N.guiJ().get("menu.file.export.view"));
    }

    @Override
    void action()
        throws UserCancelException, java.io.IOException {
      final String exportPath =
          org.nlogo.swing.FileDialog.show
              (FileMenu.this, "Export View",
                  java.awt.FileDialog.SAVE,
                  app.workspace().guessExportName("view.png"));
      final java.io.IOException[] exception =
          new java.io.IOException[]{null};
      org.nlogo.swing.ModalProgressTask.apply(
        org.nlogo.awt.Hierarchy.getFrame(FileMenu.this),
        "Exporting...",
        new Runnable() {
          public void run() {
            try {
              app.workspace().exportView(exportPath, "png");
            }
            catch (java.io.IOException ex) {
              exception[0] = ex;
            }}});
      if (exception[0] != null) {
        throw exception[0];
      }
    }
  }

  private class ExportInterfaceAction extends FileMenuAction {
    ExportInterfaceAction() {
      super(I18N.guiJ().get("menu.file.export.interface"));
    }

    @Override
    void action()
        throws UserCancelException, java.io.IOException {
      final String exportPath =
          org.nlogo.swing.FileDialog.show
              (FileMenu.this, "Export Interface",
                  java.awt.FileDialog.SAVE,
                  app.workspace().guessExportName("interface.png"));
      final java.io.IOException[] exception =
          new java.io.IOException[]{null};
      org.nlogo.swing.ModalProgressTask.apply(
        org.nlogo.awt.Hierarchy.getFrame(FileMenu.this),
        "Exporting...",
        new Runnable() {
          public void run() {
            try {
              app.workspace().exportInterface(exportPath);
            }
            catch (java.io.IOException ex) {
              exception[0] = ex;
            }}});
      if (exception[0] != null) {
        throw exception[0];
      }
    }
  }

  private class ExportOutputAction extends FileMenuAction {
    ExportOutputAction() {
      super(I18N.guiJ().get("menu.file.export.output"));
    }

    @Override
    void action()
        throws UserCancelException {
      final String exportPath = org.nlogo.swing.FileDialog.show
          (FileMenu.this, "Export Output", java.awt.FileDialog.SAVE,
              app.workspace().guessExportName("output.txt"));
      org.nlogo.swing.ModalProgressTask.apply(
        org.nlogo.awt.Hierarchy.getFrame(FileMenu.this),
        "Exporting...",
        new Runnable() {
          public void run() {
            new org.nlogo.window.Events.ExportOutputEvent(exportPath)
              .raise(FileMenu.this);
          }});
    }
  }

  private class ExportPlotAction extends FileMenuAction {
    ExportPlotAction() {
      super(I18N.guiJ().get("menu.file.export.plot"));
    }

    @Override
    void action()
        throws UserCancelException {
      final String exportPath = org.nlogo.swing.FileDialog.show
          (FileMenu.this, "Export Plot", java.awt.FileDialog.SAVE,
              app.workspace().guessExportName("plot.csv"));
      org.nlogo.swing.ModalProgressTask.apply(
        org.nlogo.awt.Hierarchy.getFrame(FileMenu.this),
        "Exporting...",
        new Runnable() {
          public void run() {
            new org.nlogo.window.Events.ExportPlotEvent
              (org.nlogo.window.PlotWidgetExportType.PROMPT, null, exportPath)
              .raise(FileMenu.this);
          }});
    }
  }

  private class ExportAllPlotsAction extends FileMenuAction {
    ExportAllPlotsAction() {
      super(I18N.guiJ().get("menu.file.export.allPlots"));
    }

    @Override
    void action()
        throws UserCancelException {
      final String exportPath = org.nlogo.swing.FileDialog.show
          (FileMenu.this, "Export All Plots", java.awt.FileDialog.SAVE,
              app.workspace().guessExportName("plots.csv"));
      org.nlogo.swing.ModalProgressTask.apply(
        org.nlogo.awt.Hierarchy.getFrame(FileMenu.this),
        "Exporting...",
        new Runnable() {
          public void run() {
            new org.nlogo.window.Events.ExportPlotEvent(
              org.nlogo.window.PlotWidgetExportType.ALL, null, exportPath)
              .raise(FileMenu.this);
          }});
    }
  }

  private class ImportWorldAction extends ImportMenuAction {
    ImportWorldAction() {
      super(I18N.guiJ().get("menu.file.import.world"));
    }

    @Override
    void action()
        throws UserCancelException, java.io.IOException {
      final String importPath = org.nlogo.swing.FileDialog.show(
          FileMenu.this, "Import World", java.awt.FileDialog.LOAD, null);
      final java.io.IOException[] exception =
          new java.io.IOException[]{null};
      org.nlogo.swing.ModalProgressTask.apply(
        org.nlogo.awt.Hierarchy.getFrame(FileMenu.this),
        "Importing...",
        new Runnable() {
          public void run() {
            try {
              app.workspace().importWorld(importPath);
              app.workspace().view.dirty();
              app.workspace().view.repaint();
            }
            catch (java.io.IOException ex) {
              exception[0] = ex;
            }}});
      if (exception[0] != null) {
        throw exception[0];
      }
    }
  }

  private class ImportPatchColorsAction extends ImportMenuAction {
    ImportPatchColorsAction() {
      super(I18N.guiJ().get("menu.file.import.patchColors"));
    }

    @Override
    void action()
        throws UserCancelException, java.io.IOException {
      final String importPath = org.nlogo.swing.FileDialog.show(
          FileMenu.this, "Import Patch Colors", java.awt.FileDialog.LOAD, null);
      final java.io.IOException[] exception =
          new java.io.IOException[]{null};
      org.nlogo.swing.ModalProgressTask.apply(
        org.nlogo.awt.Hierarchy.getFrame(FileMenu.this),
        "Importing Patch Colors...",
        new Runnable() {
          public void run() {
            try {
              // We can't wait for the thread to complete, or we end
              // up locking up the app since the Model Dialog and the
              // job wedge against one another. -- CLB 07/19/05
              org.nlogo.agent.ImportPatchColors.importPatchColors
                (new org.nlogo.api.LocalFile(importPath),
                 app.workspace().world(), true);
              app.workspace().view.dirty();
              app.workspace().view.repaint();
            }
            catch (java.io.IOException ex) {
              exception[0] = ex;
            }}});
      if (exception[0] != null) {
        throw exception[0];
      }
    }
  }

  private class ImportPatchColorsRGBAction extends ImportMenuAction {
    ImportPatchColorsRGBAction() {
      super(I18N.guiJ().get("menu.file.import.patchColorsRGB"));
    }

    @Override
    void action()
        throws UserCancelException, java.io.IOException {
      final String importPath = org.nlogo.swing.FileDialog.show(
          FileMenu.this, "Import Patch Colors RGB", java.awt.FileDialog.LOAD, null);
      final java.io.IOException[] exception =
          new java.io.IOException[]{null};
      org.nlogo.swing.ModalProgressTask.apply(
        org.nlogo.awt.Hierarchy.getFrame(FileMenu.this),
        "Importing Patch Colors...",
        new Runnable() {
          public void run() {
            try {
              // We can't wait for the thread to complete, or we end
              // up locking up the app since the Model Dialog and the
              // job wedge against one another. -- CLB 07/19/05
              org.nlogo.agent.ImportPatchColors.importPatchColors
                (new org.nlogo.api.LocalFile(importPath),
                 app.workspace().world(), false);
              app.workspace().view.dirty();
              app.workspace().view.repaint();
            }
            catch (java.io.IOException ex) {
              exception[0] = ex;
            }}});
      if (exception[0] != null) {
        throw exception[0];
      }
    }
  }

  private class ImportDrawingAction extends ImportMenuAction {
    ImportDrawingAction() {
      super(I18N.guiJ().get("menu.file.import.drawing"));
    }

    @Override
    void action()
        throws UserCancelException, java.io.IOException {
      final String importPath = org.nlogo.swing.FileDialog.show(
          FileMenu.this, "Import Drawing", java.awt.FileDialog.LOAD, null);
      final java.io.IOException[] exception =
          new java.io.IOException[]{null};
      org.nlogo.swing.ModalProgressTask.apply(
        org.nlogo.awt.Hierarchy.getFrame(FileMenu.this),
        "Importing Drawing...",
        new Runnable() {
          public void run() {
            try {
              app.workspace().importDrawing(importPath);
              app.workspace().view.dirty();
              app.workspace().view.repaint();
            }
            catch (java.io.IOException ex) {
              exception[0] = ex;
            }}});
      if (exception[0] != null) {
        throw exception[0];
      }
    }
  }

  private class QuitAction extends FileMenuAction {
    QuitAction() {
      super(I18N.guiJ().get("menu.file.quit"));
    }

    @Override
    void action() {
      try {
        quit();
      } catch (UserCancelException ex) {
        org.nlogo.util.Exceptions.ignore(ex);
      }
    }
  }

  ///

  void quit()
      throws UserCancelException {
    offerSave();
    new org.nlogo.window.Events.AboutToQuitEvent().raise(this);
    app.workspace().getExtensionManager().reset();
    System.exit(0);
  }

  ///

  /**
   * makes a guess as to what the user would like to save this model as.
   * This is the model name if there is one, "Untitled.nlogo" otherwise.
   */
  private String guessFileName() {
    String fileName = app.workspace().getModelFileName();
    if (fileName == null) {
      return "Untitled." + modelSuffix();
    }
    return fileName;
  }

  /// model, how shall I load thee?  let me count the ways

  void newModel()
      throws UserCancelException, java.io.IOException {
    openFromURL(emptyModelPath());
  }

  /**
   * opens a model from a URL. Currently, this is only used to create a new
   * model (load the new model template).
   */
  private void openFromURL(String model)
      throws UserCancelException, java.io.IOException {
    String source = org.nlogo.util.Utils.url2String(model);
    if (model.equals(emptyModelPath())) {
      openFromSource(source, null, "Clearing...",
                     ModelTypeJ.NEW());
    } else {
      // models loaded from URLs are treated as library models, since
      // they are read-only. This is currently never used, so I'm
      // not even sure it's what we would really want...
      openFromSource(source, null, "Loading...",
                     ModelTypeJ.LIBRARY());
    }
  }

  public void handle(org.nlogo.window.Events.OpenModelEvent e) {
    try {
      openFromPath(e.path, ModelTypeJ.LIBRARY());
    } catch (java.io.IOException ex) {
      throw new IllegalStateException(ex);
    }
  }

  /**
   * opens a model from a file path.
   */
  public void openFromPath(String path, ModelType modelType)
      throws java.io.IOException {
    try {
      String source = org.nlogo.api.FileIO.file2String(path);
      if (source == null) {
        throw new IllegalStateException
            ("couldn't open: '" + path + "'");
      }
      openFromSource(source, path, "Loading...", modelType);
    } catch (UserCancelException ex) {
      org.nlogo.util.Exceptions.ignore(ex);
    }
  }

  private String savedVersion;

  /**
   * opens a NetLogo model from the previously loaded source. This
   * is complicated and I'm not totally sure I understand it, but it really
   * should be documented...
   *
   * @param source    the model source. May not be null.
   * @param path      the full pathname of the model, including the file. For
   *                  example: "/home/mmh/models/My_Model.nlogo". This may be null, if,
   *                  for example, this is a new model, or the origin is unknown.
   * @param message   the message to display in the "loading" modal dialog.
   * @param modelType the type of this model. Must be one of the types
   *                  defined in org.nlogo.workspace.Workspace.
   */
  void openFromSource(String source, String path,
                      String message, ModelType modelType)
      throws UserCancelException {
    // map elements are { source, info, resources, version }
    Map<ModelSection, String[]> map =
        ModelReader.parseModel(source);
    if (map == null || map.get(ModelSectionJ.VERSION()).length == 0) {
      notifyUserNotValidFile();
    }
    String version = org.nlogo.api.ModelReader.parseVersion(map);
    if (version == null || !version.startsWith("NetLogo")) {
      notifyUserNotValidFile();
    }
    if (!org.nlogo.api.Version.knownVersion(version)) {
      checkWithUserBeforeOpeningModelFromFutureVersion(version);
    }
    openFromMap(map, path, message, modelType);
    savedVersion = version;
  }

  private boolean firstLoad = true;

  private void openFromMap(final Map<ModelSection, String[]> map,
                           final String path, String message,
                           final ModelType modelType) {
    try {
      if (firstLoad) {
        firstLoad = false;
        // app frame isn't even showing yet, so no need for ModalProgressTask
        org.nlogo.window.ModelLoader.load(this, path, modelType, map);
      } else {
        Runnable loader = new Runnable() {
          public void run() {
            try {
              org.nlogo.window.ModelLoader.load
                  (FileMenu.this, path, modelType, map);
            } catch (org.nlogo.window.InvalidVersionException e) {
              // we've already checked the version
              // so I don't expect this ever to happen
              // but in case it does...
              throw new IllegalStateException(e);
            }
          }
        };
        org.nlogo.swing.ModalProgressTask.apply(
          org.nlogo.awt.Hierarchy.getFrame(this), message, loader);
        app.tabs().requestFocus();
      }
    } catch (org.nlogo.window.InvalidVersionException e) {
      // we've already checked the version
      throw new IllegalStateException(e);
    }
  }

  /// saving

  private void save()
      throws UserCancelException {
    if (app.workspace().forceSaveAs()) {
      saveAs();
    } else {
      doSave(app.workspace().getModelPath());
    }
  }

  private void saveAs()
      throws UserCancelException {
    doSave(userChooseSavePath());
  }

  private class Saver implements Runnable {

    private boolean result = true;

    boolean getResult() {
      return result;
    }

    private java.io.IOException exception;

    java.io.IOException getException() {
      return exception;
    }

    private final String path;

    Saver(String path) {
      this.path = path;
    }

    public void run() {
      try {
        org.nlogo.api.FileIO.writeFile(path, modelSaver.save());
        new org.nlogo.window.Events.ModelSavedEvent(path)
            .raise(FileMenu.this);
      } catch (java.io.IOException ex) {
        result = false;
        exception = ex;
        // we don't want to call JOptionPane.showMessageDialog() here
        // because Java on Macs tends to barf when multiple modal dialogs
        // appear on top of each other, so we just hang onto the exception
        // until the modal progress task is done... - ST 11/3/04
      }
    }
  }

  private void doSave(final String path)
      throws UserCancelException {
    checkWithUserBeforeSavingModelFromOldVersion();
    Saver saver = new Saver(path);
    org.nlogo.swing.ModalProgressTask.apply(
      org.nlogo.awt.Hierarchy.getFrame(this), "Saving...", saver);
    if (saver.getException() != null) {
      javax.swing.JOptionPane.showMessageDialog
          (this, "Save failed.  Error: " + saver.getException().getMessage(),
              "NetLogo", javax.swing.JOptionPane.ERROR_MESSAGE);
    }
    if (!saver.getResult()) {
      throw new UserCancelException();
    }
  }

  /// and now, a whole bunch of dialog boxes

  // this is called whenever a workspace is about to be destroyed
  public void offerSave()
      throws UserCancelException {

    if (app.dirtyMonitor().dirty() && userWantsToSaveFirst()) {
      save();
    }
  }

  private String userChooseLoadPath()
      throws UserCancelException {
    return org.nlogo.swing.FileDialog.show(this, "Open",
        java.awt.FileDialog.LOAD, null);
  }

  private String userChooseSavePath()
      throws UserCancelException {
    String newFileName = guessFileName();
    String newDirectoryName = null;
    if (app.workspace().getModelType() == ModelTypeJ.NORMAL()) {
      // we only default to saving in the model dir for normal and
      // models. for library and new models, we use the current
      // FileDialog dir.
      newDirectoryName = app.workspace().getModelDir();
    }
    org.nlogo.swing.FileDialog.setDirectory(newDirectoryName);
    String path = org.nlogo.swing.FileDialog.show(
      this, "Save As", java.awt.FileDialog.SAVE,
      newFileName);
    if(!path.endsWith("." + modelSuffix())) {
      path += "." + modelSuffix();
    }
    return path;
  }

  private boolean userWantsToSaveFirst()
      throws UserCancelException {
    String[] options = {I18N.guiJ().get("common.buttons.save"), "Discard", I18N.guiJ().get("common.buttons.cancel")};
    String message = "Do you want to save the changes you made to this model?";
    switch (org.nlogo.swing.OptionDialog.show
        (this, "NetLogo", message, options)) {
      case 0:
        return true;
      case 1:
        return false;
      default:
        throw new UserCancelException();
    }
  }

  private void checkWithUserBeforeSavingModelFromOldVersion()
      throws UserCancelException {
    if (!org.nlogo.api.Version.compatibleVersion(savedVersion)) {
      String[] options = {I18N.guiJ().get("common.buttons.save"), I18N.guiJ().get("common.buttons.cancel")};
      String message = "This model was made with " + savedVersion + ". "
          + "If you save it in " + org.nlogo.api.Version.version()
          + " it may not work in the old version anymore.";
      if (org.nlogo.swing.OptionDialog.show
          (this, "NetLogo", message, options) != 0) {
        throw new UserCancelException();
      }
      savedVersion = org.nlogo.api.Version.version();
    }
  }

  private void checkWithUserBeforeOpeningModelFromFutureVersion(String version)
      throws UserCancelException {
    String[] options = {I18N.guiJ().get("common.buttons.continue"), I18N.guiJ().get("common.buttons.cancel")};
    String message = "You are attempting to open a model that was created" +
        " in a newer version of NetLogo.  (This is " +
        org.nlogo.api.Version.version() + "; " +
        "the model was created in " + version + ".) " +
        "NetLogo can try to open the model, but it may " +
        "or may not work.";
    if (org.nlogo.swing.OptionDialog.show
        (this, "NetLogo", message, options) != 0) {
      throw new UserCancelException();
    }
  }

  private void notifyUserNotValidFile()
      throws UserCancelException {
    String[] options = {I18N.guiJ().get("common.buttons.ok")};
    org.nlogo.swing.OptionDialog.show
        (this, "NetLogo",
            "The file is not a valid NetLogo model file.",
            options);
    throw new UserCancelException();
  }

}<|MERGE_RESOLUTION|>--- conflicted
+++ resolved
@@ -69,19 +69,6 @@
 
   ///
 
-<<<<<<< HEAD
-  public static String modelSuffix() {
-    return "nlogo";
-  }
-
-  private String emptyModelPath() {
-    return "/system/empty." + modelSuffix();
-  }
-
-  ///
-
-=======
->>>>>>> 0a20ab1a
   private abstract class FileMenuAction
       extends javax.swing.AbstractAction {
     FileMenuAction(String name) {

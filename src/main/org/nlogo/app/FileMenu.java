// (C) Uri Wilensky. https://github.com/NetLogo/NetLogo

package org.nlogo.app;

import org.nlogo.api.I18N;
import org.nlogo.api.ModelReader;
import org.nlogo.api.ModelSection;
import org.nlogo.api.ModelSectionJ;
import org.nlogo.api.ModelType;
import org.nlogo.api.ModelTypeJ;
import static org.nlogo.api.ModelReader.modelSuffix;
import static org.nlogo.api.ModelReader.emptyModelPath;
import org.nlogo.awt.UserCancelException;

/*
 * note that multiple instances of this class may exist
 * as there are now multiple frames that each have their own menu bar
 * and menus ev 8/25/05
 */

public strictfp class FileMenu
    extends org.nlogo.swing.Menu
    implements org.nlogo.window.Events.OpenModelEventHandler {

  private final App app;
  private final ModelSaver modelSaver;

  ///

  public FileMenu(App app, ModelSaver modelSaver) {
    super(I18N.guiJ().get("menu.file"));
    this.app = app;
    this.modelSaver = modelSaver;
    addMenuItem('N', new NewAction());
    addMenuItem('O', new OpenAction());
    addSeparator();
    addMenuItem('S', new SaveAction());
    addMenuItem('S', true, new SaveAsAction());
    addSeparator();
    org.nlogo.swing.Menu exportMenu =
        new org.nlogo.swing.Menu(I18N.guiJ().get("menu.file.export"));
    exportMenu.addMenuItem(new ExportWorldAction());
    exportMenu.addMenuItem(new ExportPlotAction());
    exportMenu.addMenuItem(new ExportAllPlotsAction());
    exportMenu.addMenuItem(new ExportGraphicsAction());
    exportMenu.addMenuItem(new ExportInterfaceAction());
    exportMenu.addMenuItem(new ExportOutputAction());
    add(exportMenu);
    addSeparator();
    org.nlogo.swing.Menu importMenu =
        new org.nlogo.swing.Menu(I18N.guiJ().get("menu.file.import"));
    importMenu.addMenuItem(new ImportWorldAction());
    importMenu.addMenuItem(new ImportPatchColorsAction());
    importMenu.addMenuItem(new ImportPatchColorsRGBAction());
    importMenu.addMenuItem(new ImportDrawingAction());

    add(importMenu);
    if (!System.getProperty("os.name").startsWith("Mac")) {
      addSeparator();
      addMenuItem('Q', new QuitAction());
    }
    // initialize here, unless there's a big problem early on in the
    // initial load process it'll get initialize properly below
    // maybe this fixes Nigel Gilbert's bug. maybe. ev 1/30/07
    savedVersion = org.nlogo.api.Version.version();
  }

  ///

  private abstract class FileMenuAction
      extends javax.swing.AbstractAction {
    FileMenuAction(String name) {
      super(name);
    }

    abstract void action()
        throws UserCancelException, java.io.IOException;

    public void actionPerformed(java.awt.event.ActionEvent e) {
      try {
        action();
      } catch (UserCancelException ex) {
        org.nlogo.util.Exceptions.ignore(ex);
      } catch (java.io.IOException ex) {
        javax.swing.JOptionPane.showMessageDialog
            (FileMenu.this, ex.getMessage(),
                I18N.guiJ().get("common.messages.error"), javax.swing.JOptionPane.ERROR_MESSAGE);
      }
    }
  }

  private abstract class ImportMenuAction
      extends javax.swing.AbstractAction {
    ImportMenuAction(String name) {
      super(name);
    }

    abstract void action()
        throws UserCancelException, java.io.IOException;

    public void actionPerformed(java.awt.event.ActionEvent e) {
      try {
        action();
      } catch (UserCancelException ex) {
        org.nlogo.util.Exceptions.ignore(ex);
      } catch (java.io.IOException ex) {
        javax.swing.JOptionPane.showMessageDialog
            (FileMenu.this, ex.getMessage(),
                I18N.guiJ().get("common.messages.error"), javax.swing.JOptionPane.ERROR_MESSAGE);
      }
    }
  }

  private class NewAction extends FileMenuAction {
    NewAction() {
      super(I18N.guiJ().get("menu.file.new"));
    }

    @Override
    void action()
        throws UserCancelException, java.io.IOException {
      offerSave();
      newModel();
    }
  }

  private class OpenAction extends FileMenuAction {
    OpenAction() {
      super(I18N.guiJ().get("menu.file.open"));
    }

    @Override
    void action()
        throws UserCancelException, java.io.IOException {
      offerSave();
      openFromPath
          (userChooseLoadPath(),
           ModelTypeJ.NORMAL());
    }
  }

  private class SaveAction extends FileMenuAction {
    SaveAction() {
      super(I18N.guiJ().get("menu.file.save"));
    }

    @Override
    void action()
        throws UserCancelException {
      save();
    }
  }

  private class SaveAsAction extends FileMenuAction {
    SaveAsAction() {
      super(I18N.guiJ().get("menu.file.saveAs"));
    }

    @Override
    void action()
        throws UserCancelException {
      saveAs();
    }
  }

<<<<<<< HEAD
=======
  private class SaveAppletAction extends FileMenuAction {
    SaveAppletAction(String title) {
      super(title);
    }

    SaveAppletAction() {
      super(I18N.guiJ().get("menu.file.saveAsApplet"));
      // disabled for 3-D since it doesn't work - ST 2/25/05
      setEnabled(!org.nlogo.api.Version.is3D());
    }

    @Override
    void action()
        throws UserCancelException {
      // first, force the user to save.
      save();

      String exportPath = getExportPath("");

      app.resetZoom();

      // Use workspace.modelNameForDisplay() and
      // workspace.getModelFileName() to guarantee consistency. this should
      // be fine since we forced a save.
      appletSaver.save
          (org.nlogo.awt.Hierarchy.getFrame(FileMenu.this),
              app.tabs().interfaceTab().getInterfacePanel(),
              app.workspace().modelNameForDisplay(),
              exportPath,
              app.workspace().getModelFileName(),
              app.tabs().infoTab().info(),
              app.tabs().codeTab().getText(),
              app.workspace().getExtensionManager().getJarPaths(),
              app.workspace().getExtensionManager().getExtensionNames());
    }

    String getExportPath(String suffix)
        throws UserCancelException {
      // we use workspace.getModelFileName() here, because it really should
      // never any longer be null, now that we've forced the user to save.
      // it's important that it not be, in fact, since the applet relies
      // on the model having been saved to some file.
      String suggestedFileName = app.workspace().getModelFileName();

      // try to guess a decent file name to export to...
      int suffixIndex = suggestedFileName.lastIndexOf("." + modelSuffix());
      if (suffixIndex > 0
          && suffixIndex == suggestedFileName.length() - (modelSuffix().length() + 1)) {
        suggestedFileName = suggestedFileName.substring(0,
            suggestedFileName.length() - (modelSuffix().length() + 1));
      }
      suggestedFileName = suggestedFileName + suffix + ".html";

      // make the user choose the actual destination...
      return org.nlogo.swing.FileDialog.show
          (FileMenu.this, "Saving as Applet", java.awt.FileDialog.SAVE,
              suggestedFileName);
    }
  }

  public javax.swing.AbstractAction saveClientAppletAction() {
    return new SaveClientAppletAction();
  }

  private class SaveClientAppletAction extends SaveAppletAction {
    SaveClientAppletAction() {
      super(I18N.guiJ().get("menu.file.saveClientAsApplet")); // TODO i18n
    }

    @Override
    void action()
        throws UserCancelException {
      String exportPath = getExportPath("-client");

      app.resetZoom();

      // Use workspace.modelNameForDisplay() and
      // workspace.getModelFileName() to guarantee consistency. this should
      // be fine since we forced a save.
      appletSaver.saveClient
          (org.nlogo.awt.Hierarchy.getFrame(FileMenu.this),
              app.workspace().getHubNetManager().getInterfaceWidth(),
              app.workspace().getHubNetManager().getInterfaceHeight(),
              app.workspace().modelNameForDisplay(),
              exportPath);
    }
  }

>>>>>>> 319b0c97
  private class ExportWorldAction extends FileMenuAction {
    ExportWorldAction() {
      super(I18N.guiJ().get("menu.file.export.world"));
    }

    @Override
    void action()
        throws UserCancelException, java.io.IOException {
      final String exportPath = org.nlogo.swing.FileDialog.show
          (FileMenu.this, "Export World", java.awt.FileDialog.SAVE,
              app.workspace().guessExportName("world.csv"));
      TaskWarning.maybeWarn(org.nlogo.awt.Hierarchy.getFrame(FileMenu.this),
                            app.workspace().world());
      final java.io.IOException[] exception =
          new java.io.IOException[]{null};
      org.nlogo.swing.ModalProgressTask.apply
          (org.nlogo.awt.Hierarchy.getFrame(FileMenu.this),
           "Exporting...",
           new Runnable() {
             public void run() {
               try {
                 app.workspace().exportWorld(exportPath);
               } catch (java.io.IOException ex) {
                 exception[0] = ex;
               }}});
      if (exception[0] != null) {
        throw exception[0];
      }
    }
  }

  private class ExportGraphicsAction extends FileMenuAction {
    ExportGraphicsAction() {
      super(I18N.guiJ().get("menu.file.export.view"));
    }

    @Override
    void action()
        throws UserCancelException, java.io.IOException {
      final String exportPath =
          org.nlogo.swing.FileDialog.show
              (FileMenu.this, "Export View",
                  java.awt.FileDialog.SAVE,
                  app.workspace().guessExportName("view.png"));
      final java.io.IOException[] exception =
          new java.io.IOException[]{null};
      org.nlogo.swing.ModalProgressTask.apply(
        org.nlogo.awt.Hierarchy.getFrame(FileMenu.this),
        "Exporting...",
        new Runnable() {
          public void run() {
            try {
              app.workspace().exportView(exportPath, "png");
            }
            catch (java.io.IOException ex) {
              exception[0] = ex;
            }}});
      if (exception[0] != null) {
        throw exception[0];
      }
    }
  }

  private class ExportInterfaceAction extends FileMenuAction {
    ExportInterfaceAction() {
      super(I18N.guiJ().get("menu.file.export.interface"));
    }

    @Override
    void action()
        throws UserCancelException, java.io.IOException {
      final String exportPath =
          org.nlogo.swing.FileDialog.show
              (FileMenu.this, "Export Interface",
                  java.awt.FileDialog.SAVE,
                  app.workspace().guessExportName("interface.png"));
      final java.io.IOException[] exception =
          new java.io.IOException[]{null};
      org.nlogo.swing.ModalProgressTask.apply(
        org.nlogo.awt.Hierarchy.getFrame(FileMenu.this),
        "Exporting...",
        new Runnable() {
          public void run() {
            try {
              app.workspace().exportInterface(exportPath);
            }
            catch (java.io.IOException ex) {
              exception[0] = ex;
            }}});
      if (exception[0] != null) {
        throw exception[0];
      }
    }
  }

  private class ExportOutputAction extends FileMenuAction {
    ExportOutputAction() {
      super(I18N.guiJ().get("menu.file.export.output"));
    }

    @Override
    void action()
        throws UserCancelException {
      final String exportPath = org.nlogo.swing.FileDialog.show
          (FileMenu.this, "Export Output", java.awt.FileDialog.SAVE,
              app.workspace().guessExportName("output.txt"));
      org.nlogo.swing.ModalProgressTask.apply(
        org.nlogo.awt.Hierarchy.getFrame(FileMenu.this),
        "Exporting...",
        new Runnable() {
          public void run() {
            new org.nlogo.window.Events.ExportOutputEvent(exportPath)
              .raise(FileMenu.this);
          }});
    }
  }

  private class ExportPlotAction extends FileMenuAction {
    ExportPlotAction() {
      super(I18N.guiJ().get("menu.file.export.plot"));
    }

    @Override
    void action()
        throws UserCancelException {
      final String exportPath = org.nlogo.swing.FileDialog.show
          (FileMenu.this, "Export Plot", java.awt.FileDialog.SAVE,
              app.workspace().guessExportName("plot.csv"));
      org.nlogo.swing.ModalProgressTask.apply(
        org.nlogo.awt.Hierarchy.getFrame(FileMenu.this),
        "Exporting...",
        new Runnable() {
          public void run() {
            new org.nlogo.window.Events.ExportPlotEvent
              (org.nlogo.window.PlotWidgetExportType.PROMPT, null, exportPath)
              .raise(FileMenu.this);
          }});
    }
  }

  private class ExportAllPlotsAction extends FileMenuAction {
    ExportAllPlotsAction() {
      super(I18N.guiJ().get("menu.file.export.allPlots"));
    }

    @Override
    void action()
        throws UserCancelException {
      final String exportPath = org.nlogo.swing.FileDialog.show
          (FileMenu.this, "Export All Plots", java.awt.FileDialog.SAVE,
              app.workspace().guessExportName("plots.csv"));
      org.nlogo.swing.ModalProgressTask.apply(
        org.nlogo.awt.Hierarchy.getFrame(FileMenu.this),
        "Exporting...",
        new Runnable() {
          public void run() {
            new org.nlogo.window.Events.ExportPlotEvent(
              org.nlogo.window.PlotWidgetExportType.ALL, null, exportPath)
              .raise(FileMenu.this);
          }});
    }
  }

  private class ImportWorldAction extends ImportMenuAction {
    ImportWorldAction() {
      super(I18N.guiJ().get("menu.file.import.world"));
    }

    @Override
    void action()
        throws UserCancelException, java.io.IOException {
      final String importPath = org.nlogo.swing.FileDialog.show(
          FileMenu.this, "Import World", java.awt.FileDialog.LOAD, null);
      final java.io.IOException[] exception =
          new java.io.IOException[]{null};
      org.nlogo.swing.ModalProgressTask.apply(
        org.nlogo.awt.Hierarchy.getFrame(FileMenu.this),
        "Importing...",
        new Runnable() {
          public void run() {
            try {
              app.workspace().importWorld(importPath);
              app.workspace().view.dirty();
              app.workspace().view.repaint();
            }
            catch (java.io.IOException ex) {
              exception[0] = ex;
            }}});
      if (exception[0] != null) {
        throw exception[0];
      }
    }
  }

  private class ImportPatchColorsAction extends ImportMenuAction {
    ImportPatchColorsAction() {
      super(I18N.guiJ().get("menu.file.import.patchColors"));
    }

    @Override
    void action()
        throws UserCancelException, java.io.IOException {
      final String importPath = org.nlogo.swing.FileDialog.show(
          FileMenu.this, "Import Patch Colors", java.awt.FileDialog.LOAD, null);
      final java.io.IOException[] exception =
          new java.io.IOException[]{null};
      org.nlogo.swing.ModalProgressTask.apply(
        org.nlogo.awt.Hierarchy.getFrame(FileMenu.this),
        "Importing Patch Colors...",
        new Runnable() {
          public void run() {
            try {
              // We can't wait for the thread to complete, or we end
              // up locking up the app since the Model Dialog and the
              // job wedge against one another. -- CLB 07/19/05
              org.nlogo.agent.ImportPatchColors.importPatchColors
                (new org.nlogo.api.LocalFile(importPath),
                 app.workspace().world(), true);
              app.workspace().view.dirty();
              app.workspace().view.repaint();
            }
            catch (java.io.IOException ex) {
              exception[0] = ex;
            }}});
      if (exception[0] != null) {
        throw exception[0];
      }
    }
  }

  private class ImportPatchColorsRGBAction extends ImportMenuAction {
    ImportPatchColorsRGBAction() {
      super(I18N.guiJ().get("menu.file.import.patchColorsRGB"));
    }

    @Override
    void action()
        throws UserCancelException, java.io.IOException {
      final String importPath = org.nlogo.swing.FileDialog.show(
          FileMenu.this, "Import Patch Colors RGB", java.awt.FileDialog.LOAD, null);
      final java.io.IOException[] exception =
          new java.io.IOException[]{null};
      org.nlogo.swing.ModalProgressTask.apply(
        org.nlogo.awt.Hierarchy.getFrame(FileMenu.this),
        "Importing Patch Colors...",
        new Runnable() {
          public void run() {
            try {
              // We can't wait for the thread to complete, or we end
              // up locking up the app since the Model Dialog and the
              // job wedge against one another. -- CLB 07/19/05
              org.nlogo.agent.ImportPatchColors.importPatchColors
                (new org.nlogo.api.LocalFile(importPath),
                 app.workspace().world(), false);
              app.workspace().view.dirty();
              app.workspace().view.repaint();
            }
            catch (java.io.IOException ex) {
              exception[0] = ex;
            }}});
      if (exception[0] != null) {
        throw exception[0];
      }
    }
  }

  private class ImportDrawingAction extends ImportMenuAction {
    ImportDrawingAction() {
      super(I18N.guiJ().get("menu.file.import.drawing"));
    }

    @Override
    void action()
        throws UserCancelException, java.io.IOException {
      final String importPath = org.nlogo.swing.FileDialog.show(
          FileMenu.this, "Import Drawing", java.awt.FileDialog.LOAD, null);
      final java.io.IOException[] exception =
          new java.io.IOException[]{null};
      org.nlogo.swing.ModalProgressTask.apply(
        org.nlogo.awt.Hierarchy.getFrame(FileMenu.this),
        "Importing Drawing...",
        new Runnable() {
          public void run() {
            try {
              app.workspace().importDrawing(importPath);
              app.workspace().view.dirty();
              app.workspace().view.repaint();
            }
            catch (java.io.IOException ex) {
              exception[0] = ex;
            }}});
      if (exception[0] != null) {
        throw exception[0];
      }
    }
  }

  private class QuitAction extends FileMenuAction {
    QuitAction() {
      super(I18N.guiJ().get("menu.file.quit"));
    }

    @Override
    void action() {
      try {
        quit();
      } catch (UserCancelException ex) {
        org.nlogo.util.Exceptions.ignore(ex);
      }
    }
  }

  ///

  void quit()
      throws UserCancelException {
    offerSave();
    new org.nlogo.window.Events.AboutToQuitEvent().raise(this);
    app.workspace().getExtensionManager().reset();
    System.exit(0);
  }

  ///

  /**
   * makes a guess as to what the user would like to save this model as.
   * This is the model name if there is one, "Untitled.nlogo" otherwise.
   */
  private String guessFileName() {
    String fileName = app.workspace().getModelFileName();
    if (fileName == null) {
      return "Untitled." + modelSuffix();
    }
    return fileName;
  }

  /// model, how shall I load thee?  let me count the ways

  void newModel()
      throws UserCancelException, java.io.IOException {
    openFromURL(emptyModelPath());
  }

  /**
   * opens a model from a URL. Currently, this is only used to create a new
   * model (load the new model template).
   */
  private void openFromURL(String model)
      throws UserCancelException, java.io.IOException {
    String source = org.nlogo.util.Utils.url2String(model);
    if (model.equals(emptyModelPath())) {
      openFromSource(source, null, "Clearing...",
                     ModelTypeJ.NEW());
    } else {
      // models loaded from URLs are treated as library models, since
      // they are read-only. This is currently never used, so I'm
      // not even sure it's what we would really want...
      openFromSource(source, null, "Loading...",
                     ModelTypeJ.LIBRARY());
    }
  }

  public void handle(org.nlogo.window.Events.OpenModelEvent e) {
    try {
      openFromPath(e.path(), ModelTypeJ.LIBRARY());
    } catch (java.io.IOException ex) {
      throw new IllegalStateException(ex);
    }
  }

  /**
   * opens a model from a file path.
   */
  public void openFromPath(String path, ModelType modelType)
      throws java.io.IOException {
    try {
      String source = org.nlogo.api.FileIO.file2String(path);
      if (source == null) {
        throw new IllegalStateException
            ("couldn't open: '" + path + "'");
      }
      openFromSource(source, path, "Loading...", modelType);
    } catch (UserCancelException ex) {
      org.nlogo.util.Exceptions.ignore(ex);
    }
  }

  private String savedVersion;

  /**
   * opens a NetLogo model from the previously loaded source. This
   * is complicated and I'm not totally sure I understand it, but it really
   * should be documented...
   *
   * @param source    the model source. May not be null.
   * @param path      the full pathname of the model, including the file. For
   *                  example: "/home/mmh/models/My_Model.nlogo". This may be null, if,
   *                  for example, this is a new model, or the origin is unknown.
   * @param message   the message to display in the "loading" modal dialog.
   * @param modelType the type of this model. Must be one of the types
   *                  defined in org.nlogo.workspace.Workspace.
   */
  void openFromSource(String source, String path,
                      String message, ModelType modelType)
      throws UserCancelException {
    // map elements are { source, info, resources, version }
    scala.collection.immutable.Map<ModelSection, scala.collection.Seq<String>> map =
        ModelReader.parseModel(source);
    if (map == null || map.apply(ModelSectionJ.VERSION()).isEmpty()) {
      notifyUserNotValidFile();
    }
    String version = org.nlogo.api.ModelReader.parseVersion(map);
    if (version == null || !version.startsWith("NetLogo")) {
      notifyUserNotValidFile();
    }
    if (!org.nlogo.api.Version.knownVersion(version)) {
      checkWithUserBeforeOpeningModelFromFutureVersion(version);
    }
    openFromMap(map, path, message, modelType);
    savedVersion = version;
  }

  private boolean firstLoad = true;

  private void openFromMap(final scala.collection.immutable.Map<ModelSection, scala.collection.Seq<String>> map,
                           final String path, String message,
                           final ModelType modelType) {
    try {
      if (firstLoad) {
        firstLoad = false;
        // app frame isn't even showing yet, so no need for ModalProgressTask
        org.nlogo.window.ModelLoader.load(this, path, modelType, map);
      } else {
        Runnable loader = new Runnable() {
          public void run() {
            try {
              org.nlogo.window.ModelLoader.load
                  (FileMenu.this, path, modelType, map);
            } catch (org.nlogo.window.InvalidVersionException e) {
              // we've already checked the version
              // so I don't expect this ever to happen
              // but in case it does...
              throw new IllegalStateException(e);
            }
          }
        };
        org.nlogo.swing.ModalProgressTask.apply(
          org.nlogo.awt.Hierarchy.getFrame(this), message, loader);
        app.tabs().requestFocus();
      }
    } catch (org.nlogo.window.InvalidVersionException e) {
      // we've already checked the version
      throw new IllegalStateException(e);
    }
  }

  /// saving

  private void save()
      throws UserCancelException {
    if (app.workspace().forceSaveAs()) {
      saveAs();
    } else {
      doSave(app.workspace().getModelPath());
    }
  }

  private void saveAs()
      throws UserCancelException {
    doSave(userChooseSavePath());
  }

  private class Saver implements Runnable {

    private boolean result = true;

    boolean getResult() {
      return result;
    }

    private java.io.IOException exception;

    java.io.IOException getException() {
      return exception;
    }

    private final String path;

    Saver(String path) {
      this.path = path;
    }

    public void run() {
      try {
        org.nlogo.api.FileIO.writeFile(path, modelSaver.save());
        new org.nlogo.window.Events.ModelSavedEvent(path)
            .raise(FileMenu.this);
      } catch (java.io.IOException ex) {
        result = false;
        exception = ex;
        // we don't want to call JOptionPane.showMessageDialog() here
        // because Java on Macs tends to barf when multiple modal dialogs
        // appear on top of each other, so we just hang onto the exception
        // until the modal progress task is done... - ST 11/3/04
      }
    }
  }

  private void doSave(final String path)
      throws UserCancelException {
    checkWithUserBeforeSavingModelFromOldVersion();
    Saver saver = new Saver(path);
    org.nlogo.swing.ModalProgressTask.apply(
      org.nlogo.awt.Hierarchy.getFrame(this), "Saving...", saver);
    if (saver.getException() != null) {
      javax.swing.JOptionPane.showMessageDialog
          (this, "Save failed.  Error: " + saver.getException().getMessage(),
              "NetLogo", javax.swing.JOptionPane.ERROR_MESSAGE);
    }
    if (!saver.getResult()) {
      throw new UserCancelException();
    }
  }

  /// and now, a whole bunch of dialog boxes

  // this is called whenever a workspace is about to be destroyed
  public void offerSave()
      throws UserCancelException {

    if (app.dirtyMonitor().dirty() && userWantsToSaveFirst()) {
      save();
    }
  }

  private String userChooseLoadPath()
      throws UserCancelException {
    return org.nlogo.swing.FileDialog.show(this, "Open",
        java.awt.FileDialog.LOAD, null);
  }

  private String userChooseSavePath()
      throws UserCancelException {
    String newFileName = guessFileName();
    String newDirectoryName = null;
    if (app.workspace().getModelType() == ModelTypeJ.NORMAL()) {
      // we only default to saving in the model dir for normal and
      // models. for library and new models, we use the current
      // FileDialog dir.
      newDirectoryName = app.workspace().getModelDir();
    }
    org.nlogo.swing.FileDialog.setDirectory(newDirectoryName);
    String path = org.nlogo.swing.FileDialog.show(
      this, "Save As", java.awt.FileDialog.SAVE,
      newFileName);
    if(!path.endsWith("." + modelSuffix())) {
      path += "." + modelSuffix();
    }
    return path;
  }

  private boolean userWantsToSaveFirst()
      throws UserCancelException {
    String[] options = {I18N.guiJ().get("common.buttons.save"), "Discard", I18N.guiJ().get("common.buttons.cancel")};
    String message = "Do you want to save the changes you made to this model?";
    switch (org.nlogo.swing.OptionDialog.show
        (this, "NetLogo", message, options)) {
      case 0:
        return true;
      case 1:
        return false;
      default:
        throw new UserCancelException();
    }
  }

  private void checkWithUserBeforeSavingModelFromOldVersion()
      throws UserCancelException {
    if (!org.nlogo.api.Version.compatibleVersion(savedVersion)) {
      String[] options = {I18N.guiJ().get("common.buttons.save"), I18N.guiJ().get("common.buttons.cancel")};
      String message = "This model was made with " + savedVersion + ". "
          + "If you save it in " + org.nlogo.api.Version.version()
          + " it may not work in the old version anymore.";
      if (org.nlogo.swing.OptionDialog.show
          (this, "NetLogo", message, options) != 0) {
        throw new UserCancelException();
      }
      savedVersion = org.nlogo.api.Version.version();
    }
  }

  private void checkWithUserBeforeOpeningModelFromFutureVersion(String version)
      throws UserCancelException {
    String[] options = {I18N.guiJ().get("common.buttons.continue"), I18N.guiJ().get("common.buttons.cancel")};
    String message = "You are attempting to open a model that was created" +
        " in a newer version of NetLogo.  (This is " +
        org.nlogo.api.Version.version() + "; " +
        "the model was created in " + version + ".) " +
        "NetLogo can try to open the model, but it may " +
        "or may not work.";
    if (org.nlogo.swing.OptionDialog.show
        (this, "NetLogo", message, options) != 0) {
      throw new UserCancelException();
    }
  }

  private void notifyUserNotValidFile()
      throws UserCancelException {
    String[] options = {I18N.guiJ().get("common.buttons.ok")};
    org.nlogo.swing.OptionDialog.show
        (this, "NetLogo",
            "The file is not a valid NetLogo model file.",
            options);
    throw new UserCancelException();
  }

}<|MERGE_RESOLUTION|>--- conflicted
+++ resolved
@@ -163,97 +163,6 @@
     }
   }
 
-<<<<<<< HEAD
-=======
-  private class SaveAppletAction extends FileMenuAction {
-    SaveAppletAction(String title) {
-      super(title);
-    }
-
-    SaveAppletAction() {
-      super(I18N.guiJ().get("menu.file.saveAsApplet"));
-      // disabled for 3-D since it doesn't work - ST 2/25/05
-      setEnabled(!org.nlogo.api.Version.is3D());
-    }
-
-    @Override
-    void action()
-        throws UserCancelException {
-      // first, force the user to save.
-      save();
-
-      String exportPath = getExportPath("");
-
-      app.resetZoom();
-
-      // Use workspace.modelNameForDisplay() and
-      // workspace.getModelFileName() to guarantee consistency. this should
-      // be fine since we forced a save.
-      appletSaver.save
-          (org.nlogo.awt.Hierarchy.getFrame(FileMenu.this),
-              app.tabs().interfaceTab().getInterfacePanel(),
-              app.workspace().modelNameForDisplay(),
-              exportPath,
-              app.workspace().getModelFileName(),
-              app.tabs().infoTab().info(),
-              app.tabs().codeTab().getText(),
-              app.workspace().getExtensionManager().getJarPaths(),
-              app.workspace().getExtensionManager().getExtensionNames());
-    }
-
-    String getExportPath(String suffix)
-        throws UserCancelException {
-      // we use workspace.getModelFileName() here, because it really should
-      // never any longer be null, now that we've forced the user to save.
-      // it's important that it not be, in fact, since the applet relies
-      // on the model having been saved to some file.
-      String suggestedFileName = app.workspace().getModelFileName();
-
-      // try to guess a decent file name to export to...
-      int suffixIndex = suggestedFileName.lastIndexOf("." + modelSuffix());
-      if (suffixIndex > 0
-          && suffixIndex == suggestedFileName.length() - (modelSuffix().length() + 1)) {
-        suggestedFileName = suggestedFileName.substring(0,
-            suggestedFileName.length() - (modelSuffix().length() + 1));
-      }
-      suggestedFileName = suggestedFileName + suffix + ".html";
-
-      // make the user choose the actual destination...
-      return org.nlogo.swing.FileDialog.show
-          (FileMenu.this, "Saving as Applet", java.awt.FileDialog.SAVE,
-              suggestedFileName);
-    }
-  }
-
-  public javax.swing.AbstractAction saveClientAppletAction() {
-    return new SaveClientAppletAction();
-  }
-
-  private class SaveClientAppletAction extends SaveAppletAction {
-    SaveClientAppletAction() {
-      super(I18N.guiJ().get("menu.file.saveClientAsApplet")); // TODO i18n
-    }
-
-    @Override
-    void action()
-        throws UserCancelException {
-      String exportPath = getExportPath("-client");
-
-      app.resetZoom();
-
-      // Use workspace.modelNameForDisplay() and
-      // workspace.getModelFileName() to guarantee consistency. this should
-      // be fine since we forced a save.
-      appletSaver.saveClient
-          (org.nlogo.awt.Hierarchy.getFrame(FileMenu.this),
-              app.workspace().getHubNetManager().getInterfaceWidth(),
-              app.workspace().getHubNetManager().getInterfaceHeight(),
-              app.workspace().modelNameForDisplay(),
-              exportPath);
-    }
-  }
-
->>>>>>> 319b0c97
   private class ExportWorldAction extends FileMenuAction {
     ExportWorldAction() {
       super(I18N.guiJ().get("menu.file.export.world"));

--- conflicted
+++ resolved
@@ -206,24 +206,12 @@
 class App extends
     org.nlogo.window.Event.LinkChild with
     org.nlogo.util.Exceptions.Handler with
-<<<<<<< HEAD
-    AppEvent.Handler with
-    BeforeLoadEvent.Handler with
-    LoadBeginEvent.Handler with
-    LoadEndEvent.Handler with
-    ModelSavedEvent.Handler with
-    Events.SwitchedTabsEvent.Handler with
-=======
-    org.nlogo.window.ExternalFileManager with
     AppEventHandler with
     BeforeLoadEventHandler with
     LoadBeginEventHandler with
-    LoadSectionEventHandler with
     LoadEndEventHandler with
     ModelSavedEventHandler with
     Events.SwitchedTabsEventHandler with
-    AboutToQuitEventHandler with
->>>>>>> 2990b12c
     Controllable {
 
   import App.{pico, commandLineMagic, commandLineModel, commandLineURL, commandLineModelIsLaunch}

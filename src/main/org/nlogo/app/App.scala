--- conflicted
+++ resolved
@@ -261,13 +261,8 @@
 
     val world = new World()
     pico.addComponent(world)
-<<<<<<< HEAD
-    _workspace = new GUIWorkspace(world, GUIWorkspace.KioskLevel.NONE,
+    _workspace = new GUIWorkspace(world, GUIWorkspaceJ.KioskLevel.NONE,
                                   frame, frame, listenerManager) {
-=======
-    _workspace = new GUIWorkspace(world, GUIWorkspaceJ.KioskLevel.NONE,
-                                  frame, frame, hubNetManagerFactory, App.this, listenerManager) {
->>>>>>> 0637ac52
       val compiler = pico.getComponent(classOf[CompilerInterface])
       // lazy to avoid initialization order snafu - ST 3/1/11
       lazy val updateManager = new UpdateManager {
@@ -398,25 +393,7 @@
     import AppEventType._
     e.eventType match {
       case RELOAD => reload()
-<<<<<<< HEAD
-      case MAGIC_OPEN => magicOpen(e.args(0).toString)
-=======
       case MAGIC_OPEN => magicOpen(e.args.head.toString)
-      case START_LOGGING =>
-        startLogging(e.args.head.toString)
-        if(logger != null)
-          logger.modelOpened(workspace.getModelPath())
-      case ZIP_LOG_FILES =>
-        if (logger==null)
-          org.nlogo.log.Files.zipSessionFiles(System.getProperty("java.io.tmpdir"), e.args.head.toString)
-        else
-          logger.zipSessionFiles(e.args.head.toString)
-      case DELETE_LOG_FILES =>
-        if(logger==null)
-          org.nlogo.log.Files.deleteSessionFiles(System.getProperty("java.io.tmpdir"))
-        else
-          logger.deleteSessionFiles()
->>>>>>> 0637ac52
       case CHANGE_LANGUAGE => changeLanguage()
       case _ =>
     }

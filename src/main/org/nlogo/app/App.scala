// (C) Uri Wilensky. https://github.com/NetLogo/NetLogo

package org.nlogo.app

import org.nlogo.agent.{Agent, World}
import org.nlogo.api._
import org.nlogo.awt.UserCancelException
import org.nlogo.nvm.{CompilerInterface, Workspace, WorkspaceFactory}
import org.nlogo.util.Pico
import org.nlogo.window._
import org.nlogo.window.Events._
import org.nlogo.workspace.{AbstractWorkspace, Controllable}
import org.nlogo.window.Event.LinkParent
import org.nlogo.swing.Implicits.thunk2runnable

import org.picocontainer.Characteristics._
import org.picocontainer.parameters.{ConstantParameter, ComponentParameter}
import org.picocontainer.Parameter

import javax.swing._
import java.awt.event.{WindowAdapter, WindowEvent}
import java.awt.{Toolkit, Dimension, Frame}

/**
 * The main class for the complete NetLogo application.
 *
 * <p>All methods in this class, including the constructor,
 * <strong>must</strong> be called from
 * the AWT event queue thread, unless otherwise specified.
 *
 * <p>See the "Controlling" section of the NetLogo User Manual
 * for example code.
 */
object App{

  private val pico = new Pico()
  // all these guys are assigned in main. yuck
  var app: App = null
  private var commandLineModelIsLaunch = false
  private var commandLineModel: String = null
  private var commandLineMagic: String = null
  private var commandLineURL: String = null

  /**
   * Should be called once at startup to create the application and
   * start it running.  May not be called more than once.  Once
   * this method has called, the singleton instance of this class
   * is stored in <code>app</code>.
   *
   * <p>This method must <strong>not</strong> be called from the AWT event
   * queue thread.
   *
   * @param args Should be empty. (Passing non-empty arguments
   *             is not currently documented.)
   */
  def main(args:Array[String]){
    // since Mac OS X 10.5, we have to explicitly ask for the Quartz
    // renderer. perhaps we should eventually switch to the Sun
    // renderer since that's the new default, but for now, the
    // Quartz renderer is what we've long used and tested, so
    // let's stick with it - ST 12/4/07
    System.setProperty("apple.awt.graphics.UseQuartz", "true")
    System.setProperty("apple.awt.showGrowBox", "true")
    System.setProperty("apple.laf.useScreenMenuBar", "true")
    // tweak behavior of Quaqua
    System.setProperty("Quaqua.visualMargin", "1,1,1,1")
    // we need to call MacHandlers.init() very early (I'm guessing
    // it must be before the AWT initializes), in order for the
    // handlers to work.  At this point, we don't have an app
    // instance yet, so that's why we have to pass it in later
    // when we call MacHandlers.ready() - ST 11/13/03
    if(System.getProperty("os.name").startsWith("Mac")) MacHandlers.init()

    AbstractWorkspace.isApp(true)
    org.nlogo.window.VMCheck.detectBadJVMs()
    processCommandLineArguments(args)
    Splash.beginSplash() // also initializes AWT
    pico.addScalaObject("org.nlogo.compiler.Compiler")
    pico.addComponent(classOf[ProceduresToHtml])
    pico.addComponent(classOf[App])
    pico.as(NO_CACHE).addComponent(classOf[FileMenu])
    pico.addComponent(classOf[ModelSaver])
    pico.addComponent(classOf[ToolsMenu])
    pico.add("org.nlogo.properties.EditDialogFactory")
    // we need to make HeadlessWorkspace objects for BehaviorSpace to use.
    // HeadlessWorkspace uses picocontainer too, but it could get confusing
    // to use the same container in both places, so I'm going to keep the
    // containers separate and just use Plain Old Java Reflection to
    // call HeadlessWorkspace's newInstance() method. - ST 3/11/09
    val factory = new WorkspaceFactory() {
      def newInstance: Workspace = {
        val w = Class.forName("org.nlogo.headless.HeadlessWorkspace").
                getMethod("newInstance").invoke(null).asInstanceOf[Workspace]
        w.setModelPath(app.workspace.getModelPath())
        w.openString(new ModelSaver(pico.getComponent(classOf[App])).save)
        w
      }
    }
    pico.addComponent(classOf[WorkspaceFactory], factory)
    pico.addComponent(classOf[Tabs])
    app = pico.getComponent(classOf[App])
    // It's pretty silly, but in order for the splash screen to show up
    // for more than a fraction of a second, we want to initialize as
    // much stuff as we can from main() before handing off to the event
    // thread.  So what happens in the App constructor and what happens
    // in finishStartup() is pretty arbitrary -- it's whatever makes
    // the splash screen come up early without getting a bunch of Java
    // exceptions because we're doing too much on the main thread.
        // Hey, it's important to make a good first impression.
    //   - ST 8/19/03
    org.nlogo.awt.EventQueue.invokeAndWait(()=>app.finishStartup())
  }

  private def processCommandLineArguments(args: Array[String]) {
    def printAndExit(s:String){ println(s); sys.exit(0) }
    // note: this method is static so that it can be called from main()
    // before App is instantiated, which means we can use the --version
    // flags without the AWT ever being initialized, which is handy when
    // we're at the command line and need the version but can't do GUI stuff
    // (e.g. if we're on Linux but don't have the DISPLAY environment variable
    // set) - ST 4/1/02
    var i = 0
    def nextToken() = { val t = args(i); i += 1; t }
    def moreTokens = i < args.length
    while(moreTokens){
      val token = nextToken()
      if (token == "--events") org.nlogo.window.Event.logEvents = true;
      else if (token == "--open" || token == "--launch") {
        commandLineModelIsLaunch = token == "--launch"
        require(commandLineModel == null &&
                commandLineMagic == null &&
                commandLineURL == null,
          "Error parsing command line arguments: you can only specify one model to open at startup.")
        val modelFile = new java.io.File(nextToken())
        // Best to check if the file exists here, because after the GUI thread has started,
        // NetLogo just hangs with the splash screen showing if file doesn't exist. ~Forrest (2/12/2009)
        if (!modelFile.exists) throw new IllegalStateException("File specified to open (" + token + ") was not found!")
        commandLineModel = modelFile.getAbsolutePath()
      }
      else if (token == "--magic") {
        require(commandLineModel == null &&
                commandLineMagic == null &&
                commandLineURL == null)
        commandLineMagic = nextToken()
      }
      else if (token == "--url") {
        require(commandLineModel == null &&
                commandLineMagic == null &&
                commandLineURL == null)
        commandLineURL = nextToken()
      }
      else if (token == "--version") printAndExit(Version.version)
      else if (token == "--extension-api-version") printAndExit(APIVersion.version)
      else if (token == "--builddate") printAndExit(Version.buildDate)
      else if (token.startsWith("--")) {
        //TODO: Decide: should we do System.exit() here?
        // Previously we've just ignored unknown parameters, but that seems wrong to me.  ~Forrest (2/12/2009)
        System.err.println("Error: Unknown command line argument: " + token)
      }
      else { // we assume it's a filename to "launch"
        commandLineModelIsLaunch = true
        require(commandLineModel == null &&
                commandLineMagic == null &&
                commandLineURL == null,
          "Error parsing command line arguments: you can only specify one model to open at startup.")
        val modelFile = new java.io.File(token)
        // Best to check if the file exists here, because after the GUI thread has started,
        // NetLogo just hangs with the splash screen showing if file doesn't exist. ~Forrest (2/12/2009)
        if (!modelFile.exists())
          throw new IllegalStateException("File specified to open (" + token + ") was not found!")
        commandLineModel = modelFile.getAbsolutePath()
      }
    }
  }

  // TODO: lots of duplication here...
  private class ShapeSectionReader(section: ModelSection) extends org.nlogo.shape.ModelSectionReader {
    @throws(classOf[java.io.IOException])
    def read(path: String) = {
      val map = ModelReader.parseModel(FileIO.file2String(path))
      if (map == null ||
              map.get(ModelSection.Version) == null ||
              map.get(ModelSection.Version).length == 0 ||
              !ModelReader.parseVersion(map).startsWith("NetLogo")) {
        // not a valid model file
        Array.empty[String]
      }
      else map.get(section)
    }

    @throws(classOf[java.io.IOException])
    override def getVersion(path:String) = {
      val map = ModelReader.parseModel(FileIO.file2String(path))
      if (map == null ||
              map.get(ModelSection.Version) == null ||
              map.get(ModelSection.Version).length == 0 ||
              !ModelReader.parseVersion(map).startsWith("NetLogo")) {
        // not a valid model file
        null;
      }
      else ModelReader.parseVersion(map)
    }
  }
}

class App extends
    org.nlogo.window.Event.LinkChild with
    org.nlogo.util.Exceptions.Handler with
    AppEvent.Handler with
    BeforeLoadEvent.Handler with
    LoadBeginEvent.Handler with
    LoadEndEvent.Handler with
    ModelSavedEvent.Handler with
    Events.SwitchedTabsEvent.Handler with
    Controllable {

  import App.{pico, commandLineMagic, commandLineModel, commandLineURL, commandLineModelIsLaunch}

  val frame = new AppFrame

  // all these guys get set in the locally block
  private var _workspace: GUIWorkspace = null
  def workspace = _workspace
  lazy val owner = new SimpleJobOwner("App", workspace.world.mainRNG)
  private var _tabs: Tabs = null
  def tabs = _tabs
  var dirtyMonitor:DirtyMonitor = null // accessed from FileMenu - ST 2/26/04
  var helpMenu:HelpMenu = null
  var fileMenu: FileMenu = null
  var colorDialog: ColorDialog = null
  private val listenerManager = new NetLogoListenerManager

  /**
   * Quits NetLogo by exiting the JVM.  Asks user for confirmation first
   * if they have unsaved changes. If the user confirms, calls System.exit(0).
   */
  // part of controlling API; used by e.g. the Mathematica-NetLogo link
  // - ST 8/21/07
  @throws(classOf[UserCancelException])
  def quit(){ fileMenu.quit() }

  locally{
    frame.addLinkComponent(this)
    pico.addComponent(frame)

    org.nlogo.swing.Utils.setSystemLookAndFeel()

    Thread.setDefaultUncaughtExceptionHandler(new Thread.UncaughtExceptionHandler() {
      def uncaughtException(t: Thread, e: Throwable) { org.nlogo.util.Exceptions.handle(e) }
    })

    val interfaceFactory = new InterfaceFactory() {
      def widgetPanel(workspace: GUIWorkspace): AbstractWidgetPanel = new WidgetPanel(workspace)
      def toolbar(wp: AbstractWidgetPanel, workspace: GUIWorkspace, buttons: List[WidgetInfo], frame: Frame) = {
        new InterfaceToolBar(wp.asInstanceOf[WidgetPanel], workspace, buttons, frame,
          pico.getComponent(classOf[EditDialogFactoryInterface])) {
        }
      }
    }
    pico.addComponent(interfaceFactory)

    val world = new World()
    pico.addComponent(world)
    _workspace = new GUIWorkspace(world, GUIWorkspace.KioskLevel.NONE,
                                  frame, frame, listenerManager) {
      val compiler = pico.getComponent(classOf[CompilerInterface])
      // lazy to avoid initialization order snafu - ST 3/1/11
      lazy val updateManager = new UpdateManager {
        override def defaultFrameRate = _workspace.frameRate
        override def ticks = _workspace.world.tickCounter.ticks
        override def updateMode = _workspace.updateMode
      }
      def inspectAgent(agent: org.nlogo.api.Agent, radius: Double) {
<<<<<<< HEAD
      }
      override def inspectAgent(agentClass: Class[_ <: Agent], agent: Agent, radius: Double) {
=======
        val a = agent.asInstanceOf[org.nlogo.agent.Agent]
        monitorManager.inspect(a.kind, a, radius)
      }
      override def inspectAgent(kind: AgentKind, agent: Agent, radius: Double) {
        monitorManager.inspect(kind, agent, radius)
>>>>>>> 21ec229f
      }
      override def newRenderer: RendererInterface = {
        // yikes, it's really ugly that we do this stuff
        // way inside here (should be top level). not sure
        // what to do about it - ST 3/2/09, 3/4/09
        if (pico.getComponent(classOf[GUIWorkspace]) == null) {
          pico.addComponent(this)
          pico.add("org.nlogo.render.Renderer")
        }
        pico.getComponent(classOf[RendererInterface])
      }
    }
    pico.addComponent(new EditorColorizer(workspace))
    frame.addLinkComponent(workspace)

    dirtyMonitor = new DirtyMonitor(frame)
    frame.addLinkComponent(dirtyMonitor)

    _tabs = pico.getComponent(classOf[Tabs])
    pico.addComponent(tabs.interfaceTab.getInterfacePanel)
    frame.getContentPane.add(tabs, java.awt.BorderLayout.CENTER)

    frame.addLinkComponent(new CompilerManager(workspace, tabs.proceduresTab))
    frame.addLinkComponent(listenerManager)

    org.nlogo.util.Exceptions.setHandler(this)
  }

  private def finishStartup() {
    pico.addComponent(new MenuBarFactory())
    pico.addComponent(new EditorFactory(workspace))

    tabs.init(Plugins.load(pico): _*)

    fileMenu = pico.getComponent(classOf[FileMenu])
    val menuBar = new JMenuBar(){
      add(fileMenu)
      add(new EditMenu(App.this))
      add(pico.getComponent(classOf[ToolsMenu]))
    }
    // a little ugly we have to typecast here, but oh well - ST 10/11/05
    helpMenu = new MenuBarFactory().addHelpMenu(menuBar).asInstanceOf[HelpMenu]
    frame.setJMenuBar(menuBar)

    org.nlogo.window.RuntimeErrorDialog.init(frame)

    // OK, this is a little kludgy.  First we pack so everything
    // is realized, and all addNotify() methods are called.  But
    // the actual size we get won't be right yet, because the
    // default model hasn't been loaded.  So load it, then pack
    // again.  The first pack is needed because until everything
    // has been realized, the NetLogo event system won't work.
    //  - ST 8/16/03
    frame.pack()

    loadDefaultModel()
    // smartPack respects the command center's current size, rather
    // than its preferred size, so we have to explicitly set the
    // command center to the size we want - ST 1/7/05
    tabs.interfaceTab.commandCenter.setSize(tabs.interfaceTab.commandCenter.getPreferredSize)
    smartPack(frame.getPreferredSize)

    if(! System.getProperty("os.name").startsWith("Mac")){ org.nlogo.awt.Positioning.center(frame, null) }

    org.nlogo.app.FindDialog.init(frame)

    Splash.endSplash()
    frame.setVisible(true)
    if(System.getProperty("os.name").startsWith("Mac")){ MacHandlers.ready(this) }
  }

  // This is for other windows to get their own copy of the menu
  // bar.  It's needed especially for OS X since the screen menu bar
  // doesn't get shared across windows.  -- AZS 6/17/2005
  private class MenuBarFactory extends org.nlogo.window.MenuBarFactory{
    def createFileMenu:  JMenu = pico.getComponent(classOf[FileMenu])
    def createEditMenu:  JMenu = new EditMenu(App.this)
    def createToolsMenu: JMenu = new ToolsMenu(App.this)
    override def addHelpMenu(menuBar:JMenuBar) = {
      val newMenu = new HelpMenu (App.this, new EditorColorizer(workspace))
      menuBar.add(newMenu)
      try if(AbstractWorkspace.isApp) menuBar.setHelpMenu(newMenu)
      catch{
        // if not implemented in this VM (e.g. 1.4 on Mac as of right now),
        // then oh well - ST 6/23/03, 8/6/03
        case e: Error => org.nlogo.util.Exceptions.ignore(e)
      }
      newMenu
    }
  }

  ///
  private def loadDefaultModel(){
    if (commandLineModel != null) {
      if (commandLineModelIsLaunch) { // --launch through InstallAnywhere?
        // open up the blank model first so in case
        // the magic open fails for some reason
        // there's still a model loaded ev 3/7/06
        fileMenu.newModel()
        open(commandLineModel)
      }
      else libraryOpen(commandLineModel) // --open from command line
    }
    else if (commandLineMagic != null)
      workspace.magicOpen(commandLineMagic)
    else if (commandLineURL != null)
      fileMenu.openFromSource(
        org.nlogo.util.Utils.url2String(commandLineURL),
        null, "Starting...", ModelType.Library)
    else fileMenu.newModel()
  }

  // AppEvent stuff (kludgy)
  /**
   * Internal use only.
   */
  def handle(e:AppEvent){
    import AppEventType._
    e.`type` match {
      case RELOAD => reload()
      case MAGIC_OPEN => magicOpen(e.args(0).toString)
      case CHANGE_LANGUAGE => changeLanguage()
      case _ =>
    }
  }

  private def reload() {
    val modelType = workspace.getModelType
    val path = workspace.getModelPath
    if (modelType != ModelType.New && path != null) openFromSource(FileIO.file2String(path), path, modelType)
    else commandLater("print \"can't, new model\"")
  }

  private def magicOpen(name: String) {
    import collection.JavaConverters._
    val matches = org.nlogo.workspace.ModelsLibrary.findModelsBySubstring(name).asScala
    if (matches.isEmpty) commandLater("print \"no models matching \\\"" + name + "\\\" found\"")
    else {
      val fullName =
        if (matches.size == 1) matches(0)
        else {
          val i = org.nlogo.swing.OptionDialog.showAsList(frame, "Magic Model Matcher", "You must choose!", matches.toArray)
          if (i != -1) matches(i) else null
        }
      if (fullName != null) {
        val path = org.nlogo.workspace.ModelsLibrary.getModelPath(fullName)
        val source = org.nlogo.api.FileIO.file2String(path)
        org.nlogo.awt.EventQueue.invokeLater(() => openFromSource(source, path, ModelType.Library))
      }
    }
  }

  def changeLanguage() {
    val locales = I18N.availableLocales
    val languages = locales.map{l => l.getDisplayName(l) }
    val index = org.nlogo.swing.OptionDialog.showAsList(frame,
      "Change Language", "Choose a new language.", languages.asInstanceOf[Array[Object]])
    if(index > -1) {
      val chosenLocale = locales(index)
      val netLogoPrefs = java.util.prefs.Preferences.userRoot.node("/org/nlogo/NetLogo")
      netLogoPrefs.put("user.language", chosenLocale.getLanguage)
      netLogoPrefs.put("user.country", chosenLocale.getCountry)
    }
    val restart = "Langauge changed.\nYou must restart NetLogo for the changes to take effect."
    org.nlogo.swing.OptionDialog.show(frame, "Change Language", restart, Array(I18N.gui.get("common.buttons.ok")))
  }

  ///

  /**
   * Internal use only.
   */
  def handle(e: Events.SwitchedTabsEvent) {
    if(e.newTab == tabs.interfaceTab)
      frame.toFront()
  }

  /**
   * Internal use only.
   */
  def handle(e:ModelSavedEvent) {
    workspace.modelSaved(e.modelPath)
    org.nlogo.window.RuntimeErrorDialog.setModelName(workspace.modelNameForDisplay)
    if (AbstractWorkspace.isApp)
      frame.setTitle(makeFrameTitle)
  }

  /**
   * Internal use only.
   */
  def handle(e:LoadBeginEvent){
    val modelName = workspace.modelNameForDisplay
    RuntimeErrorDialog.setModelName(modelName)
    if(AbstractWorkspace.isApp) frame.setTitle(makeFrameTitle)
  }

  private var wasAtPreferredSizeBeforeLoadBegan = false
  private var preferredSizeAtLoadEndTime: java.awt.Dimension = null

  /**
   * Internal use only.
   */
  def handle(e:BeforeLoadEvent) {
    wasAtPreferredSizeBeforeLoadBegan =
            preferredSizeAtLoadEndTime == null ||
            frame.getSize == preferredSizeAtLoadEndTime ||
            frame.getSize == frame.getPreferredSize
  }

  /**
   * Internal use only.
   */
  def handle(e:LoadEndEvent){
    workspace.view.repaint()

    if(AbstractWorkspace.isApp){
      // if we don't call revalidate() here we don't get up-to-date
      // preferred size information - ST 11/4/03
      tabs.interfaceTab.getInterfacePanel.revalidate()
      if(wasAtPreferredSizeBeforeLoadBegan) smartPack(frame.getPreferredSize)
      else{
        val currentSize = frame.getSize
        val preferredSize = frame.getPreferredSize
        var newWidth = currentSize.width
        if(preferredSize.width > newWidth) newWidth = preferredSize.width
        var newHeight = currentSize.height
        if(preferredSize.height > newHeight) newHeight = preferredSize.height
        if(newWidth != currentSize.width || newHeight != currentSize.height) smartPack(new Dimension(newWidth, newHeight))
      }
      preferredSizeAtLoadEndTime = frame.getPreferredSize()
    }
    frame.toFront()
    tabs.interfaceTab.requestFocus()
  }

  /**
   * Generates OS standard frame title.
   */
  private def makeFrameTitle = {
    if(workspace.getModelFileName() == null) "NetLogo"
    else{
      var title = workspace.modelNameForDisplay
      // on OS X, use standard window title format. otherwise use Windows convention
      if(! System.getProperty("os.name").startsWith("Mac")) title = title + " - " + "NetLogo"
      // 8212 is the unicode value for an em dash. we use the number since
      // we don't want non-ASCII characters in the source files -- AZS 6/14/2005
      else title = "NetLogo " + (8212.toChar) + " " + title

      // OS X UI guidelines prohibit paths in title bars, but oh well...
      if (workspace.getModelType() == ModelType.Normal) title += " {" + workspace.getModelDir() + "}"
      title
    }
  }

  /**
   * Internal use only.
   */
  def handle(t:Throwable){
    try {
      val logo = t.isInstanceOf[LogoException]
      if (logo) {
        // The PeriodicUpdate thread may throw errors over and
        // over if a dynamic slider or other code snippet
        // generates errors.  For this reason we don't want to
        // pop up the error dialog if it is already up.
        //  -- CLB 8/15/2006
        // else we ignore it, craig originally wanted to print to stdout
        // though, the code he wrote really printed to stderr.
        // Because we redirect stderr to a file in releases this was a
        // problem.  We could write our own stack trace printer (easily)
        // that actually prints to stdout but I'm not really sure that's
        // important. ev 2/25/08
        if (!org.nlogo.window.RuntimeErrorDialog.alreadyVisible)
          org.nlogo.awt.EventQueue.invokeLater(() =>
            RuntimeErrorDialog.show("Runtime Error", null, null, Thread.currentThread, t))
      }
      else {
        t.printStackTrace(System.err)
        if(! org.nlogo.window.RuntimeErrorDialog.suppressJavaExceptionDialogs &&
          // Not entirely clear what to do if a second exception
          // comes in while the window is still up and showing a
          // previous one... for now, let's spit it to stdout but
          // otherwise ignore it - ST 6/10/02
          ! org.nlogo.window.RuntimeErrorDialog.alreadyVisible) {
          org.nlogo.awt.EventQueue.invokeLater(() =>
            RuntimeErrorDialog.show("Internal Error", null, null, Thread.currentThread, t))
        }
      }
    }
    catch {
      case e2: RuntimeException => e2.printStackTrace(System.err)
    }
  }

  /// public methods for controlling (ModelCruncher uses them too)

  /**
   * Opens a model stored in a file.
   * @param path the path (absolute or relative) of the NetLogo model to open.
   */
  @throws(classOf[java.io.IOException])
  def open(path:String)  { dispatchThreadOrBust(fileMenu.openFromPath(path, ModelType.Normal)) }

  @throws(classOf[java.io.IOException])
  def libraryOpen(path:String){ dispatchThreadOrBust(path, ModelType.Library) }

  /**
   * Opens a model stored in a string.
   * @param name Model name (will appear in the main window's title bar)
   * @param source The complete model, including widgets and so forth,
   *               in the same format as it would be stored in a file.
   */
  def openFromSource(name:String, source:String){
    // I'm not positive that NORMAL is right here.
    openFromSource(source, name, ModelType.Normal)
  }

  def openFromSource(source:String, path:String, modelType:ModelType){
    dispatchThreadOrBust(
      try fileMenu.openFromSource(source, path, "Loading...", modelType)
      catch{ case ex:UserCancelException => org.nlogo.util.Exceptions.ignore(ex) })
  }

  /**
   * Runs NetLogo commands and waits for them to complete.
   * <p>This method must <strong>not</strong> be called from the AWT event
   * queue thread or while that thread is blocked.
   * It is an error to do so.
   * @param source The command or commands to run
   * @throws org.nlogo.api.CompilerException if the code fails to compile
   * @throws IllegalStateException if called from the AWT event queue thread
   * @see #commandLater
   */
  @throws(classOf[CompilerException])
  def command(source: String) {
    org.nlogo.awt.EventQueue.cantBeEventDispatchThread()
    workspace.evaluateCommands(owner, source)
  }

  /**
   * Runs NetLogo commands in the background.  Returns immediately,
   * without waiting for the commands to finish.
   * <p>This method may be called from <em>any</em> thread.
   * @param source The command or commands to run
   * @throws org.nlogo.api.CompilerException if the code fails to compile
   * @see #command
   */
  @throws(classOf[CompilerException])
  def commandLater(source: String){
    workspace.evaluateCommands(owner, source, false)
  }

  /**
   * Runs a NetLogo reporter.
   * <p>This method must <strong>not</strong> be called from the AWT event
   * queue thread or while that thread is blocked.
   * It is an error to do so.
   * @param source The reporter to run
   * @return the result reported; may be of type java.lang.Integer, java.lang.Double,
   *         java.lang.Boolean, java.lang.String, {@link org.nlogo.api.LogoList},
   *         {@link org.nlogo.api.Agent}, AgentSet, or Nobody
   * @throws org.nlogo.api.CompilerException if the code fails to compile
   * @throws IllegalStateException if called from the AWT event queue thread
   */
  @throws(classOf[CompilerException])
  def report(source: String): Object = {
    org.nlogo.awt.EventQueue.cantBeEventDispatchThread()
    workspace.evaluateReporter(owner, source, workspace.world.observer())
  }

  /**
   * Returns the contents of the Code tab.
   * @return contents of Code tab
   */
  def getProcedures: String = dispatchThreadOrBust(tabs.proceduresTab.innerSource)

  /**
   * Replaces the contents of the Code tab.
   * Does not recompile the model.
   * @param source new contents
   * @see #compile
   */
  def setProcedures(source:String) { dispatchThreadOrBust(tabs.proceduresTab.innerSource(source)) }

  /**
   * Recompiles the model.  Useful after calling
   * <code>setProcedures()</code>.
   * @see #setProcedures
   */
  def compile(){ dispatchThreadOrBust(new CompileAllEvent().raise(this)) }

  /**
   * Switches tabs.
   * @param number which tab to switch to.  0 is the Interface tab,
   *        1 the Info tab, 2 the Code tab, 3 the
   *        Errors tab.
   */
  def selectTab(number:Int){  // zero-indexed
    dispatchThreadOrBust(tabs.setSelectedIndex(number))
  }

  /**
   * Not currently supported.  For now, use <code>command</code>
   * or <code>commandLater()</code> instead.
   * @param name the button to press
   * @see #command
   * @see #commandLater
   */
  def pressButton(name:String) {
    if (java.awt.EventQueue.isDispatchThread()) throw new IllegalStateException("can't call on event thread")
    val button = findButton(name)
    if (button.forever) {
      button.foreverOn = !button.foreverOn
      org.nlogo.awt.EventQueue.invokeAndWait(() => {
        button.buttonUp = !button.foreverOn
        button.action()
      })
    }
    else {
      org.nlogo.awt.EventQueue.invokeAndWait(() => {
        button.buttonUp = false
        button.action()
      })
      while (button.running) {
        try Thread sleep 100
        catch { case ex: InterruptedException => org.nlogo.util.Exceptions.ignore(ex) }
      }
    }
  }

  /**
   * Adds new widget to Interface tab given its specification,
   * in the same (undocumented) format found in a saved model.
   * @param text the widget specification
   */
  def makeWidget(text:String){
    dispatchThreadOrBust( tabs.interfaceTab.getInterfacePanel.loadWidget(text.split("\n").toArray, Version.version) )
  }

  /// helpers for controlling methods

  private def findButton(name:String): ButtonWidget =
    tabs.interfaceTab.getInterfacePanel.getComponents
      .collect{case bw: ButtonWidget => bw}
      .find(_.displayName == name)
      .getOrElse{throw new IllegalArgumentException(
        "button '" + name + "' not found")}

  def smartPack(targetSize:Dimension) {
    val gc = frame.getGraphicsConfiguration
    val maxBounds = gc.getBounds
    val insets = Toolkit.getDefaultToolkit.getScreenInsets(gc)
    val maxWidth = maxBounds.width - insets.left - insets.right
    val maxHeight = maxBounds.height - insets.top - insets.bottom
    val maxBoundsX = maxBounds.x + insets.left
    val maxBoundsY = maxBounds.y + insets.top
    val maxX = maxBoundsX + maxWidth
    val maxY = maxBoundsY + maxHeight

    tabs.interfaceTab.adjustTargetSize(targetSize)

    // reduce our size ambitions if necessary
    var newWidth  = StrictMath.min(targetSize.width, maxWidth )
    var newHeight = StrictMath.min(targetSize.height, maxHeight)

    // move up/left to get more room if possible and necessary
    val moveLeft = StrictMath.max(0, frame.getLocation().x + newWidth  - maxX)
    val moveUp   = StrictMath.max(0, frame.getLocation().y + newHeight - maxY)

    // now we can compute our new position
    val newX = StrictMath.max(maxBoundsX, frame.getLocation().x - moveLeft)
    val newY = StrictMath.max(maxBoundsY, frame.getLocation().y - moveUp  )

    // and now that we know our position, we can compute our new size
    newWidth  = StrictMath.min(newWidth, maxX - newX)
    newHeight = StrictMath.min(newHeight, maxY - newY)

    // now do it!
    frame.setBounds(newX, newY, newWidth, newHeight)
    frame.validate()

    // not sure why this is sometimes necessary - ST 11/24/03
    tabs.requestFocus()
  }

  /**
   * Internal use only.
   */
  // used both from HelpMenu and MacHandlers - ST 2/2/09
  def showAboutWindow() { new AboutWindow(frame).setVisible(true) }

  /// AppFrame
  def getLinkParent: AppFrame = frame // for Event.LinkChild

  private def dispatchThreadOrBust[T](f: => T) = {
    org.nlogo.awt.EventQueue.mustBeEventDispatchThread()
    f
  }
}

class AppFrame extends JFrame with LinkParent {
  setIconImage(org.nlogo.awt.Images.loadImageResource("/images/arrowhead.gif"))
  setDefaultCloseOperation(javax.swing.WindowConstants.DO_NOTHING_ON_CLOSE)
  getContentPane.setLayout(new java.awt.BorderLayout)
  org.nlogo.awt.FullScreenUtilities.setWindowCanFullScreen(this, true)
  private val linkComponents = new collection.mutable.ListBuffer[Object]()
  addWindowListener(new WindowAdapter() {
    override def windowClosing(e: WindowEvent) {
      try App.app.fileMenu.quit()
      catch {case ex: UserCancelException => org.nlogo.util.Exceptions.ignore(ex)}
    }
    override def windowIconified(e: WindowEvent) {new IconifiedEvent(AppFrame.this, true).raise(App.app)}
    override def windowDeiconified(e: WindowEvent) {new IconifiedEvent(AppFrame.this, false).raise(App.app)}
  })
  def addLinkComponent(c:Object) { linkComponents += (c) }
  def getLinkChildren: Array[Object] = linkComponents.toArray
}<|MERGE_RESOLUTION|>--- conflicted
+++ resolved
@@ -271,16 +271,8 @@
         override def updateMode = _workspace.updateMode
       }
       def inspectAgent(agent: org.nlogo.api.Agent, radius: Double) {
-<<<<<<< HEAD
-      }
-      override def inspectAgent(agentClass: Class[_ <: Agent], agent: Agent, radius: Double) {
-=======
-        val a = agent.asInstanceOf[org.nlogo.agent.Agent]
-        monitorManager.inspect(a.kind, a, radius)
       }
       override def inspectAgent(kind: AgentKind, agent: Agent, radius: Double) {
-        monitorManager.inspect(kind, agent, radius)
->>>>>>> 21ec229f
       }
       override def newRenderer: RendererInterface = {
         // yikes, it's really ugly that we do this stuff

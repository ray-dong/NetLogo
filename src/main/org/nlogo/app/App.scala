--- conflicted
+++ resolved
@@ -205,23 +205,13 @@
 class App extends
     org.nlogo.window.Event.LinkChild with
     org.nlogo.util.Exceptions.Handler with
-<<<<<<< HEAD
-    AppEventHandler with
-=======
-    org.nlogo.window.ExternalFileManager with
->>>>>>> be43a871
     BeforeLoadEventHandler with
     LoadBeginEventHandler with
     LoadEndEventHandler with
-    LoggingEventHandler with
     ModelSavedEventHandler with
-<<<<<<< HEAD
-=======
-    AboutToQuitEventHandler with
     Events.ChangeLanguageEventHandler with
     Events.MagicOpenEventHandler with
     Events.ReloadEventHandler with
->>>>>>> be43a871
     Events.SwitchedTabsEventHandler with
     Controllable {
 
@@ -395,38 +385,6 @@
         null, "Starting...", ModelType.Library)
     else fileMenu.newModel()
   }
-
-<<<<<<< HEAD
-  // AppEvent stuff (kludgy)
-  /**
-   * Internal use only.
-   */
-  def handle(e: AppEvent) {
-    import AppEventType._
-    e.eventType match {
-      case RELOAD => reload()
-      case MAGIC_OPEN => magicOpen(e.args.head.toString)
-      case CHANGE_LANGUAGE => changeLanguage()
-      case _ =>
-    }
-  }
-=======
-  /// zooming stuff
-  private var zoomSteps = 0
-  def zoomLarger(){ zoomSteps+=1; finishZoom() }
-  def resetZoom() { zoomSteps=0; finishZoom() }
-  def zoomSmaller() {
-    zoomSteps-=1
-    zoomSteps = StrictMath.max(-5, zoomSteps)
-    finishZoom()
-  }
-  private def finishZoom() {
-    new ZoomedEvent(1.0 + zoomSteps * 0.1).raise(this)
-    smartPack(frame.getPreferredSize)
-  }
-
-  /// more event handlers
->>>>>>> be43a871
 
   def handle(e: Events.ReloadEvent) {
     val modelType = workspace.getModelType
@@ -470,32 +428,6 @@
     }
     val restart = "Langauge changed.\nYou must restart NetLogo for the changes to take effect."
     org.nlogo.swing.OptionDialog.show(frame, "Change Language", restart, Array(I18N.gui.get("common.buttons.ok")))
-  }
-
-  /**
-   * Internal use only.
-   */
-  def handle(e: LoggingEvent) {
-    import LoggingEventType._
-    e.eventType match {
-      case START_LOGGING =>
-        startLogging(e.name)
-        if (logger != null)
-          logger.modelOpened(workspace.getModelPath)
-      case ZIP_LOG_FILES =>
-        if (logger == null)
-          org.nlogo.log.Files.zipSessionFiles(
-            System.getProperty("java.io.tmpdir"), e.name)
-        else
-          logger.zipSessionFiles(e.name)
-      case DELETE_LOG_FILES =>
-        if (logger == null)
-          org.nlogo.log.Files.deleteSessionFiles(
-            System.getProperty("java.io.tmpdir"))
-        else
-          logger.deleteSessionFiles()
-      case _ =>
-    }
   }
 
   ///

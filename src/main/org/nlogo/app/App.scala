// (C) Uri Wilensky. https://github.com/NetLogo/NetLogo

package org.nlogo.app

import org.nlogo.agent.{Agent, World}
import org.nlogo.api._
import org.nlogo.awt.UserCancelException
import org.nlogo.nvm.{CompilerInterface, Workspace, WorkspaceFactory}
import org.nlogo.util.Pico
import org.nlogo.window._
import org.nlogo.window.Events._
import org.nlogo.workspace.{AbstractWorkspace, Controllable}
import org.nlogo.window.Event.LinkParent
import org.nlogo.swing.Implicits.thunk2runnable

import org.picocontainer.Characteristics._
import org.picocontainer.parameters.{ConstantParameter, ComponentParameter}
import org.picocontainer.Parameter

import javax.swing._
import java.awt.event.{WindowAdapter, WindowEvent}
import java.awt.{Toolkit, Dimension, Frame}

/**
 * The main class for the complete NetLogo application.
 *
 * <p>All methods in this class, including the constructor,
 * <strong>must</strong> be called from
 * the AWT event queue thread, unless otherwise specified.
 *
 * <p>See the "Controlling" section of the NetLogo User Manual
 * for example code.
 */
object App{

  private val pico = new Pico()
  // all these guys are assigned in main. yuck
  var app: App = null
  private var commandLineModelIsLaunch = false
  private var commandLineModel: String = null
  private var commandLineMagic: String = null
  private var commandLineURL: String = null

  /**
   * Should be called once at startup to create the application and
   * start it running.  May not be called more than once.  Once
   * this method has called, the singleton instance of this class
   * is stored in <code>app</code>.
   *
   * <p>This method must <strong>not</strong> be called from the AWT event
   * queue thread.
   *
   * @param args Should be empty. (Passing non-empty arguments
   *             is not currently documented.)
   */
  def main(args:Array[String]){
    // since Mac OS X 10.5, we have to explicitly ask for the Quartz
    // renderer. perhaps we should eventually switch to the Sun
    // renderer since that's the new default, but for now, the
    // Quartz renderer is what we've long used and tested, so
    // let's stick with it - ST 12/4/07
    System.setProperty("apple.awt.graphics.UseQuartz", "true")
    System.setProperty("apple.awt.showGrowBox", "true")
    System.setProperty("apple.laf.useScreenMenuBar", "true")
    // tweak behavior of Quaqua
    System.setProperty("Quaqua.visualMargin", "1,1,1,1")
    // we need to call MacHandlers.init() very early (I'm guessing
    // it must be before the AWT initializes), in order for the
    // handlers to work.  At this point, we don't have an app
    // instance yet, so that's why we have to pass it in later
    // when we call MacHandlers.ready() - ST 11/13/03
    if(System.getProperty("os.name").startsWith("Mac")) MacHandlers.init()

    AbstractWorkspace.isApp(true)
    org.nlogo.window.VMCheck.detectBadJVMs()
    processCommandLineArguments(args)
    Splash.beginSplash() // also initializes AWT
    pico.addScalaObject("org.nlogo.compiler.Compiler")
<<<<<<< HEAD
    pico.addComponent(classOf[ProceduresToHtml])
=======
>>>>>>> 71e530e8
    pico.addComponent(classOf[App])
    pico.as(NO_CACHE).addComponent(classOf[FileMenu])
    pico.addComponent(classOf[ModelSaver])
    pico.addComponent(classOf[ToolsMenu])
    pico.add("org.nlogo.properties.EditDialogFactory")
    // we need to make HeadlessWorkspace objects for BehaviorSpace to use.
    // HeadlessWorkspace uses picocontainer too, but it could get confusing
    // to use the same container in both places, so I'm going to keep the
    // containers separate and just use Plain Old Java Reflection to
    // call HeadlessWorkspace's newInstance() method. - ST 3/11/09
    val factory = new WorkspaceFactory() {
      def newInstance: Workspace = {
        val w = Class.forName("org.nlogo.headless.HeadlessWorkspace").
                getMethod("newInstance").invoke(null).asInstanceOf[Workspace]
        w.setModelPath(app.workspace.getModelPath())
        w.openString(new ModelSaver(pico.getComponent(classOf[App])).save)
        w
      }
    }
    pico.addComponent(classOf[WorkspaceFactory], factory)
    pico.addComponent(classOf[Tabs])
    app = pico.getComponent(classOf[App])
    // It's pretty silly, but in order for the splash screen to show up
    // for more than a fraction of a second, we want to initialize as
    // much stuff as we can from main() before handing off to the event
    // thread.  So what happens in the App constructor and what happens
    // in finishStartup() is pretty arbitrary -- it's whatever makes
    // the splash screen come up early without getting a bunch of Java
    // exceptions because we're doing too much on the main thread.
        // Hey, it's important to make a good first impression.
    //   - ST 8/19/03
    org.nlogo.awt.EventQueue.invokeAndWait(()=>app.finishStartup())
  }

  private def processCommandLineArguments(args: Array[String]) {
    def printAndExit(s:String){ println(s); sys.exit(0) }
    // note: this method is static so that it can be called from main()
    // before App is instantiated, which means we can use the --version
    // flags without the AWT ever being initialized, which is handy when
    // we're at the command line and need the version but can't do GUI stuff
    // (e.g. if we're on Linux but don't have the DISPLAY environment variable
    // set) - ST 4/1/02
    var i = 0
    def nextToken() = { val t = args(i); i += 1; t }
    def moreTokens = i < args.length
    while(moreTokens){
      val token = nextToken()
      if (token == "--events") org.nlogo.window.Event.logEvents = true;
      else if (token == "--open" || token == "--launch") {
        commandLineModelIsLaunch = token == "--launch"
        require(commandLineModel == null &&
                commandLineMagic == null &&
                commandLineURL == null,
          "Error parsing command line arguments: you can only specify one model to open at startup.")
        val modelFile = new java.io.File(nextToken())
        // Best to check if the file exists here, because after the GUI thread has started,
        // NetLogo just hangs with the splash screen showing if file doesn't exist. ~Forrest (2/12/2009)
        if (!modelFile.exists) throw new IllegalStateException("File specified to open (" + token + ") was not found!")
        commandLineModel = modelFile.getAbsolutePath()
      }
      else if (token == "--magic") {
        require(commandLineModel == null &&
                commandLineMagic == null &&
                commandLineURL == null)
        commandLineMagic = nextToken()
      }
      else if (token == "--url") {
        require(commandLineModel == null &&
                commandLineMagic == null &&
                commandLineURL == null)
        commandLineURL = nextToken()
      }
      else if (token == "--version") printAndExit(Version.version)
      else if (token == "--extension-api-version") printAndExit(APIVersion.version)
      else if (token == "--builddate") printAndExit(Version.buildDate)
      else if (token.startsWith("--")) {
        //TODO: Decide: should we do System.exit() here?
        // Previously we've just ignored unknown parameters, but that seems wrong to me.  ~Forrest (2/12/2009)
        System.err.println("Error: Unknown command line argument: " + token)
      }
      else { // we assume it's a filename to "launch"
        commandLineModelIsLaunch = true
        require(commandLineModel == null &&
                commandLineMagic == null &&
                commandLineURL == null,
          "Error parsing command line arguments: you can only specify one model to open at startup.")
        val modelFile = new java.io.File(token)
        // Best to check if the file exists here, because after the GUI thread has started,
        // NetLogo just hangs with the splash screen showing if file doesn't exist. ~Forrest (2/12/2009)
        if (!modelFile.exists())
          throw new IllegalStateException("File specified to open (" + token + ") was not found!")
        commandLineModel = modelFile.getAbsolutePath()
      }
    }
  }

  // TODO: lots of duplication here...
  private class ShapeSectionReader(section: ModelSection) extends org.nlogo.shape.ModelSectionReader {
    @throws(classOf[java.io.IOException])
    def read(path: String): Array[String] = {
      val map = ModelReader.parseModel(FileIO.file2String(path))
      if (map == null ||
          !map.isDefinedAt(ModelSection.Version) ||
          map(ModelSection.Version).isEmpty ||
          !ModelReader.parseVersion(map).startsWith("NetLogo")) {
        // not a valid model file
        Array()
      }
      else map(section).toArray
    }

    @throws(classOf[java.io.IOException])
    override def getVersion(path:String) = {
      val map = ModelReader.parseModel(FileIO.file2String(path))
      if (map == null ||
          !map.isDefinedAt(ModelSection.Version) ||
          map(ModelSection.Version).isEmpty ||
          !ModelReader.parseVersion(map).startsWith("NetLogo")) {
        // not a valid model file
        null;
      }
      else ModelReader.parseVersion(map)
    }
  }
}

class App extends
    org.nlogo.window.Event.LinkChild with
    org.nlogo.util.Exceptions.Handler with
    AppEventHandler with
    BeforeLoadEventHandler with
    LoadBeginEventHandler with
    LoadEndEventHandler with
    ModelSavedEventHandler with
    Events.SwitchedTabsEventHandler with
    Controllable {

  import App.{pico, commandLineMagic, commandLineModel, commandLineURL, commandLineModelIsLaunch}

  val frame = new AppFrame

  // all these guys get set in the locally block
  private var _workspace: GUIWorkspace = null
  def workspace = _workspace
  lazy val owner = new SimpleJobOwner("App", workspace.world.mainRNG)
  private var _tabs: Tabs = null
  def tabs = _tabs
  var dirtyMonitor:DirtyMonitor = null // accessed from FileMenu - ST 2/26/04
  var helpMenu:HelpMenu = null
  var fileMenu: FileMenu = null
  var colorDialog: ColorDialog = null
  private val listenerManager = new NetLogoListenerManager

  /**
   * Quits NetLogo by exiting the JVM.  Asks user for confirmation first
   * if they have unsaved changes. If the user confirms, calls System.exit(0).
   */
  // part of controlling API; used by e.g. the Mathematica-NetLogo link
  // - ST 8/21/07
  @throws(classOf[UserCancelException])
  def quit(){ fileMenu.quit() }

  locally{
    frame.addLinkComponent(this)
    pico.addComponent(frame)

    org.nlogo.swing.Utils.setSystemLookAndFeel()

    Thread.setDefaultUncaughtExceptionHandler(new Thread.UncaughtExceptionHandler() {
      def uncaughtException(t: Thread, e: Throwable) { org.nlogo.util.Exceptions.handle(e) }
    })

    val interfaceFactory = new InterfaceFactory() {
      def widgetPanel(workspace: GUIWorkspace): AbstractWidgetPanel = new WidgetPanel(workspace)
      def toolbar(wp: AbstractWidgetPanel, workspace: GUIWorkspace, buttons: List[WidgetInfo], frame: Frame) =
        new InterfaceToolBar(wp.asInstanceOf[WidgetPanel], workspace, buttons, frame,
<<<<<<< HEAD
          pico.getComponent(classOf[EditDialogFactoryInterface])) {
        }
      }
=======
          pico.getComponent(classOf[EditDialogFactoryInterface]))
>>>>>>> 71e530e8
    }
    pico.addComponent(interfaceFactory)

    val world = new World()
    pico.addComponent(world)
    _workspace = new GUIWorkspace(world, GUIWorkspaceJ.KioskLevel.NONE,
                                  frame, frame, listenerManager) {
      val compiler = pico.getComponent(classOf[CompilerInterface])
      // lazy to avoid initialization order snafu - ST 3/1/11
      lazy val updateManager = new UpdateManager {
        override def defaultFrameRate = _workspace.frameRate
        override def ticks = _workspace.world.tickCounter.ticks
        override def updateMode = _workspace.updateMode
      }
<<<<<<< HEAD
      def inspectAgent(agent: org.nlogo.api.Agent, radius: Double) {
=======
      def aggregateManager: AggregateManagerInterface = App.this.aggregateManager
      def inspectAgent(agent: Agent, radius: Double) {
        org.nlogo.awt.EventQueue.invokeLater(
          new Runnable {
            override def run() {
              monitorManager.inspect(agent.kind, agent, radius)
            }})
>>>>>>> 71e530e8
      }
      override def inspectAgent(kind: AgentKind, agent: Agent, radius: Double) {
      }
      override def newRenderer: RendererInterface = {
        // yikes, it's really ugly that we do this stuff
        // way inside here (should be top level). not sure
        // what to do about it - ST 3/2/09, 3/4/09
        if (pico.getComponent(classOf[GUIWorkspace]) == null) {
          pico.addComponent(this)
          pico.add("org.nlogo.render.Renderer")
        }
        pico.getComponent(classOf[RendererInterface])
      }
    }
    pico.addComponent(new EditorColorizer(workspace))
    frame.addLinkComponent(workspace)

    dirtyMonitor = new DirtyMonitor(frame)
    frame.addLinkComponent(dirtyMonitor)

    _tabs = pico.getComponent(classOf[Tabs])
    pico.addComponent(tabs.interfaceTab.getInterfacePanel)
    frame.getContentPane.add(tabs, java.awt.BorderLayout.CENTER)

    frame.addLinkComponent(new CompilerManager(workspace, tabs.codeTab))
    frame.addLinkComponent(listenerManager)

    org.nlogo.util.Exceptions.setHandler(this)
  }

  private def finishStartup() {
    pico.addComponent(new MenuBarFactory())
    pico.addComponent(new EditorFactory(workspace))

    tabs.init(Plugins.load(pico): _*)

    fileMenu = pico.getComponent(classOf[FileMenu])
    val menuBar = new JMenuBar(){
      add(fileMenu)
      add(new EditMenu(App.this))
      add(pico.getComponent(classOf[ToolsMenu]))
    }
    // a little ugly we have to typecast here, but oh well - ST 10/11/05
    helpMenu = new MenuBarFactory().addHelpMenu(menuBar).asInstanceOf[HelpMenu]
    frame.setJMenuBar(menuBar)

    org.nlogo.window.RuntimeErrorDialog.init(frame)

    // OK, this is a little kludgy.  First we pack so everything
    // is realized, and all addNotify() methods are called.  But
    // the actual size we get won't be right yet, because the
    // default model hasn't been loaded.  So load it, then pack
    // again.  The first pack is needed because until everything
    // has been realized, the NetLogo event system won't work.
    //  - ST 8/16/03
    frame.pack()

    loadDefaultModel()
    // smartPack respects the command center's current size, rather
    // than its preferred size, so we have to explicitly set the
    // command center to the size we want - ST 1/7/05
    tabs.interfaceTab.commandCenter.setSize(tabs.interfaceTab.commandCenter.getPreferredSize)
    smartPack(frame.getPreferredSize)

    if(! System.getProperty("os.name").startsWith("Mac")){ org.nlogo.awt.Positioning.center(frame, null) }

    FindDialog.init(frame)

    Splash.endSplash()
    frame.setVisible(true)
    if(System.getProperty("os.name").startsWith("Mac")){ MacHandlers.ready(this) }
  }

  // This is for other windows to get their own copy of the menu
  // bar.  It's needed especially for OS X since the screen menu bar
  // doesn't get shared across windows.  -- AZS 6/17/2005
  private class MenuBarFactory extends org.nlogo.window.MenuBarFactory{
    def createFileMenu:  JMenu = pico.getComponent(classOf[FileMenu])
    def createEditMenu:  JMenu = new EditMenu(App.this)
    def createToolsMenu: JMenu = new ToolsMenu(App.this)
    override def addHelpMenu(menuBar:JMenuBar) = {
      val newMenu = new HelpMenu (App.this, new EditorColorizer(workspace))
      menuBar.add(newMenu)
      try if(AbstractWorkspace.isApp) menuBar.setHelpMenu(newMenu)
      catch{
        // if not implemented in this VM (e.g. 1.4 on Mac as of right now),
        // then oh well - ST 6/23/03, 8/6/03
        case e: Error => org.nlogo.util.Exceptions.ignore(e)
      }
      newMenu
    }
  }

  ///
  private def loadDefaultModel(){
    if (commandLineModel != null) {
      if (commandLineModelIsLaunch) { // --launch through InstallAnywhere?
        // open up the blank model first so in case
        // the magic open fails for some reason
        // there's still a model loaded ev 3/7/06
        fileMenu.newModel()
        open(commandLineModel)
      }
      else libraryOpen(commandLineModel) // --open from command line
    }
    else if (commandLineMagic != null)
      workspace.magicOpen(commandLineMagic)
    else if (commandLineURL != null)
      fileMenu.openFromSource(
        org.nlogo.util.Utils.url2String(commandLineURL),
        null, "Starting...", ModelType.Library)
    else fileMenu.newModel()
  }

  // AppEvent stuff (kludgy)
  /**
   * Internal use only.
   */
  def handle(e: AppEvent) {
    import AppEventType._
    e.eventType match {
      case RELOAD => reload()
      case MAGIC_OPEN => magicOpen(e.args.head.toString)
      case CHANGE_LANGUAGE => changeLanguage()
      case _ =>
    }
  }

  private def reload() {
    val modelType = workspace.getModelType
    val path = workspace.getModelPath
    if (modelType != ModelType.New && path != null) openFromSource(FileIO.file2String(path), path, modelType)
    else commandLater("print \"can't, new model\"")
  }

  private def magicOpen(name: String) {
    import collection.JavaConverters._
    val matches = org.nlogo.workspace.ModelsLibrary.findModelsBySubstring(name).asScala
    if (matches.isEmpty) commandLater("print \"no models matching \\\"" + name + "\\\" found\"")
    else {
      val fullName =
        if (matches.size == 1) matches(0)
        else {
          val i = org.nlogo.swing.OptionDialog.showAsList(frame, "Magic Model Matcher", "You must choose!", matches.toArray)
          if (i != -1) matches(i) else null
        }
      if (fullName != null) {
        val path = org.nlogo.workspace.ModelsLibrary.getModelPath(fullName)
        val source = org.nlogo.api.FileIO.file2String(path)
        org.nlogo.awt.EventQueue.invokeLater(() => openFromSource(source, path, ModelType.Library))
      }
    }
  }

  def changeLanguage() {
    val locales = I18N.availableLocales
    val languages = locales.map{l => l.getDisplayName(l) }
    val index = org.nlogo.swing.OptionDialog.showAsList(frame,
      "Change Language", "Choose a new language.", languages.asInstanceOf[Array[Object]])
    if(index > -1) {
      val chosenLocale = locales(index)
      val netLogoPrefs = java.util.prefs.Preferences.userRoot.node("/org/nlogo/NetLogo")
      netLogoPrefs.put("user.language", chosenLocale.getLanguage)
      netLogoPrefs.put("user.country", chosenLocale.getCountry)
    }
    val restart = "Langauge changed.\nYou must restart NetLogo for the changes to take effect."
    org.nlogo.swing.OptionDialog.show(frame, "Change Language", restart, Array(I18N.gui.get("common.buttons.ok")))
  }

  ///

  /**
   * Internal use only.
   */
  def handle(e: Events.SwitchedTabsEvent) {
    if(e.newTab == tabs.interfaceTab)
      frame.toFront()
  }

  /**
   * Internal use only.
   */
  def handle(e:ModelSavedEvent) {
    workspace.modelSaved(e.modelPath)
    org.nlogo.window.RuntimeErrorDialog.setModelName(workspace.modelNameForDisplay)
    if (AbstractWorkspace.isApp)
      frame.setTitle(makeFrameTitle)
  }

  /**
   * Internal use only.
   */
  def handle(e:LoadBeginEvent){
    val modelName = workspace.modelNameForDisplay
    RuntimeErrorDialog.setModelName(modelName)
    if(AbstractWorkspace.isApp) frame.setTitle(makeFrameTitle)
  }

  private var wasAtPreferredSizeBeforeLoadBegan = false
  private var preferredSizeAtLoadEndTime: java.awt.Dimension = null

  /**
   * Internal use only.
   */
  def handle(e:BeforeLoadEvent) {
    wasAtPreferredSizeBeforeLoadBegan =
            preferredSizeAtLoadEndTime == null ||
            frame.getSize == preferredSizeAtLoadEndTime ||
            frame.getSize == frame.getPreferredSize
  }

  /**
   * Internal use only.
   */
  def handle(e:LoadEndEvent){
    workspace.view.repaint()

    if(AbstractWorkspace.isApp){
      // if we don't call revalidate() here we don't get up-to-date
      // preferred size information - ST 11/4/03
      tabs.interfaceTab.getInterfacePanel.revalidate()
      if(wasAtPreferredSizeBeforeLoadBegan) smartPack(frame.getPreferredSize)
      else{
        val currentSize = frame.getSize
        val preferredSize = frame.getPreferredSize
        var newWidth = currentSize.width
        if(preferredSize.width > newWidth) newWidth = preferredSize.width
        var newHeight = currentSize.height
        if(preferredSize.height > newHeight) newHeight = preferredSize.height
        if(newWidth != currentSize.width || newHeight != currentSize.height) smartPack(new Dimension(newWidth, newHeight))
      }
      preferredSizeAtLoadEndTime = frame.getPreferredSize()
    }
    frame.toFront()
    tabs.interfaceTab.requestFocus()
  }

  /**
   * Generates OS standard frame title.
   */
  private def makeFrameTitle = {
    if(workspace.getModelFileName() == null) "NetLogo"
    else{
      var title = workspace.modelNameForDisplay
      // on OS X, use standard window title format. otherwise use Windows convention
      if(! System.getProperty("os.name").startsWith("Mac")) title = title + " - " + "NetLogo"
      // 8212 is the unicode value for an em dash. we use the number since
      // we don't want non-ASCII characters in the source files -- AZS 6/14/2005
      else title = "NetLogo " + (8212.toChar) + " " + title

      // OS X UI guidelines prohibit paths in title bars, but oh well...
      if (workspace.getModelType() == ModelType.Normal) title += " {" + workspace.getModelDir() + "}"
      title
    }
  }

  /**
   * Internal use only.
   */
  def handle(t:Throwable){
    try {
      val logo = t.isInstanceOf[LogoException]
      if (logo) {
        // The PeriodicUpdate thread may throw errors over and
        // over if a dynamic slider or other code snippet
        // generates errors.  For this reason we don't want to
        // pop up the error dialog if it is already up.
        //  -- CLB 8/15/2006
        // else we ignore it, craig originally wanted to print to stdout
        // though, the code he wrote really printed to stderr.
        // Because we redirect stderr to a file in releases this was a
        // problem.  We could write our own stack trace printer (easily)
        // that actually prints to stdout but I'm not really sure that's
        // important. ev 2/25/08
        if (!org.nlogo.window.RuntimeErrorDialog.alreadyVisible)
          org.nlogo.awt.EventQueue.invokeLater(() =>
            RuntimeErrorDialog.show("Runtime Error", null, null, Thread.currentThread, t))
      }
      else {
        t.printStackTrace(System.err)
        if(! org.nlogo.window.RuntimeErrorDialog.suppressJavaExceptionDialogs &&
          // Not entirely clear what to do if a second exception
          // comes in while the window is still up and showing a
          // previous one... for now, let's spit it to stdout but
          // otherwise ignore it - ST 6/10/02
          ! org.nlogo.window.RuntimeErrorDialog.alreadyVisible) {
          org.nlogo.awt.EventQueue.invokeLater(() =>
            RuntimeErrorDialog.show("Internal Error", null, null, Thread.currentThread, t))
        }
      }
    }
    catch {
      case e2: RuntimeException => e2.printStackTrace(System.err)
    }
  }

  /// public methods for controlling (ModelCruncher uses them too)

  /**
   * Opens a model stored in a file.
   * @param path the path (absolute or relative) of the NetLogo model to open.
   */
  @throws(classOf[java.io.IOException])
  def open(path: String) {
    dispatchThreadOrBust(fileMenu.openFromPath(path, ModelType.Normal))
  }
  @throws(classOf[java.io.IOException])
  def libraryOpen(path: String) {
    dispatchThreadOrBust(fileMenu.openFromPath(path, ModelType.Library))
  }

  /**
   * Opens a model stored in a string.
   * @param name Model name (will appear in the main window's title bar)
   * @param source The complete model, including widgets and so forth,
   *               in the same format as it would be stored in a file.
   */
  def openFromSource(name:String, source:String){
    // I'm not positive that NORMAL is right here.
    openFromSource(source, name, ModelType.Normal)
  }

  def openFromSource(source:String, path:String, modelType:ModelType){
    dispatchThreadOrBust(
      try fileMenu.openFromSource(source, path, "Loading...", modelType)
      catch{ case ex:UserCancelException => org.nlogo.util.Exceptions.ignore(ex) })
  }

  /**
   * Runs NetLogo commands and waits for them to complete.
   * <p>This method must <strong>not</strong> be called from the AWT event
   * queue thread or while that thread is blocked.
   * It is an error to do so.
   * @param source The command or commands to run
   * @throws org.nlogo.api.CompilerException if the code fails to compile
   * @throws IllegalStateException if called from the AWT event queue thread
   * @see #commandLater
   */
  @throws(classOf[CompilerException])
  def command(source: String) {
    org.nlogo.awt.EventQueue.cantBeEventDispatchThread()
    workspace.evaluateCommands(owner, source)
  }

  /**
   * Runs NetLogo commands in the background.  Returns immediately,
   * without waiting for the commands to finish.
   * <p>This method may be called from <em>any</em> thread.
   * @param source The command or commands to run
   * @throws org.nlogo.api.CompilerException if the code fails to compile
   * @see #command
   */
  @throws(classOf[CompilerException])
  def commandLater(source: String){
    workspace.evaluateCommands(owner, source, false)
  }

  /**
   * Runs a NetLogo reporter.
   * <p>This method must <strong>not</strong> be called from the AWT event
   * queue thread or while that thread is blocked.
   * It is an error to do so.
   * @param source The reporter to run
   * @return the result reported; may be of type java.lang.Integer, java.lang.Double,
   *         java.lang.Boolean, java.lang.String, {@link org.nlogo.api.LogoList},
   *         {@link org.nlogo.api.Agent}, AgentSet, or Nobody
   * @throws org.nlogo.api.CompilerException if the code fails to compile
   * @throws IllegalStateException if called from the AWT event queue thread
   */
  @throws(classOf[CompilerException])
  def report(source: String): Object = {
    org.nlogo.awt.EventQueue.cantBeEventDispatchThread()
    workspace.evaluateReporter(owner, source, workspace.world.observer())
  }

  /**
   * Returns the contents of the Code tab.
   * @return contents of Code tab
   */
  def getProcedures: String = dispatchThreadOrBust(tabs.codeTab.innerSource)

  /**
   * Replaces the contents of the Code tab.
   * Does not recompile the model.
   * @param source new contents
   * @see #compile
   */
  def setProcedures(source:String) { dispatchThreadOrBust(tabs.codeTab.innerSource(source)) }

  /**
   * Recompiles the model.  Useful after calling
   * <code>setProcedures()</code>.
   * @see #setProcedures
   */
  def compile(){ dispatchThreadOrBust(new CompileAllEvent().raise(this)) }

  /**
   * Switches tabs.
   * @param number which tab to switch to.  0 is the Interface tab,
   *        1 the Info tab, 2 the Code tab, 3 the
   *        Errors tab.
   */
  def selectTab(number:Int){  // zero-indexed
    dispatchThreadOrBust(tabs.setSelectedIndex(number))
  }

  /**
   * Not currently supported.  For now, use <code>command</code>
   * or <code>commandLater()</code> instead.
   * @param name the button to press
   * @see #command
   * @see #commandLater
   */
  def pressButton(name:String) {
    if (java.awt.EventQueue.isDispatchThread()) throw new IllegalStateException("can't call on event thread")
    val button = findButton(name)
    if (button.forever) {
      button.foreverOn = !button.foreverOn
      org.nlogo.awt.EventQueue.invokeAndWait(() => {
        button.buttonUp = !button.foreverOn
        button.action()
      })
    }
    else {
      org.nlogo.awt.EventQueue.invokeAndWait(() => {
        button.buttonUp = false
        button.action()
      })
      while (button.running) {
        try Thread sleep 100
        catch { case ex: InterruptedException => org.nlogo.util.Exceptions.ignore(ex) }
      }
    }
  }

  /**
   * Adds new widget to Interface tab given its specification,
   * in the same (undocumented) format found in a saved model.
   * @param text the widget specification
   */
  def makeWidget(text: String){
    dispatchThreadOrBust(
      tabs.interfaceTab.getInterfacePanel.loadWidget(
        text.split("\n").toSeq, Version.version) )
  }

  /// helpers for controlling methods

  private def findButton(name:String): ButtonWidget =
    tabs.interfaceTab.getInterfacePanel.getComponents
      .collect{case bw: ButtonWidget => bw}
      .find(_.displayName == name)
      .getOrElse{throw new IllegalArgumentException(
        "button '" + name + "' not found")}

  def smartPack(targetSize:Dimension) {
    val gc = frame.getGraphicsConfiguration
    val maxBounds = gc.getBounds
    val insets = Toolkit.getDefaultToolkit.getScreenInsets(gc)
    val maxWidth = maxBounds.width - insets.left - insets.right
    val maxHeight = maxBounds.height - insets.top - insets.bottom
    val maxBoundsX = maxBounds.x + insets.left
    val maxBoundsY = maxBounds.y + insets.top
    val maxX = maxBoundsX + maxWidth
    val maxY = maxBoundsY + maxHeight

    tabs.interfaceTab.adjustTargetSize(targetSize)

    // reduce our size ambitions if necessary
    var newWidth  = StrictMath.min(targetSize.width, maxWidth )
    var newHeight = StrictMath.min(targetSize.height, maxHeight)

    // move up/left to get more room if possible and necessary
    val moveLeft = StrictMath.max(0, frame.getLocation().x + newWidth  - maxX)
    val moveUp   = StrictMath.max(0, frame.getLocation().y + newHeight - maxY)

    // now we can compute our new position
    val newX = StrictMath.max(maxBoundsX, frame.getLocation().x - moveLeft)
    val newY = StrictMath.max(maxBoundsY, frame.getLocation().y - moveUp  )

    // and now that we know our position, we can compute our new size
    newWidth  = StrictMath.min(newWidth, maxX - newX)
    newHeight = StrictMath.min(newHeight, maxY - newY)

    // now do it!
    frame.setBounds(newX, newY, newWidth, newHeight)
    frame.validate()

    // not sure why this is sometimes necessary - ST 11/24/03
    tabs.requestFocus()
  }

  /**
   * Internal use only.
   */
  // used both from HelpMenu and MacHandlers - ST 2/2/09
  def showAboutWindow() { new AboutWindow(frame).setVisible(true) }

  /// AppFrame
  def getLinkParent: AppFrame = frame // for Event.LinkChild

  private def dispatchThreadOrBust[T](f: => T) = {
    org.nlogo.awt.EventQueue.mustBeEventDispatchThread()
    f
  }
}

class AppFrame extends JFrame with LinkParent {
  setIconImage(org.nlogo.awt.Images.loadImageResource("/images/arrowhead.gif"))
  setDefaultCloseOperation(javax.swing.WindowConstants.DO_NOTHING_ON_CLOSE)
  getContentPane.setLayout(new java.awt.BorderLayout)
  org.nlogo.awt.FullScreenUtilities.setWindowCanFullScreen(this, true)
  private val linkComponents = new collection.mutable.ListBuffer[Object]()
  addWindowListener(new WindowAdapter() {
    override def windowClosing(e: WindowEvent) {
      try App.app.fileMenu.quit()
      catch {case ex: UserCancelException => org.nlogo.util.Exceptions.ignore(ex)}
    }
    override def windowIconified(e: WindowEvent) {new IconifiedEvent(AppFrame.this, true).raise(App.app)}
    override def windowDeiconified(e: WindowEvent) {new IconifiedEvent(AppFrame.this, false).raise(App.app)}
  })
  def addLinkComponent(c:Object) { linkComponents += (c) }
  def getLinkChildren: Array[Object] = linkComponents.toArray
}<|MERGE_RESOLUTION|>--- conflicted
+++ resolved
@@ -76,10 +76,6 @@
     processCommandLineArguments(args)
     Splash.beginSplash() // also initializes AWT
     pico.addScalaObject("org.nlogo.compiler.Compiler")
-<<<<<<< HEAD
-    pico.addComponent(classOf[ProceduresToHtml])
-=======
->>>>>>> 71e530e8
     pico.addComponent(classOf[App])
     pico.as(NO_CACHE).addComponent(classOf[FileMenu])
     pico.addComponent(classOf[ModelSaver])
@@ -256,13 +252,8 @@
       def widgetPanel(workspace: GUIWorkspace): AbstractWidgetPanel = new WidgetPanel(workspace)
       def toolbar(wp: AbstractWidgetPanel, workspace: GUIWorkspace, buttons: List[WidgetInfo], frame: Frame) =
         new InterfaceToolBar(wp.asInstanceOf[WidgetPanel], workspace, buttons, frame,
-<<<<<<< HEAD
           pico.getComponent(classOf[EditDialogFactoryInterface])) {
         }
-      }
-=======
-          pico.getComponent(classOf[EditDialogFactoryInterface]))
->>>>>>> 71e530e8
     }
     pico.addComponent(interfaceFactory)
 
@@ -277,17 +268,7 @@
         override def ticks = _workspace.world.tickCounter.ticks
         override def updateMode = _workspace.updateMode
       }
-<<<<<<< HEAD
-      def inspectAgent(agent: org.nlogo.api.Agent, radius: Double) {
-=======
-      def aggregateManager: AggregateManagerInterface = App.this.aggregateManager
       def inspectAgent(agent: Agent, radius: Double) {
-        org.nlogo.awt.EventQueue.invokeLater(
-          new Runnable {
-            override def run() {
-              monitorManager.inspect(agent.kind, agent, radius)
-            }})
->>>>>>> 71e530e8
       }
       override def inspectAgent(kind: AgentKind, agent: Agent, radius: Double) {
       }

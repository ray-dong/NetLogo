--- conflicted
+++ resolved
@@ -393,52 +393,7 @@
   // new widgets in the UI.  For most widget types, the same type string
   // is used in both places. - ST 3/17/04
   public Widget makeWidget(String type, boolean loading) {
-<<<<<<< HEAD
     throw new IllegalStateException("unknown widget type: " + type);
-=======
-    type = "DUMMY " + type.toUpperCase();
-    Widget fromRegistry = org.nlogo.window.WidgetRegistry.apply(type);
-    if (fromRegistry != null) {
-      return fromRegistry;
-    } else if (type.equals("DUMMY SLIDER")) {
-      return new org.nlogo.window.DummySliderWidget();
-    } else if (type.equals("DUMMY CHOOSER") || // current name
-        type.equals("DUMMY CHOICE"))   // old name, used in old models
-    {
-      return new org.nlogo.window.DummyChooserWidget
-          (new org.nlogo.nvm.DefaultParserServices(workspace.parser()));
-    } else if (type.equals("DUMMY BUTTON")) {
-      return new org.nlogo.window.DummyButtonWidget();
-    } else if (type.equals("DUMMY MONITOR")) {
-      return new org.nlogo.window.DummyMonitorWidget();
-    } else if (type.equals("DUMMY INPUT") ||  // in the GUI, it's "Input Box"
-        type.equals("DUMMY INPUTBOX"))  // in saved models, it's "INPUTBOX"
-    {
-      java.awt.Font font = new java.awt.Font(org.nlogo.awt.Fonts.platformMonospacedFont(),
-          java.awt.Font.PLAIN, 12);
-      return new org.nlogo.window.DummyInputBoxWidget
-          (new org.nlogo.window.CodeEditor
-              (1, 20, font, false, null, new EditorColorizer(workspace), I18N.guiJ().fn()),
-              new org.nlogo.window.CodeEditor
-                  (5, 20, font, true, null, new EditorColorizer(workspace), I18N.guiJ().fn()),
-              this, new org.nlogo.nvm.DefaultParserServices(workspace.parser()));
-    } else if (type.equals("DUMMY OUTPUT"))  // currently in saved models only - ST 3/17/04
-    {
-      return new org.nlogo.window.OutputWidget();
-    } else if (type.equals("DUMMY CC-WINDOW")) // definitely in saved models only
-    {
-      // in current NetLogo versions, the command center goes in
-      // a JSplitPane instead of in the InterfacePanel, so we ignore
-      // the entry in the model - ST 7/13/04, 3/14/06
-      return null;
-    } else if (type.equals("DUMMY GRAPHICS-WINDOW") || type.equals("DUMMY VIEW") || type.equals("VIEW")) {
-      view = new org.nlogo.window.DummyViewWidget(workspace.world());
-      return view;
-    } else {
-      throw new IllegalStateException
-          ("unknown widget type: " + type);
-    }
->>>>>>> 08bf9209
   }
 
   public void mouseReleased(java.awt.event.MouseEvent e) {

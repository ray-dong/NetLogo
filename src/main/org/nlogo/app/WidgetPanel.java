// (C) Uri Wilensky. https://github.com/NetLogo/NetLogo

package org.nlogo.app;

import org.nlogo.api.I18N;
import org.nlogo.window.EditorColorizer;
import org.nlogo.window.GUIWorkspace;
import org.nlogo.window.Widget;

import java.util.ArrayList;
import java.util.Iterator;
import java.util.List;

// note that an instance of this class is used for the hubnet client editor
// and its subclass InterfacePanel is used for the interface tab.
// there are a few things in here that are specific to the client editor behavior
// (eg the way it handles plots) which is overridden in the subclass. ev 1/25/07

// public for widget extension - ST 6/12/08
public strictfp class WidgetPanel
    extends org.nlogo.window.AbstractWidgetPanel
    implements
    org.nlogo.window.WidgetContainer,
    java.awt.event.MouseListener,
    java.awt.event.MouseMotionListener,
    java.awt.event.FocusListener,
<<<<<<< HEAD
    org.nlogo.window.Events.WidgetEditedEvent.Handler,
    org.nlogo.window.Events.LoadBeginEvent.Handler {
=======
    org.nlogo.window.Events.WidgetEditedEventHandler,
    org.nlogo.window.Events.WidgetRemovedEventHandler,
    org.nlogo.window.Events.LoadBeginEventHandler,
    org.nlogo.window.Events.ZoomedEventHandler {
>>>>>>> 2990b12c
  static final int GRID_SNAP = 5;  // set the size of the grid, in pixels

  protected java.awt.Rectangle selectionRect;
  protected java.awt.Point startDragPoint;
  protected WidgetWrapper newWidget;
  protected List<WidgetWrapper> widgetsBeingDragged;
  protected final GUIWorkspace workspace;
  final Zoomer zoomer = new Zoomer(this);
  protected final javax.swing.JComponent glassPane =
      new javax.swing.JComponent() {
        @Override
        public void paintComponent(java.awt.Graphics g) {
          if (selectionRect != null) {
            g.setColor(java.awt.Color.WHITE);
            g.drawRect(selectionRect.x, selectionRect.y,
                selectionRect.width - 1, selectionRect.height - 1);
            g.setColor(new java.awt.Color(180, 180, 180, 120));
            g.fillRect(selectionRect.x, selectionRect.y,
                selectionRect.width - 1, selectionRect.height - 1);
          }
        }
      };

  public WidgetPanel(GUIWorkspace workspace) {
    this.workspace = workspace;
    setCursor(java.awt.Cursor.getPredefinedCursor(java.awt.Cursor.CROSSHAIR_CURSOR));
    setOpaque(true);
    setBackground(java.awt.Color.WHITE);
    addMouseListener(this);
    addMouseMotionListener(this);
    addFocusListener(this);
    setAutoscrolls(true);
    glassPane.setOpaque(false);
    glassPane.setVisible(false);
    add(glassPane, DRAG_LAYER);
  }

  @Override
  public boolean isOptimizedDrawingEnabled() {
    return false; // our children may overlap
  }

  @Override
  public void requestFocus() {
    requestFocusInWindow();
  }

  protected boolean hasFocus = false;

  public void focusGained(java.awt.event.FocusEvent e) {
    hasFocus = true;
  }

  public void focusLost(java.awt.event.FocusEvent e) {
    hasFocus = false;
  }

  @Override
  public java.awt.Dimension getMinimumSize() {
    return new java.awt.Dimension(0, 0);
  }

  @Override
  public java.awt.Dimension getPreferredSize() {
    return getPreferredSize(false);
  }

  org.nlogo.window.GUIWorkspace workspace() {
    return workspace;
  }

  @Override
  public boolean empty() {
    java.awt.Component[] comps = getComponents();
    for (int i = 0; i < comps.length; i++) {
      if (comps[i] instanceof WidgetWrapper) {
        return false;
      }
    }
    return true;
  }

  public java.awt.Dimension getPreferredSize(boolean savingAsApplet) {
    int maxX = 0, maxY = 0;
    java.awt.Component[] comps = getComponents();
    for (int i = 0; i < comps.length; i++) {
      if (comps[i] == glassPane) {
        continue;
      }
      java.awt.Point location = comps[i].getLocation();
      java.awt.Dimension size = comps[i].getSize();
      int x = location.x + size.width;
      int y = location.y + size.height;
      if (!savingAsApplet &&
          comps[i] instanceof WidgetWrapper &&
          !((WidgetWrapper) comps[i]).selected()) {
        x += WidgetWrapper.BORDER_E;
        y += WidgetWrapper.BORDER_S;
      }
      if (x > maxX) {
        maxX = x;
      }
      if (y > maxY) {
        maxY = y;
      }
    }
    if (!savingAsApplet &&
        System.getProperty("os.name").startsWith("Mac") &&
        System.getProperty("os.version").startsWith("10.2")) {
      // allow for the intrusion of the window grow box into the
      // lower right corner
      maxX += 8;
      maxY += 8;
    }
    return new java.awt.Dimension(maxX, maxY);
  }

  ///

  org.nlogo.window.OutputWidget getOutputWidget() {
    java.awt.Component[] comps = getComponents();
    for (int i = 0; i < comps.length; i++) {
      if (comps[i] instanceof WidgetWrapper) {
        WidgetWrapper wrapper = (WidgetWrapper) comps[i];
        if (wrapper.widget() instanceof org.nlogo.window.OutputWidget) {
          return (org.nlogo.window.OutputWidget) wrapper.widget();
        }
      }
    }
    return null;
  }

  WidgetCreator widgetCreator = null;

  public void setWidgetCreator(WidgetCreator widgetCreator) {
    this.widgetCreator = widgetCreator;
  }

  ///

  public WidgetWrapper getWrapper(Widget widget) {
    return (WidgetWrapper) widget.getParent();
  }

  protected List<WidgetWrapper> selectedWrappers() {
    List<WidgetWrapper> result =
        new ArrayList<WidgetWrapper>();
    java.awt.Component[] comps = getComponents();
    for (int i = 0; comps.length != i; i++) {
      if (comps[i] instanceof WidgetWrapper) {
        WidgetWrapper wrapper = (WidgetWrapper) comps[i];
        if (wrapper.selected()) {
          result.add(wrapper);
        }
      }
    }
    return result;
  }

  void aboutToDragSelectedWidgets(int startPressX, int startPressY) {
    widgetsBeingDragged = new ArrayList<WidgetWrapper>();
    List<WidgetWrapper> selectedWrappers = selectedWrappers();
    for (int i = 0; i < selectedWrappers.size(); i++) {
      WidgetWrapper w = selectedWrappers.get(i);
      w.startPressX = startPressX;
      w.startPressY = startPressY;
      w.aboutToDrag();
      widgetsBeingDragged.add(w);
    }
  }

  void dragSelectedWidgets(int x, int y) {
    java.awt.Point p = new java.awt.Point(x, y);
    for (int i = 0; i < widgetsBeingDragged.size(); i++) {
      WidgetWrapper w = widgetsBeingDragged.get(i);
      p = restrictDrag(p, w);
    }

    for (int i = 0; i < widgetsBeingDragged.size(); i++) {
      WidgetWrapper w = widgetsBeingDragged.get(i);
      w.doDrag(p.x, p.y);
    }
  }

  protected java.awt.Point restrictDrag(java.awt.Point p, WidgetWrapper w) {
    int x = p.x;
    int y = p.y;
    java.awt.Rectangle wb = w.originalBounds;
    java.awt.Rectangle b = getBounds();
    java.awt.Rectangle newWb =
        new java.awt.Rectangle(wb.x + x, wb.y + y, wb.width, wb.height);
    if (workspace.snapOn() && !this.isZoomed()) {
      int xGridSnap = newWb.x - (newWb.x / GRID_SNAP) * GRID_SNAP;
      int yGridSnap = newWb.y - (newWb.y / GRID_SNAP) * GRID_SNAP;
      x -= xGridSnap;
      y -= yGridSnap;
      newWb.x -= xGridSnap;
      newWb.y -= yGridSnap;
    }

    if (newWb.x + newWb.width < WidgetWrapper.BORDER_E * 2) {
      x += WidgetWrapper.BORDER_E * 2 - (newWb.x + newWb.width);
    }
    if (newWb.y < WidgetWrapper.BORDER_N) {
      y += WidgetWrapper.BORDER_N - newWb.y;
    }
    if (newWb.x + 2 * WidgetWrapper.BORDER_W > b.width) {
      x -= (newWb.x + 2 * WidgetWrapper.BORDER_W) - b.width;
    }
    if (newWb.y + WidgetWrapper.BORDER_N > b.height) {
      y -= (newWb.y + WidgetWrapper.BORDER_N) - b.height;
    }

    return new java.awt.Point(x, y);
  }

  void dropSelectedWidgets() {
    for (int i = 0; i < widgetsBeingDragged.size(); i++) {
      WidgetWrapper w = widgetsBeingDragged.get(i);
      w.doDrop();
    }
    widgetsBeingDragged = null;
    setForegroundWrapper();
  }

  public void mouseMoved(java.awt.event.MouseEvent e) {
  }

  public void mouseDragged(java.awt.event.MouseEvent e) {
    if (!org.nlogo.awt.Mouse.hasButton1(e)) {
      return;
    }
    java.awt.Point p = e.getPoint();
    java.awt.Rectangle rect = this.getBounds();

    p.x += rect.x;
    p.y += rect.y;

    if (newWidget != null) {
      if (workspace.snapOn()) {
        startDragPoint.x = (startDragPoint.x / GRID_SNAP) * GRID_SNAP;
        startDragPoint.y = (startDragPoint.y / GRID_SNAP) * GRID_SNAP;
      }
      java.awt.Point p2 =
          restrictDrag(new java.awt.Point(e.getX() - startDragPoint.x,
              e.getY() - startDragPoint.y),
              newWidget);
      newWidget.setLocation(startDragPoint.x + p2.x, startDragPoint.y + p2.y);
    } else if (null != startDragPoint) {
      if (!glassPane.isVisible()) {
        glassPane.setBounds(0, 0, getWidth(), getHeight());
        glassPane.setVisible(true);
      }
      scrollRectToVisible
          (new java.awt.Rectangle
              (e.getX() - 20, e.getY() - 20, 40, 40));
      java.awt.Rectangle oldSelectionRect = selectionRect;
      int x = StrictMath.min(getWidth(), StrictMath.max(e.getX(), 0));
      int y = StrictMath.min(getHeight(), StrictMath.max(e.getY(), 0));
      selectionRect =
          new java.awt.Rectangle
              (
                  StrictMath.min(startDragPoint.x, x),
                  StrictMath.min(startDragPoint.y, y),
                  StrictMath.abs(x - startDragPoint.x),
                  StrictMath.abs(y - startDragPoint.y)
              );
      selectWidgets(selectionRect);
      if (oldSelectionRect != null) {
        glassPane.repaint(oldSelectionRect);
      }
      glassPane.repaint(selectionRect);
    }
  }

  public void mouseEntered(java.awt.event.MouseEvent e) {
  }

  public void mouseExited(java.awt.event.MouseEvent e) {
  }

  public void mouseClicked(java.awt.event.MouseEvent e) {
  }

  public void mousePressed(java.awt.event.MouseEvent e) {
    if (e.isPopupTrigger()) {
      doPopup(e);
      return;
    }
    if (!org.nlogo.awt.Mouse.hasButton1(e)) {
      return;
    }

    // this is so the user can use action keys to control buttons
    // - ST 8/6/04,8/31/04
    this.requestFocus();

    java.awt.Point p = e.getPoint();
    java.awt.Rectangle rect = this.getBounds();

    p.x += rect.x;
    p.y += rect.y;

    if (!rect.contains(p)) {
      return;
    }
    unselectWidgets();
    startDragPoint = e.getPoint();
    if (widgetCreator == null) {
      return;
    }
    Widget widget = widgetCreator.getWidget();
    if (widget == null) {
      return;
    }
    addWidget(widget, e.getX(), e.getY(), true, false);
    revalidate();
  }

  // this is bordering on comical its so confusing.
  // this method runs for the hubnet client editor.
  // im not yet sure if it runs anywhere else.
  // that seems like bugs waiting to happen. JC - 12/20/10
  protected void doPopup(java.awt.event.MouseEvent e) {
    javax.swing.JPopupMenu menu = new javax.swing.JPopupMenu();
    menu.add(new WidgetCreationMenuItem(I18N.guiJ().get("tabs.run.widgets.button"), "BUTTON", e.getX(), e.getY()));
    menu.add(new WidgetCreationMenuItem(I18N.guiJ().get("tabs.run.widgets.slider"), "SLIDER", e.getX(), e.getY()));
    menu.add(new WidgetCreationMenuItem(I18N.guiJ().get("tabs.run.widgets.switch"), "SWITCH", e.getX(), e.getY()));
    menu.add(new WidgetCreationMenuItem(I18N.guiJ().get("tabs.run.widgets.chooser"), "CHOOSER", e.getX(), e.getY()));
    menu.add(new WidgetCreationMenuItem(I18N.guiJ().get("tabs.run.widgets.input"), "INPUT", e.getX(), e.getY()));
    menu.add(new WidgetCreationMenuItem(I18N.guiJ().get("tabs.run.widgets.monitor"), "MONITOR", e.getX(), e.getY()));
    WidgetCreationMenuItem plot = new WidgetCreationMenuItem(I18N.guiJ().get("tabs.run.widgets.plot"), "PLOT", e.getX(), e.getY());
    // if there are no plots in this model, then you can't have a plot in a hubnet client.
    if (workspace.plotManager().plots().size() == 0) {
      plot.setEnabled(false);
    }
    menu.add(plot);
    menu.add(new WidgetCreationMenuItem(I18N.guiJ().get("tabs.run.widgets.note"), "NOTE", e.getX(), e.getY()));
    menu.show(this, e.getX(), e.getY());
  }

  protected class WidgetCreationMenuItem
      extends javax.swing.JMenuItem {
    WidgetCreationMenuItem(final String displayName, final String name, final int x, final int y) {
      super(displayName);
      addActionListener
          (new java.awt.event.ActionListener() {
            public void actionPerformed(java.awt.event.ActionEvent e) {
              createWidget(name, x, y);
            }
          });
    }
  }

  public void createWidget(String name, int x, int y) {
    Widget widget = makeWidget(name, false);
    WidgetWrapper wrapper = addWidget(widget, x, y, true, false);
    revalidate();
    wrapper.selected(true);
    wrapper.foreground();
    wrapper.isNew(true);
    new org.nlogo.window.Events.EditWidgetEvent(null)
        .raise(WidgetPanel.this);
    newWidget.setCursor
        (java.awt.Cursor.getPredefinedCursor
            (java.awt.Cursor.DEFAULT_CURSOR));
    wrapper.isNew(false);
    newWidget = null;
  }

  // This is used both when loading a model and when the user is making
  // new widgets in the UI.  For most widget types, the same type string
  // is used in both places. - ST 3/17/04
  public Widget makeWidget(String type, boolean loading) {
    throw new IllegalStateException("unknown widget type: " + type);
  }

  public void mouseReleased(java.awt.event.MouseEvent e) {
    if (e.isPopupTrigger()) {
      doPopup(e);
      return;
    }
    if (org.nlogo.awt.Mouse.hasButton1(e)) {
      java.awt.Point p = e.getPoint();
      java.awt.Rectangle rect = this.getBounds();

      p.x += rect.x;
      p.y += rect.y;

      selectionRect = null;
      glassPane.setVisible(false);

      if (newWidget != null) {
        newWidget.selected(true);
        newWidget.foreground();
        newWidget.isNew(true);
        new org.nlogo.window.Events.EditWidgetEvent(null).raise(this);
        newWidget.setCursor
            (java.awt.Cursor.getPredefinedCursor
                (java.awt.Cursor.DEFAULT_CURSOR));
        newWidget.isNew(false);
        newWidget = null;
      }
    }
  }

  void setForegroundWrapper() {
    java.awt.Component[] comps = getComponents();
    for (int i = 0; comps.length != i; i++) {
      if (comps[i] instanceof WidgetWrapper &&
          ((WidgetWrapper) comps[i]).selected()) {
        ((WidgetWrapper) comps[i]).foreground();
        return;
      }
    }
  }

  protected void selectWidgets(java.awt.Rectangle rect) {
    java.awt.Component[] comps = getComponents();
    for (int i = 0; comps.length != i; i++) {
      if (comps[i] instanceof WidgetWrapper) {
        boolean selected = false;
        WidgetWrapper wrapper = (WidgetWrapper) comps[i];

        selected = wrapper.selected();
        java.awt.Rectangle wrapperRect = wrapper.getUnselectedBounds();
        if (!selected) {
          if (rect.intersects(wrapperRect)) {
            wrapper.selected(true);
          }

        } else {
          if (!rect.intersects(wrapperRect) && selected) {
            wrapper.selected(false);
          }
        }

      }
    }
    setForegroundWrapper();
  }

  protected void unselectWidgets() {
    List<WidgetWrapper> selectedWrappers = selectedWrappers();
    for (int i = 0; i < selectedWrappers.size(); i++) {
      WidgetWrapper wrapper = selectedWrappers.get(i);
      wrapper.selected(false);
    }
  }

  protected WidgetWrapper addWidget(Widget widget, int x, int y,
                                    boolean select, boolean loadingWidget) {
    java.awt.Dimension size = widget.getSize();
    WidgetWrapper wrapper = new WidgetWrapper(widget, this);
    wrapper.setVisible(false);
    // we need to add the wrapper before we can call wrapper.getPreferredSize(), because
    // that method looks at its parent and sees if it's an InterfacePanel
    // and zooms accordingly - ST 6/16/02
    add(wrapper, DEFAULT_LAYER);
    moveToFront(wrapper);

    if (select || !loadingWidget) {
      wrapper.setSize(wrapper.getPreferredSize());
    } else {
      wrapper.setSize(size);////wrapper.getPreferredSize());
    }

    if (workspace.snapOn() && !loadingWidget) {
      int gridX = (x / GRID_SNAP) * GRID_SNAP;
      int gridY = (y / GRID_SNAP) * GRID_SNAP;
      wrapper.setLocation(gridX, gridY);
    } else {
      wrapper.setLocation(x, y);
    }
    wrapper.validate();
    wrapper.setVisible(true);

    zoomer.zoomWidget(wrapper, true, loadingWidget, 1.0, zoomer.zoomFactor());

    if (select) {
      newWidget = wrapper;
      newWidget.originalBounds = newWidget.getBounds();
      newWidget.setCursor
          (java.awt.Cursor.getPredefinedCursor
              (java.awt.Cursor.CROSSHAIR_CURSOR));
    }
    return wrapper;
  }

  public void editWidgetFinished(org.nlogo.api.Editable target, boolean canceled) {
    if (target instanceof java.awt.Component
        && ((java.awt.Component) target).getParent() instanceof WidgetWrapper) {
      ((WidgetWrapper) ((java.awt.Component) target).getParent()).selected(false);
    }
    if (canceled && newWidget != null) {
      removeWidget(newWidget);
      revalidate();
    }
    setForegroundWrapper();
    // this doesn't do anything on the Mac, presumably because the focus doesn't never
    // actually returns to us after the edit dialog closed because isFocusable() is
    // already false, but just in case it's needed on some VM... - ST 8/6/04
    loseFocusIfAppropriate();
  }

  public void deleteSelectedWidgets() {
    List<WidgetWrapper> hitList =
        new ArrayList<WidgetWrapper>();
    List<WidgetWrapper> selectedWrappers = selectedWrappers();
    for (WidgetWrapper w : selectedWrappers) {
      if (w.selected() && w.widget().deleteable()) {
        hitList.add(w);
      }
    }
    deleteWidgets(hitList);
  }

  void deleteWidget(WidgetWrapper target) {
    List<WidgetWrapper> hitList =
        new ArrayList<WidgetWrapper>();
    hitList.add(target);
    deleteWidgets(hitList);
  }

  protected void deleteWidgets(List<WidgetWrapper> hitList) {
    for (int i = 0; i < hitList.size(); i++) {
      WidgetWrapper w = hitList.get(i);
      removeWidget(w);
    }
    setForegroundWrapper();
    revalidate();
    repaint(); // you wouldn't think this'd be necessary, but without it
    // the widget didn't visually disappear - ST 6/23/03
    loseFocusIfAppropriate();
  }

  protected void removeWidget(WidgetWrapper wrapper) {
    if (wrapper.widget() == view) {
      view = null;
    }
    remove(wrapper);
  }

  // if sliderEventOnReleaseOnly is true, a SliderWidget will only raise an InterfaceGlobalEvent
  // when the mouse is released from the SliderDragControl
  // --mag 9/25/02, ST 4/9/03
  protected boolean sliderEventOnReleaseOnly = false;

  public boolean sliderEventOnReleaseOnly() {
    return sliderEventOnReleaseOnly;
  }

  public void sliderEventOnReleaseOnly(boolean sliderEventOnReleaseOnly) {
    this.sliderEventOnReleaseOnly = sliderEventOnReleaseOnly;
  }

<<<<<<< HEAD
=======
  public void handle(org.nlogo.window.Events.ZoomedEvent e) {
    unselectWidgets();
    zoomer.zoomWidgets(e.zoomFactor());
    revalidate();
  }

>>>>>>> 2990b12c
  /// loading and saving

  public Widget loadWidget(String[] strings, final String modelVersion) {
    String type = strings[0];
    int x = Integer.parseInt(strings[1]);
    int y = Integer.parseInt(strings[2]);
    Widget newGuy = makeWidget(type, true);
    if (newGuy != null) {
      newGuy.load(strings);
      enforceMinimumAndMaximumWidgetSizes(newGuy);
      addWidget(newGuy, x, y, false, true);
    }
    return newGuy;
  }

  public void handle(org.nlogo.window.Events.WidgetEditedEvent e) {
    new org.nlogo.window.Events.DirtyEvent().raise(this);
    zoomer.updateZoomInfo(e.widget());
  }

<<<<<<< HEAD
=======
  public void handle(org.nlogo.window.Events.WidgetRemovedEvent e) {
    // since all plot widgets on the client are subordinate to
    // plot widgets on the server remove the plot widget
    // on the client when the plot in the server is removed
    // ev 1/18/07
    if (e.widget() instanceof org.nlogo.window.PlotWidget) {
      java.awt.Component[] comps = getComponents();
      for (int i = 0; i < comps.length; i++) {
        if (comps[i] instanceof WidgetWrapper) {
          WidgetWrapper wrapper = (WidgetWrapper) comps[i];
          Widget widget = wrapper.widget();
          if (widget instanceof DummyPlotWidget &&
              e.widget().displayName().equals(widget.displayName())) {
            removeWidget(wrapper);
          }
        }
      }
      repaint();
    }
  }

>>>>>>> 2990b12c
  public void handle(org.nlogo.window.Events.LoadBeginEvent e) {
    unselectWidgets();
    removeAllWidgets();
    zoomer.forgetAllZoomInfo();
  }

  @Override
  public void loadWidgets(String[] lines, String version) {
    try {
      List<List<String>> v =
          org.nlogo.api.ModelReader.parseWidgets(lines);
      if (null != v) {
        setVisible(false);
        for (Iterator<List<String>> iter = v.iterator(); iter.hasNext();) {
          List<String> v2 = iter.next();
          String[] strings = v2.toArray(new String[v2.size()]);
          loadWidget(strings, version);
        }
      }
    } finally {
      setVisible(true);
      revalidate();
    }
  }

  @Override
  public List<Widget> getWidgetsForSaving() {
    List<Widget> result = new ArrayList<Widget>();
    java.awt.Component[] comps = getComponents();
    // loop backwards so JLayeredPane gives us the components
    // in back-to-front order for saving - ST 9/29/03
    for (int i = comps.length - 1; i >= 0; i--) {
      if (comps[i] instanceof WidgetWrapper) {
        WidgetWrapper wrapper = (WidgetWrapper) comps[i];
        Widget widget = wrapper.widget();
        if (!result.contains(widget)) {
          result.add(widget);
        }
      }
    }
    return result;
  }

  @Override
  public void removeAllWidgets() {
    java.awt.Component[] comps = getComponents();
    setVisible(false);
    for (int i = 0; comps.length != i; i++) {
      if (comps[i] instanceof WidgetWrapper) {
        WidgetWrapper wrapper = (WidgetWrapper) comps[i];
        removeWidget(wrapper);
      }
    }
  }

  private org.nlogo.window.Widget view = null;

  @Override
  public boolean hasView() {
    return (view != null);
  }

  boolean contains(org.nlogo.api.Editable w) {
    java.awt.Component[] comps = getComponents();
    for (int i = 0; comps.length != i; i++) {
      if (comps[i] instanceof WidgetWrapper) {
        WidgetWrapper wrapper = (WidgetWrapper) comps[i];
        if (wrapper.widget().getEditable() == w) {
          return true;
        }
      }
    }

    return false;
  }

  protected void enforceMinimumAndMaximumWidgetSizes(java.awt.Component component) {
    java.awt.Dimension size = component.getSize();
    boolean changed = false;

    // enforce minimum
    java.awt.Dimension minimumSize = component.getMinimumSize();
    if (size.width < minimumSize.width) {
      size.width = minimumSize.width;
      changed = true;
    }
    if (size.height < minimumSize.height) {
      size.height = minimumSize.height;
      changed = true;
    }

    // enforce maximum
    java.awt.Dimension maximumSize = component.getMaximumSize();
    if (maximumSize != null) {
      if (size.width > maximumSize.width && maximumSize.width > 0) {
        size.width = maximumSize.width;
        changed = true;
      }
      if (size.height > maximumSize.height && maximumSize.height > 0) {
        size.height = maximumSize.height;
        changed = true;
      }
    }

    if (changed) {
      component.setSize(size);
    }
  }

  /// buttons

  protected void loseFocusIfAppropriate() {
    if (hasFocus && !isFocusable()) {
      transferFocus();
    }
  }

  @Override
  public boolean isFocusable() {
    java.awt.Component[] comps = getComponents();
    for (int i = 0; i < comps.length; i++) {
      if (comps[i] instanceof WidgetWrapper) {
        Widget widget = ((WidgetWrapper) comps[i]).widget();
        if (widget instanceof org.nlogo.window.ButtonWidget) {
          org.nlogo.window.ButtonWidget button =
              (org.nlogo.window.ButtonWidget) widget;
          if (button.actionKey() != '\0' &&
              button.actionKey() != ' ') {
            return true;
          }
        }
      }
    }
    return false;
  }

  /// dispatch WidgetContainer methods

  public String getBoundsString(Widget widget) {
    StringBuilder buf = new StringBuilder();
    java.awt.Rectangle r = getUnzoomedBounds(widget);
    buf.append(r.x + "\n");
    buf.append(r.y + "\n");
    buf.append((r.x + r.width) + "\n");
    buf.append((r.y + r.height) + "\n");
    return buf.toString();
  }

  public java.awt.Rectangle getUnzoomedBounds(java.awt.Component component) {
    return zoomer.getUnzoomedBounds(component);
  }

  public void resetZoomInfo(Widget widget) {
    zoomer.updateZoomInfo(widget);
  }

  public void resetSizeInfo(Widget widget) {
    getWrapper(widget).widgetResized();
  }

  public boolean isZoomed() {
    return zoomer.zoomFactor() != 1.0;
  }

  public boolean canAddWidget(String widget) {
    if (widget.equals(I18N.guiJ().get("tabs.run.widgets.view"))) {
      return !hasView();
    } else if (widget.equals(I18N.guiJ().get("tabs.run.widgets.plot"))) {
      // you can't add a plot to the client interface unless
      // there are plots in the server interface so enable the
      // plot button accordingly ev 1/25/07
      return workspace.plotManager().getPlotNames().length > 0;
    }

    return true;
  }

}<|MERGE_RESOLUTION|>--- conflicted
+++ resolved
@@ -24,15 +24,8 @@
     java.awt.event.MouseListener,
     java.awt.event.MouseMotionListener,
     java.awt.event.FocusListener,
-<<<<<<< HEAD
-    org.nlogo.window.Events.WidgetEditedEvent.Handler,
-    org.nlogo.window.Events.LoadBeginEvent.Handler {
-=======
     org.nlogo.window.Events.WidgetEditedEventHandler,
-    org.nlogo.window.Events.WidgetRemovedEventHandler,
-    org.nlogo.window.Events.LoadBeginEventHandler,
-    org.nlogo.window.Events.ZoomedEventHandler {
->>>>>>> 2990b12c
+    org.nlogo.window.Events.LoadBeginEventHandler {
   static final int GRID_SNAP = 5;  // set the size of the grid, in pixels
 
   protected java.awt.Rectangle selectionRect;
@@ -589,15 +582,6 @@
     this.sliderEventOnReleaseOnly = sliderEventOnReleaseOnly;
   }
 
-<<<<<<< HEAD
-=======
-  public void handle(org.nlogo.window.Events.ZoomedEvent e) {
-    unselectWidgets();
-    zoomer.zoomWidgets(e.zoomFactor());
-    revalidate();
-  }
-
->>>>>>> 2990b12c
   /// loading and saving
 
   public Widget loadWidget(String[] strings, final String modelVersion) {
@@ -618,30 +602,6 @@
     zoomer.updateZoomInfo(e.widget());
   }
 
-<<<<<<< HEAD
-=======
-  public void handle(org.nlogo.window.Events.WidgetRemovedEvent e) {
-    // since all plot widgets on the client are subordinate to
-    // plot widgets on the server remove the plot widget
-    // on the client when the plot in the server is removed
-    // ev 1/18/07
-    if (e.widget() instanceof org.nlogo.window.PlotWidget) {
-      java.awt.Component[] comps = getComponents();
-      for (int i = 0; i < comps.length; i++) {
-        if (comps[i] instanceof WidgetWrapper) {
-          WidgetWrapper wrapper = (WidgetWrapper) comps[i];
-          Widget widget = wrapper.widget();
-          if (widget instanceof DummyPlotWidget &&
-              e.widget().displayName().equals(widget.displayName())) {
-            removeWidget(wrapper);
-          }
-        }
-      }
-      repaint();
-    }
-  }
-
->>>>>>> 2990b12c
   public void handle(org.nlogo.window.Events.LoadBeginEvent e) {
     unselectWidgets();
     removeAllWidgets();

--- conflicted
+++ resolved
@@ -24,16 +24,9 @@
     java.awt.event.MouseListener,
     java.awt.event.MouseMotionListener,
     java.awt.event.FocusListener,
-<<<<<<< HEAD
     org.nlogo.window.Events.WidgetEditedEventHandler,
     org.nlogo.window.Events.WidgetRemovedEventHandler,
-    org.nlogo.window.Events.LoadBeginEventHandler,
-    org.nlogo.window.Events.ZoomedEventHandler {
-=======
-    org.nlogo.window.Events.WidgetEditedEvent.Handler,
-    org.nlogo.window.Events.WidgetRemovedEvent.Handler,
-    org.nlogo.window.Events.LoadBeginEvent.Handler {
->>>>>>> 18bf5ae0
+    org.nlogo.window.Events.LoadBeginEventHandler {
   static final int GRID_SNAP = 5;  // set the size of the grid, in pixels
 
   protected java.awt.Rectangle selectionRect;
@@ -630,11 +623,7 @@
   public void handle(org.nlogo.window.Events.ZoomedEvent e) {
     super.handle(e);
     unselectWidgets();
-<<<<<<< HEAD
-    zoomer.zoomWidgets(e.zoomFactor());
-=======
     zoomer().zoomWidgets(zoomFactor());
->>>>>>> 18bf5ae0
     revalidate();
   }
 
@@ -665,11 +654,7 @@
 
   public void handle(org.nlogo.window.Events.WidgetEditedEvent e) {
     new org.nlogo.window.Events.DirtyEvent().raise(this);
-<<<<<<< HEAD
-    zoomer.updateZoomInfo(e.widget());
-=======
-    zoomer().updateZoomInfo(e.widget);
->>>>>>> 18bf5ae0
+    zoomer().updateZoomInfo(e.widget());
   }
 
   public void handle(org.nlogo.window.Events.WidgetRemovedEvent e) {

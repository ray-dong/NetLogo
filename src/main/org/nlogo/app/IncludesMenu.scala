--- conflicted
+++ resolved
@@ -25,29 +25,6 @@
 
   override def populate(menu: javax.swing.JPopupMenu) {
     import collection.JavaConverters._
-<<<<<<< HEAD
-    includesTable = target.getIncludesTable
-    if(includesTable.isEmpty) {
-      val nullItem = new javax.swing.JMenuItem("<No Includes Defined>")
-      nullItem.setEnabled(false)
-      menu.add(nullItem)
-    }
-    else {
-      val includes = new java.util.ArrayList[String]
-      includesTable.keys.foreach(includes.add)
-      java.util.Collections.sort(includes, String.CASE_INSENSITIVE_ORDER)
-      for(include <- includes.asScala if include.endsWith(".nls") && include.size > 4)
-        if(new java.io.File(includesTable(include)).exists) {
-          val item = new javax.swing.JMenuItem(include)
-          item.addActionListener(
-            new java.awt.event.ActionListener() {
-              override def actionPerformed(e: java.awt.event.ActionEvent) {
-                menuSelection(include)
-              }})
-          menu.add(item)
-        }
-      menu.addSeparator()
-=======
     target.getIncludesTable match {
       case Some(includesTableJ) =>
         includesTable = includesTableJ.asScala.toMap
@@ -69,7 +46,6 @@
         val nullItem = new javax.swing.JMenuItem("<No Includes Defined>")
         nullItem.setEnabled(false)
         menu.add(nullItem)
->>>>>>> 1ece22d9
     }
     menu.add(new javax.swing.JMenuItem(new NewSourceEditorAction))
     menu.add(new javax.swing.JMenuItem(new OpenSourceEditorAction))

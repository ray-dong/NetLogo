// (C) Uri Wilensky. https://github.com/NetLogo/NetLogo

package org.nlogo.app;

import org.nlogo.api.AgentKindJ;
import org.nlogo.api.I18N;
import org.nlogo.api.ModelSectionJ;
import org.nlogo.api.Version;
import org.nlogo.window.EditorColorizer;
import org.nlogo.window.Widget;

import javax.swing.JMenuItem;
import javax.swing.JPopupMenu;
import java.awt.event.KeyEvent;
import java.util.ArrayList;
import java.util.List;

strictfp class InterfacePanel
    extends WidgetPanel
    implements java.awt.event.KeyListener,
    org.nlogo.window.Events.LoadSectionEventHandler,
    org.nlogo.window.Events.ExportInterfaceEventHandler {

  private final org.nlogo.window.ViewWidgetInterface viewWidget;

  public org.nlogo.window.ViewWidgetInterface viewWidget() {
    return viewWidget;
  }

  public InterfacePanel(org.nlogo.window.ViewWidgetInterface viewWidget,
                        org.nlogo.window.GUIWorkspace workspace) {
    super(workspace);
    this.viewWidget = viewWidget;
    workspace.setWidgetContainer(this);
    addWidget((Widget) viewWidget, 0, 0, false, false);
    ((Widget) viewWidget).deleteable_$eq(false);
    addKeyListener(this);
    addMouseListener(this);
  }

  ///

  @Override
  public void focusGained(java.awt.event.FocusEvent e) {
    hasFocus = true;
    enableButtonKeys(true);
  }

  @Override
  public void focusLost(java.awt.event.FocusEvent e) {
    hasFocus = false;
    enableButtonKeys(false);
  }

  ///

  @Override
  protected void doPopup(final java.awt.event.MouseEvent e) {
    JPopupMenu menu = new JPopupMenu();
    // add all the widgets
    menu.add(new WidgetCreationMenuItem(I18N.guiJ().get("tabs.run.widgets.button"), "BUTTON", e.getX(), e.getY()));
    menu.add(new WidgetCreationMenuItem(I18N.guiJ().get("tabs.run.widgets.slider"), "SLIDER", e.getX(), e.getY()));
    menu.add(new WidgetCreationMenuItem(I18N.guiJ().get("tabs.run.widgets.switch"), "SWITCH", e.getX(), e.getY()));
    menu.add(new WidgetCreationMenuItem(I18N.guiJ().get("tabs.run.widgets.chooser"), "CHOOSER", e.getX(), e.getY()));
    menu.add(new WidgetCreationMenuItem(I18N.guiJ().get("tabs.run.widgets.input"), "INPUT", e.getX(), e.getY()));
    menu.add(new WidgetCreationMenuItem(I18N.guiJ().get("tabs.run.widgets.monitor"), "MONITOR", e.getX(), e.getY()));
    menu.add(new WidgetCreationMenuItem(I18N.guiJ().get("tabs.run.widgets.plot"), "PLOT", e.getX(), e.getY()));
    WidgetCreationMenuItem outputItem =
        new WidgetCreationMenuItem(I18N.guiJ().get("tabs.run.widgets.output"), "OUTPUT", e.getX(), e.getY());
    if (getOutputWidget() != null) {
      outputItem.setEnabled(false);
    }
    menu.add(outputItem);
    menu.add(new WidgetCreationMenuItem(I18N.guiJ().get("tabs.run.widgets.note"), "NOTE", e.getX(), e.getY()));

    // add extra stuff
    menu.add(new javax.swing.JPopupMenu.Separator());
    menu.add(exportItem());

    menu.show(this, e.getX(), e.getY());
  }

  private JMenuItem exportItem() {
    JMenuItem exportItem = new javax.swing.JMenuItem("Export Interface...");
    exportItem.addActionListener
        (new java.awt.event.ActionListener() {
          public void actionPerformed(java.awt.event.ActionEvent e) {
            try {
              exportInterface();
            } catch (java.io.IOException ex) {
              javax.swing.JOptionPane.showMessageDialog
                  (InterfacePanel.this, ex.getMessage(),
                      I18N.guiJ().get("common.messages.error"), javax.swing.JOptionPane.ERROR_MESSAGE);
            }
          }
        });
    return exportItem;
  }

  private class WidgetCreationMenuItem
      extends javax.swing.JMenuItem {
    WidgetCreationMenuItem(final String displayName, final String widgetType, final int x, final int y) {
      super(displayName);
      addActionListener
          (new java.awt.event.ActionListener() {
            public void actionPerformed(java.awt.event.ActionEvent e) {
              Widget widget = makeWidget(widgetType, false);
              WidgetWrapper wrapper = addWidget(widget, x, y, true, false);
              revalidate();
              wrapper.selected(true);
              wrapper.foreground();
              wrapper.isNew(true);
              new org.nlogo.window.Events.EditWidgetEvent(null)
                  .raise(InterfacePanel.this);
              newWidget.setCursor
                  (java.awt.Cursor.getPredefinedCursor
                      (java.awt.Cursor.DEFAULT_CURSOR));
              wrapper.isNew(false);
              newWidget = null;
            }
          });
    }
  }

  // This is used both when loading a model and when the user is making
  // new widgets in the UI.  For most widget types, the same type string
  // is used in both places. - ST 3/17/04
  @Override
  public Widget makeWidget(String type, boolean loading) {
    type = type.toUpperCase();
    Widget fromRegistry = org.nlogo.window.WidgetRegistry.apply(type);
    if (fromRegistry != null) {
      return fromRegistry;
    } else if (type.equalsIgnoreCase("SLIDER")) {
      return new org.nlogo.window.SliderWidget(workspace.world.auxRNG) {
        @Override
        public int sourceOffset() {
          return org.nlogo.workspace.Evaluator.sourceOffset(AgentKindJ.Observer(), false);
        }
      };
    } else if (type.equals("CHOOSER") || // current name
        type.equals("CHOICE"))   // old name, used in old models
    {
      return new org.nlogo.window.ChooserWidget(workspace);
    } else if (type.equals("BUTTON")) {
      return new org.nlogo.window.ButtonWidget(workspace.world.mainRNG);
    } else if (type.equals("PLOT")) {
      return org.nlogo.window.PlotWidget.apply(workspace.plotManager());
    } else if (type.equals("MONITOR")) {
      return new org.nlogo.window.MonitorWidget(workspace.world.auxRNG);
    } else if (type.equals("INPUT") ||  // in the GUI, it's "Input Box"
        type.equals("INPUTBOX"))  // in saved models, it's "INPUTBOX"
    {
      java.awt.Font font = new java.awt.Font(org.nlogo.awt.Fonts.platformMonospacedFont(),
          java.awt.Font.PLAIN, 12);
      return new org.nlogo.window.InputBoxWidget
          (new org.nlogo.window.CodeEditor
              (1, 20, font, false, null, new EditorColorizer(workspace), I18N.guiJ().fn()),
              new org.nlogo.window.CodeEditor
                  (5, 20, font, true, null, new EditorColorizer(workspace), I18N.guiJ().fn()),
              workspace, this);
    } else if (type.equals("OUTPUT"))  // currently in saved models only - ST 3/17/04
    {
      return new org.nlogo.window.OutputWidget();
    } else if (type.equals("CC-WINDOW")) // definitely in saved models only
    {
      // in current NetLogo versions, the command center goes in
      // a JSplitPane instead of in the InterfacePanel, so we ignore
      // the entry in the model - ST 7/13/04, 3/14/06
      return null;
    } else {
      throw new IllegalStateException
          ("unknown widget type: " + type);
    }
  }

  @Override
  protected void deleteWidgets(List<WidgetWrapper> hitList) {
    boolean needsRecompile = false;
    for (int i = 0; i < hitList.size(); i++) {
      WidgetWrapper w = hitList.get(i);
      removeWidget(w);
      if (w.widget() instanceof org.nlogo.window.JobWidget) {
        // this ensures that the right thing happens if we delete
        // a button or monitor that doesn't compile; we need to remove it
        // from the errors tab - ST 12/17/04
        org.nlogo.window.JobWidget jobWidget =
            (org.nlogo.window.JobWidget) w.widget();
        jobWidget.innerSource("");
        new org.nlogo.window.Events.CompileMoreSourceEvent(jobWidget)
            .raise(this);
      }
      if (w.widget() instanceof org.nlogo.window.InterfaceGlobalWidget) {
        needsRecompile = true;
      }
    }
    setForegroundWrapper();
    revalidate();
    repaint(); // you wouldn't think this'd be necessary, but without it
    // the widget didn't visually disappear - ST 6/23/03
    if (needsRecompile) {
      new org.nlogo.window.Events.CompileAllEvent().raise(this);
    }
    loseFocusIfAppropriate();
  }

  @Override
  protected void removeWidget(WidgetWrapper wrapper) {
    remove(wrapper);

    // if the compile that is associated with this removal (assuming there is one) fails
    // the observer variables and constraints might not get reallocated in which case
    // if we try to add a different widget with the same name we get a constraint violation
    // from the old constraint. yuck.  ev 11/27/07
    new org.nlogo.window.Events.RemoveConstraintEvent
        (wrapper.widget().displayName())
        .raise(this);
  }

  /// loading and saving

  @Override
<<<<<<< HEAD
  public Widget loadWidget(String[] strings, final String modelVersion) {
    return loadWidget(strings, 0, 0);
=======
  public Widget loadWidget(scala.collection.Seq<String> strings, final String modelVersion) {
    return loadWidget(strings, modelVersion, 0, 0);
>>>>>>> 0637ac52
  }

  // TODO: consider cleaning up this x and y business
  // it was added for copying/pasting widgets.
  // the regular loadWidget just uses the x and y from the string array
  // it passes in x=0, y=0 and we do a check. ugly, but works for now.
  // paste uses the x and y from the right click location.
<<<<<<< HEAD
  private Widget loadWidget(String[] strings, int x, int y) {
    String type = strings[0];
=======
  private Widget loadWidget(scala.collection.Seq<String> strings, final String modelVersion, int x, int y) {
    Widget.LoadHelper helper =
        new Widget.LoadHelper() {
          public String version() {
            return modelVersion;
          }

          public String convert(String source, boolean reporter) {
            return workspace.autoConvert
                (source, true, reporter, modelVersion);
          }
        };
    String type = strings.apply(0);
>>>>>>> 0637ac52
    if (x == 0) {
      x = Integer.parseInt(strings.apply(1));
    }
    if (y == 0) {
      y = Integer.parseInt(strings.apply(2));
    }
    if (type.equals("GRAPHICS-WINDOW")) {
      // the graphics widget (and the command center) are special cases because
      // they are not recreated at load time, but reused
      viewWidget.asWidget().load(strings);
      java.awt.Container parent = viewWidget.asWidget().getParent();
      if (parent != null) {
        parent.setSize(viewWidget.asWidget().getSize());
        enforceMinimumAndMaximumWidgetSizes(viewWidget.asWidget());
        parent.setLocation(x, y);
        zoomer.zoomWidgetLocation
            (getWrapper(viewWidget.asWidget()),
                true, true, 1.0, zoomer.zoomFactor());
        zoomer.zoomWidgetSize
            (getWrapper(viewWidget.asWidget()),
                true, true, 1.0, zoomer.zoomFactor());
        zoomer.scaleComponentFont
            (((org.nlogo.window.ViewWidget) viewWidget)
                .view,
                zoomer.zoomFactor(), 1.0, false);
      }
      return viewWidget.asWidget();
    } else {
      Widget newGuy = null;
      newGuy = makeWidget(type, true);
      if (newGuy != null) {
        newGuy.load(strings);
        enforceMinimumAndMaximumWidgetSizes(newGuy);
        addWidget(newGuy, x, y, false, true);
      }
      return newGuy;
    }
  }

  @Override
  public List<org.nlogo.window.Widget> getWidgetsForSaving() {
    List<org.nlogo.window.Widget> result =
        new ArrayList<org.nlogo.window.Widget>();
    java.awt.Component[] comps = getComponents();
    result.add((org.nlogo.window.Widget) viewWidget);
    // loop backwards so JLayeredPane gives us the components
    // in back-to-front order for saving - ST 9/29/03
    for (int i = comps.length - 1; i >= 0; i--) {
      if (comps[i] instanceof WidgetWrapper) {
        WidgetWrapper wrapper = (WidgetWrapper) comps[i];
        Widget widget = wrapper.widget();
        if (!result.contains(widget)) {
          result.add(widget);
        }
      }
    }
    return result;
  }

  @Override
  boolean contains(org.nlogo.api.Editable w) {
    if (w == ((Widget) viewWidget).getEditable()) {
      return true;
    }
    return super.contains(w);
  }

  public void handle(org.nlogo.window.Events.ExportInterfaceEvent e) {
    try {
      javax.imageio.ImageIO.write
          (org.nlogo.awt.Images.paintToImage(this),
           "png", e.stream());
    } catch (java.io.IOException ex) {
      e.callback().apply(ex);
    }
  }

  private void exportInterface()
      throws java.io.IOException {
    try {
      final String exportPath =
          org.nlogo.swing.FileDialog.show
              (this, "Export Interface",
                  java.awt.FileDialog.SAVE,
                  workspace.guessExportName("interface.png"));
      final java.io.IOException[] exception =
          new java.io.IOException[]{null};
      org.nlogo.swing.ModalProgressTask.apply(
        org.nlogo.awt.Hierarchy.getFrame(this),
        "Exporting...",
        new Runnable() {
          public void run() {
            try {
              workspace.exportInterface(exportPath);
            } catch (java.io.IOException ex) {
              exception[0] = ex;
            }}});
      if (exception[0] != null) {
        throw exception[0];
      }
    } catch (org.nlogo.awt.UserCancelException ex) {
      org.nlogo.util.Exceptions.ignore(ex);
    }
  }

  public void handle(org.nlogo.window.Events.LoadSectionEvent e) {
    if (e.section() == ModelSectionJ.WIDGETS()) {
      loadWidgets(e.lines(), e.version());
    }
  }

  @Override
  public void removeAllWidgets() {
    try {
      java.awt.Component[] comps = getComponents();
      setVisible(false);
      for (int i = 0; comps.length != i; i++) {
        if (comps[i] instanceof WidgetWrapper) {
          WidgetWrapper wrapper = (WidgetWrapper) comps[i];
          if (wrapper.widget() != viewWidget) {
            removeWidget(wrapper);
          }
        }
      }
    } catch (RuntimeException ex) {
      org.nlogo.util.Exceptions.handle(ex);
    } finally {
      setVisible(false);
    }
  }

  /// buttons

  @Override
  public boolean isFocusable() {
    java.awt.Component[] comps = getComponents();
    for (int i = 0; i < comps.length; i++) {
      if (comps[i] instanceof WidgetWrapper) {
        Widget widget = ((WidgetWrapper) comps[i]).widget();
        if (widget instanceof org.nlogo.window.InputBoxWidget) {
          return true;
        }
        if (widget instanceof org.nlogo.window.ButtonWidget) {
          org.nlogo.window.ButtonWidget button =
              (org.nlogo.window.ButtonWidget) widget;
          if (button.actionKey() != '\0' &&
              button.actionKey() != ' ') {
            return true;
          }
        }
      }
    }
    return false;
  }

  private org.nlogo.window.ButtonWidget findActionButton(char key) {
    java.awt.Component[] comps = getComponents();
    for (int i = 0; i < comps.length; i++) {
      if (comps[i] instanceof WidgetWrapper) {
        Widget widget = ((WidgetWrapper) comps[i]).widget();
        if (widget instanceof org.nlogo.window.ButtonWidget) {
          org.nlogo.window.ButtonWidget button =
              (org.nlogo.window.ButtonWidget) widget;
          if (Character.toUpperCase(button.actionKey()) ==
              Character.toUpperCase(key)) {
            return button;
          }
        }
      }
    }
    return null;
  }

  private void enableButtonKeys(boolean enabled) {
    java.awt.Component[] comps = getComponents();
    for (int i = 0; i < comps.length; i++) {
      if (comps[i] instanceof WidgetWrapper) {
        Widget widget = ((WidgetWrapper) comps[i]).widget();
        if (widget instanceof org.nlogo.window.ButtonWidget) {
          org.nlogo.window.ButtonWidget button =
              (org.nlogo.window.ButtonWidget) widget;
          button.keyEnabled(enabled);
        }
      }
    }
  }

  public void keyTyped(java.awt.event.KeyEvent e) {
    if (e.getKeyChar() != java.awt.event.KeyEvent.CHAR_UNDEFINED &&
        !e.isActionKey() &&
        (e.getModifiers() & getToolkit().getMenuShortcutKeyMask()) == 0) {
      org.nlogo.window.ButtonWidget button =
          findActionButton(e.getKeyChar());
      if (button != null) {
        button.keyTriggered();
      }
    }
  }

  public void keyPressed(KeyEvent evt) {
  }

  public void keyReleased(KeyEvent evt) {
  }

  @Override
  public boolean canAddWidget(String widget) {
    return (!widget.equals("Output")) || (getOutputWidget() == null);
  }
}<|MERGE_RESOLUTION|>--- conflicted
+++ resolved
@@ -220,13 +220,8 @@
   /// loading and saving
 
   @Override
-<<<<<<< HEAD
-  public Widget loadWidget(String[] strings, final String modelVersion) {
+  public Widget loadWidget(scala.collection.Seq<String> strings, final String modelVersion) {
     return loadWidget(strings, 0, 0);
-=======
-  public Widget loadWidget(scala.collection.Seq<String> strings, final String modelVersion) {
-    return loadWidget(strings, modelVersion, 0, 0);
->>>>>>> 0637ac52
   }
 
   // TODO: consider cleaning up this x and y business
@@ -234,24 +229,8 @@
   // the regular loadWidget just uses the x and y from the string array
   // it passes in x=0, y=0 and we do a check. ugly, but works for now.
   // paste uses the x and y from the right click location.
-<<<<<<< HEAD
-  private Widget loadWidget(String[] strings, int x, int y) {
-    String type = strings[0];
-=======
-  private Widget loadWidget(scala.collection.Seq<String> strings, final String modelVersion, int x, int y) {
-    Widget.LoadHelper helper =
-        new Widget.LoadHelper() {
-          public String version() {
-            return modelVersion;
-          }
-
-          public String convert(String source, boolean reporter) {
-            return workspace.autoConvert
-                (source, true, reporter, modelVersion);
-          }
-        };
+  private Widget loadWidget(scala.collection.Seq<String> strings, int x, int y) {
     String type = strings.apply(0);
->>>>>>> 0637ac52
     if (x == 0) {
       x = Integer.parseInt(strings.apply(1));
     }

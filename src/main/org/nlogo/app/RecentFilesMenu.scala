--- conflicted
+++ resolved
@@ -33,11 +33,7 @@
    */
   private def toCanonicalPath(path: String): Option[String] =
     try Some(new java.io.File(path).getCanonicalPath())
-<<<<<<< HEAD
-    catch { case _: Exception => None }
-=======
     catch { case _: java.io.IOException => None }
->>>>>>> 8ab63346
 
   def loadFromPrefs() {
     paths = prefs.get(key, "").lines.toList

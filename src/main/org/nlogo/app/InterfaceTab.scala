// (C) Uri Wilensky. https://github.com/NetLogo/NetLogo

package org.nlogo.app

import org.nlogo.api.I18N
import org.nlogo.window.{WidgetInfo, EditDialogFactoryInterface, GUIWorkspace}
import org.nlogo.swing.Implicits.thunk2action
import javax.swing.{JScrollPane, ScrollPaneConstants, Action, ImageIcon, AbstractAction, JSplitPane, JPanel}
import java.awt.{Graphics2D, Graphics, Component, Container, ContainerOrderFocusTraversalPolicy, Dimension, BorderLayout}

class InterfaceTab(workspace: GUIWorkspace,
                   dialogFactory: EditDialogFactoryInterface) extends JPanel
<<<<<<< HEAD
  with org.nlogo.window.Events.LoadBeginEvent.Handler
  with org.nlogo.window.Events.OutputEvent.Handler
  with org.nlogo.window.Events.ExportOutputEvent.Handler
  with org.nlogo.window.Events.Enable2DEvent.Handler
  with Events.SwitchedTabsEvent.Handler {
=======
  with org.nlogo.window.Events.LoadBeginEventHandler
  with org.nlogo.window.Events.OutputEventHandler
  with org.nlogo.window.Events.ExportOutputEventHandler
  with org.nlogo.window.Events.Enable2DEventHandler
  with Events.SwitchedTabsEventHandler
  with org.nlogo.swing.Printable {
>>>>>>> 2990b12c

  setFocusCycleRoot(true)
  setFocusTraversalPolicy(new InterfaceTabFocusTraversalPolicy)
  val commandCenter = new CommandCenter(workspace, new CommandCenterLocationToggleAction)
  val iP = new InterfacePanel(workspace.viewWidget, workspace)
  setLayout(new BorderLayout)
  private val scrollPane = new JScrollPane(
    iP,
    // always reserve space for the vertical scrollbar, otherwise when it appears it causes a
    // horizontal scrollbar to appear too!  this problem is especially noticeable now that we have
    // the JSplitPane, which means the user is very likely to resize the InterfacePanel in such a
    // way so that only a vertical scrollbar is really needed - ST 7/13/04
    ScrollPaneConstants.VERTICAL_SCROLLBAR_ALWAYS,
    ScrollPaneConstants.HORIZONTAL_SCROLLBAR_AS_NEEDED)
  commandCenter.setBorder(new javax.swing.border.EmptyBorder(2, 2, 0, 0))
  commandCenter.setMinimumSize(new Dimension(0, 0))

  private var viewUpdatePanel: org.nlogo.window.ViewUpdatePanel = null

  private val splitPane = new JSplitPane(
    JSplitPane.VERTICAL_SPLIT,
    true, // continuous layout as the user drags
    scrollPane, commandCenter)
  splitPane.setOneTouchExpandable(true)
  splitPane.setResizeWeight(1) // give the InterfacePanel all
  add(splitPane, BorderLayout.CENTER)
  locally {
    import WidgetInfo._
    val buttons = List(button, slider, switch, chooser, input, monitor, plot, output, note)
    add(new InterfaceToolBar(iP, workspace, buttons, workspace.getFrame, dialogFactory) {
      override def addControls() {
        super.addControls()
        add(new org.nlogo.swing.ToolBar.Separator)
        viewUpdatePanel = new org.nlogo.window.ViewUpdatePanel(workspace, workspace.viewWidget.displaySwitch, true)
        add(viewUpdatePanel)
      }
    }, BorderLayout.NORTH)
  }

  private class InterfaceTabFocusTraversalPolicy extends ContainerOrderFocusTraversalPolicy {
    override def getComponentAfter(focusCycleRoot: Container, aComponent: Component) =
      if(aComponent == iP) commandCenter.getDefaultComponentForFocus
      else super.getComponentAfter(focusCycleRoot, aComponent)
    override def getComponentBefore(focusCycleRoot: Container, aComponent: Component) =
      if(aComponent == iP) commandCenter.getDefaultComponentForFocus
      else super.getComponentBefore(focusCycleRoot, aComponent)
  }

  def getInterfacePanel = iP

  override def requestFocus() {
    if(iP.isFocusable && splitPane.getDividerLocation >= maxDividerLocation) iP.requestFocus()
    else if(commandCenter != null) commandCenter.requestFocus()
  }

  def handle(e: Events.SwitchedTabsEvent) {
    commandCenterAction.setEnabled(e.newTab == this)
  }

  def handle(e: org.nlogo.window.Events.LoadBeginEvent) {
    scrollPane.getHorizontalScrollBar.setValue(0)
    scrollPane.getVerticalScrollBar.setValue(0)
  }

  /// output

  def getOutputArea = Option(iP.getOutputWidget).map(_.outputArea).getOrElse(commandCenter.output)

  def handle(e: org.nlogo.window.Events.ExportOutputEvent) { getOutputArea.export(e.filename) }

  def handle(e: org.nlogo.window.Events.OutputEvent) {
    val outputArea = if(e.toCommandCenter) commandCenter.output else getOutputArea
    if(e.clear && iP.getOutputWidget != null) outputArea.clear()
    if(e.outputObject != null) outputArea.append(e.outputObject, e.wrapLines)
  }

  def handle(e: org.nlogo.window.Events.Enable2DEvent) {
    viewUpdatePanel.setVisible(e.enabled)
    viewUpdatePanel.handle(null)
  }

  /// command center stuff

  private class CommandCenterLocationToggleAction extends AbstractAction("Toggle") {
    putValue(Action.SMALL_ICON,new ImageIcon(classOf[InterfaceTab].getResource("/images/toggle.gif")))
    override def actionPerformed(e: java.awt.event.ActionEvent) {
      splitPane.getOrientation match {
        case JSplitPane.VERTICAL_SPLIT =>
          splitPane.setOrientation(JSplitPane.HORIZONTAL_SPLIT)
          // dunno why, but resetToPreferredSizes() doesn't do the right thing here - ST 11/12/04
          splitPane.setDividerLocation(0.5)
        case _ => // horizontal
          splitPane.setOrientation(JSplitPane.VERTICAL_SPLIT)
          splitPane.resetToPreferredSizes()
      }
    }
  }

  val commandCenterAction = {
    implicit val i18nPrefix = I18N.Prefix("menu.tools")
    new AbstractAction(I18N.gui("hideCommandCenter")) {
      override def actionPerformed(e: java.awt.event.ActionEvent) {
        if (splitPane.getDividerLocation < maxDividerLocation) {
          splitPane.setDividerLocation(maxDividerLocation)
          if (iP.isFocusable) iP.requestFocus()
        }
        else {
          if (splitPane.getLastDividerLocation < maxDividerLocation)
            splitPane.setDividerLocation(splitPane.getLastDividerLocation)
          else // the window must have been resized.  oh well, hope for the best... - ST 11/12/04
            splitPane.getOrientation match {
              case JSplitPane.VERTICAL_SPLIT => splitPane.resetToPreferredSizes()
              case _ => // horizontal
                // dunno why, but resetToPreferredSizes() doesn't work - ST 11/12/04
                splitPane.setDividerLocation(0.5)
            }
          commandCenter.requestFocus()
        }
        putValue(Action.NAME,
          if (splitPane.getDividerLocation < maxDividerLocation) I18N.gui("hideCommandCenter")
          else I18N.gui("showCommandCenter"))
      }
    }
  }

  private def maxDividerLocation =
    if(splitPane.getOrientation == JSplitPane.VERTICAL_SPLIT)
      splitPane.getHeight - splitPane.getDividerSize - splitPane.getInsets.top
    else splitPane.getWidth - splitPane.getDividerSize - splitPane.getInsets.left

  // respect the size of the command center when loading and normalizing
  def adjustTargetSize(targetSize: Dimension) {
    if(splitPane.getOrientation == JSplitPane.HORIZONTAL_SPLIT)
      targetSize.width += commandCenter.getSize().width - commandCenter.getPreferredSize.width
    else targetSize.height += commandCenter.getSize().height - commandCenter.getPreferredSize.height
  }
}<|MERGE_RESOLUTION|>--- conflicted
+++ resolved
@@ -10,20 +10,10 @@
 
 class InterfaceTab(workspace: GUIWorkspace,
                    dialogFactory: EditDialogFactoryInterface) extends JPanel
-<<<<<<< HEAD
-  with org.nlogo.window.Events.LoadBeginEvent.Handler
-  with org.nlogo.window.Events.OutputEvent.Handler
-  with org.nlogo.window.Events.ExportOutputEvent.Handler
-  with org.nlogo.window.Events.Enable2DEvent.Handler
-  with Events.SwitchedTabsEvent.Handler {
-=======
   with org.nlogo.window.Events.LoadBeginEventHandler
   with org.nlogo.window.Events.OutputEventHandler
   with org.nlogo.window.Events.ExportOutputEventHandler
-  with org.nlogo.window.Events.Enable2DEventHandler
-  with Events.SwitchedTabsEventHandler
-  with org.nlogo.swing.Printable {
->>>>>>> 2990b12c
+  with Events.SwitchedTabsEventHandler {
 
   setFocusCycleRoot(true)
   setFocusTraversalPolicy(new InterfaceTabFocusTraversalPolicy)
@@ -100,11 +90,6 @@
     if(e.outputObject != null) outputArea.append(e.outputObject, e.wrapLines)
   }
 
-  def handle(e: org.nlogo.window.Events.Enable2DEvent) {
-    viewUpdatePanel.setVisible(e.enabled)
-    viewUpdatePanel.handle(null)
-  }
-
   /// command center stuff
 
   private class CommandCenterLocationToggleAction extends AbstractAction("Toggle") {

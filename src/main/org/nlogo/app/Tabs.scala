--- conflicted
+++ resolved
@@ -19,28 +19,15 @@
     addChangeListener(this)
   }
 
-<<<<<<< HEAD
   val interfaceTab = new InterfaceTab(workspace, dialogFactory)
-  val proceduresTab = new MainProceduresTab(workspace)
-=======
-  var tabsMenu: org.nlogo.swing.TabsMenu = null
-
-  val interfaceTab = new InterfaceTab(workspace, monitorManager, dialogFactory)
-  val infoTab = new InfoTab(workspace.attachModelDir(_))
   val codeTab = new MainCodeTab(workspace)
->>>>>>> 319b0c97
 
   var previousTab: java.awt.Component = interfaceTab
   var currentTab: java.awt.Component = interfaceTab
 
   def init(moreTabs: (String, java.awt.Component) *) {
     addTab(I18N.gui.get("tabs.run"), interfaceTab)
-<<<<<<< HEAD
-    addTab(I18N.gui.get("tabs.code"), proceduresTab)
-=======
-    addTab(I18N.gui.get("tabs.info"), infoTab)
     addTab(I18N.gui.get("tabs.code"), codeTab)
->>>>>>> 319b0c97
     for((name, tab) <- moreTabs)
       addTab(name, tab)
   }
@@ -55,23 +42,9 @@
   override def requestFocus() { currentTab.requestFocus() }
   def handle(e: LoadBeginEvent) { setSelectedComponent(interfaceTab) }
   def handle(e: RuntimeErrorEvent) {
-<<<<<<< HEAD
-    if(!e.jobOwner.isInstanceOf[org.nlogo.window.MonitorWidget] &&
-       e.sourceOwner == proceduresTab)
-      highlightRuntimeError(proceduresTab, e)
-=======
     if(!e.jobOwner.isInstanceOf[org.nlogo.window.MonitorWidget])
       if(e.sourceOwner == codeTab)
         highlightRuntimeError(codeTab, e)
-      else if(e.sourceOwner.isInstanceOf[org.nlogo.window.ExternalFileInterface]) {
-        val filename = e.sourceOwner.asInstanceOf[org.nlogo.window.ExternalFileInterface].getFileName
-        val tab = getTabWithFilename(filename).getOrElse{
-          openTemporaryFile(filename, true)
-          getTabWithFilename(filename).get
-        }
-        highlightRuntimeError(tab, e)
-      }
->>>>>>> 319b0c97
   }
 
   def highlightRuntimeError(tab: CodeTab, e: RuntimeErrorEvent) {
@@ -114,77 +87,9 @@
     }
   }
 
-<<<<<<< HEAD
-  def getIndexOfComponent(tab: ProceduresTab): Int =
-    (0 until getTabCount).find(n => getComponentAt(n) == tab).get
-
-=======
-  def openTemporaryFile(filename: String, fileMustExist: Boolean) {
-    getTabWithFilename(filename) match {
-      case Some(tab) => setSelectedComponent(tab)
-      case _ => addNewTab(filename, fileMustExist)
-    }
-  }
-
-  def getSource(filename: String): String = getTabWithFilename(filename).map(_.innerSource).orNull
-
-  private def getTabWithFilename(name: String): Option[TemporaryCodeTab] =
-    // start at 3 because 0, 1, and 2 are the permanent tabs
-    (3 until getTabCount)
-      .map(getComponentAt)
-      .collect{case tab: TemporaryCodeTab => tab}
-      .find(_.filename == name)
-
-  def newTemporaryFile() { addNewTab(TemporaryCodeTab.NewFile, false) }
-
-  def addNewTab(name: String, fileMustExist: Boolean) {
-    val tab = new TemporaryCodeTab(workspace, this, name, fileMustExist, codeTab.smartTabbingEnabled)
-    addTab(stripPath(name), tab)
-    addMenuItem(getTabCount() - 1, stripPath(name))
-    org.nlogo.window.Event.rehash()
-    tab.includesMenu.updateVisibility()
-    setSelectedComponent(tab)
-    // if I just call requestFocus the tab never gets the focus request because it's not yet
-    // visible.  There might be a more swing appropriate way to do this but I can't figure it out
-    // (if you know it feel free to fix) ev 7/24/07
-    org.nlogo.awt.EventQueue.invokeLater( () => requestFocus() )
-  }
-
-  def saveExternalFiles() {
-    (3 until getTabCount)
-      .map(getComponentAt)
-      .collect{case tab: TemporaryCodeTab => tab}
-      .foreach(_.doSave())
-  }
-
-  def saveTemporaryFile(tab: TemporaryCodeTab, filename: String) {
-    val index = getIndexOfComponent(tab)
-    setTitleAt(index, stripPath(filename))
-    tabsMenu.getItem(index).setText(filename)
-  }
-
   def getIndexOfComponent(tab: CodeTab): Int =
     (0 until getTabCount).find(n => getComponentAt(n) == tab).get
 
-  def closeTemporaryFile(tab: TemporaryCodeTab) {
-    val index = getIndexOfComponent(tab)
-    remove(tab)
-    removeMenuItem(index)
-  }
-
-  def removeMenuItem(index: Int) {
-    // first remove all the menu items after this one...
-    for(i <- tabsMenu.getItemCount() - 1 to index by -1) tabsMenu.remove(i)
-    // then add the ones that still exist back, there might be an easier way to do this by simply
-    // changing the actions in the other menu items but this seemed like more straight forward code.
-    for(i <- index until getTabCount) addMenuItem(i, getTitleAt(i))
-  }
-
-  def addMenuItem(i: Int, name: String) {
-    tabsMenu.addMenuItem(('1' + i).toChar, RichAction{ _ => Tabs.this.setSelectedIndex(i) })
-  }
-
->>>>>>> 319b0c97
   private def stripPath(filename: String): String =
     filename.substring(filename.lastIndexOf(System.getProperty("file.separator")) + 1, filename.length)
 

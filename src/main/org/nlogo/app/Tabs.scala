// (C) Uri Wilensky. https://github.com/NetLogo/NetLogo

package org.nlogo.app

import org.nlogo.swing.Implicits._
import org.nlogo.window.{EditDialogFactoryInterface, GUIWorkspace}
import org.nlogo.window.Events._
import org.nlogo.swing.RichAction
import org.nlogo.api.I18N

class Tabs(val workspace: GUIWorkspace,
           monitorManager: AgentMonitorManager,
           dialogFactory: EditDialogFactoryInterface) extends javax.swing.JTabbedPane
  with javax.swing.event.ChangeListener with org.nlogo.window.Event.LinkParent
  with LoadBeginEventHandler with RuntimeErrorEventHandler with CompiledEventHandler{

  locally{
    setOpaque(false)
    setFocusable(false)
    addChangeListener(this)
  }

  var tabsMenu: org.nlogo.swing.TabsMenu = null

  val interfaceTab = new InterfaceTab(workspace, monitorManager, dialogFactory)
  val infoTab = new InfoTab(workspace.attachModelDir(_))
<<<<<<< HEAD
  val proceduresTab = new MainProceduresTab(workspace)
  val reviewTab = new ReviewTab(workspace)
=======
  val codeTab = new MainCodeTab(workspace)
>>>>>>> 274ff983

  var previousTab: java.awt.Component = interfaceTab
  var currentTab: java.awt.Component = interfaceTab

  def init(moreTabs: (String, java.awt.Component) *) {
    addTab(I18N.gui.get("tabs.run"), interfaceTab)
    addTab(I18N.gui.get("tabs.info"), infoTab)
<<<<<<< HEAD
    addTab(I18N.gui.get("tabs.code"), proceduresTab)
    addTab("Review", reviewTab)
=======
    addTab(I18N.gui.get("tabs.code"), codeTab)
>>>>>>> 274ff983
    for((name, tab) <- moreTabs)
      addTab(name, tab)
    tabsMenu = new org.nlogo.swing.TabsMenu(I18N.gui.get("menu.tabs"), this)
  }

  def stateChanged(e: javax.swing.event.ChangeEvent) {
    previousTab = currentTab
    currentTab = getSelectedComponent
    currentTab.requestFocus()
    new Events.SwitchedTabsEvent(previousTab, currentTab).raise(this)
  }

  override def requestFocus() { currentTab.requestFocus() }
  def handle(e: LoadBeginEvent) { setSelectedComponent(interfaceTab) }
  def handle(e: RuntimeErrorEvent) {
    if(!e.jobOwner.isInstanceOf[org.nlogo.window.MonitorWidget])
      if(e.sourceOwner == codeTab)
        highlightRuntimeError(codeTab, e)
      else if(e.sourceOwner.isInstanceOf[org.nlogo.window.ExternalFileInterface]) {
        val filename = e.sourceOwner.asInstanceOf[org.nlogo.window.ExternalFileInterface].getFileName
        val tab = getTabWithFilename(filename).getOrElse{
          openTemporaryFile(filename, true)
          getTabWithFilename(filename).get
        }
        highlightRuntimeError(tab, e)
      }
  }

  def highlightRuntimeError(tab: CodeTab, e: RuntimeErrorEvent) {
    setSelectedComponent(tab)
    // the use of invokeLater here is a desperate attempt to work around the Mac bug where sometimes
    // the selection happens and sometime it doesn't - ST 8/28/04
    org.nlogo.awt.EventQueue.invokeLater( () => tab.select(e.pos, e.pos + e.length) )
  }

  val errorColor = java.awt.Color.RED

  def handle(e: CompiledEvent) {
    def clearErrors() {
      for(i <- 0 until getTabCount)
        if(getComponentAt(i).isInstanceOf[CodeTab])
          setForegroundAt(i, null)
    }
    def recolorTab(component: java.awt.Component, hasError: Boolean) {
      setForegroundAt(indexOfComponent(component), if(hasError) errorColor else null)
    }

    // recolor tabs
    if(e.sourceOwner.isInstanceOf[CodeTab]) {
      val tab = e.sourceOwner.asInstanceOf[CodeTab]
      if(e.error != null) setSelectedComponent(tab)
      // on null error, clear all errors, as we only get one event for all the files
      if(e.error == null) clearErrors() else recolorTab(tab, e.error != null)
      // I don't really know why this is necessary when you delete a slider (by using the menu
      // item *not* the button) which causes an error in the Code tab the focus gets lost,
      // so request the focus by a known component 7/18/07
      requestFocus()
    }
    if(e.sourceOwner.isInstanceOf[org.nlogo.window.ExternalFileInterface]) {
      val filename = e.sourceOwner.asInstanceOf[org.nlogo.window.ExternalFileInterface].getFileName
      var tab = getTabWithFilename(filename)
      if(! tab.isDefined && e.error != null) {
        openTemporaryFile(filename, true)
        tab = getTabWithFilename(filename)
      }
      if(e.error != null) setSelectedComponent(tab.get)
      recolorTab(tab.get, e.error != null)
      requestFocus()
    }
    if((e.sourceOwner.isInstanceOf[org.nlogo.window.JobWidget] &&
        !e.sourceOwner.asInstanceOf[org.nlogo.window.JobWidget].isCommandCenter
        || e.sourceOwner == null // i'm assuming this is only true when
        // we've deleted that last widget. not a great sol'n - AZS 5/16/05
      )) {
      if(e.error != null) setSelectedIndex(0)
      recolorTab(interfaceTab, e.error != null)
    }
  }

  def openTemporaryFile(filename: String, fileMustExist: Boolean) {
    getTabWithFilename(filename) match {
      case Some(tab) => setSelectedComponent(tab)
      case _ => addNewTab(filename, fileMustExist)
    }
  }

  def getSource(filename: String): String = getTabWithFilename(filename).map(_.innerSource).orNull

  private def getTabWithFilename(name: String): Option[TemporaryCodeTab] =
    // start at 3 because 0, 1, and 2 are the permanent tabs
    (3 until getTabCount)
      .map(getComponentAt)
      .collect{case tab: TemporaryCodeTab => tab}
      .find(_.filename == name)

  def newTemporaryFile() { addNewTab(TemporaryCodeTab.NewFile, false) }

  def addNewTab(name: String, fileMustExist: Boolean) {
    val tab = new TemporaryCodeTab(workspace, this, name, fileMustExist, codeTab.smartTabbingEnabled)
    addTab(stripPath(name), tab)
    addMenuItem(getTabCount() - 1, stripPath(name))
    org.nlogo.window.Event.rehash()
    tab.includesMenu.updateVisibility()
    setSelectedComponent(tab)
    // if I just call requestFocus the tab never gets the focus request because it's not yet
    // visible.  There might be a more swing appropriate way to do this but I can't figure it out
    // (if you know it feel free to fix) ev 7/24/07
    org.nlogo.awt.EventQueue.invokeLater( () => requestFocus() )
  }

  def saveExternalFiles() {
    (3 until getTabCount)
      .map(getComponentAt)
      .collect{case tab: TemporaryCodeTab => tab}
      .foreach(_.doSave())
  }

  def saveTemporaryFile(tab: TemporaryCodeTab, filename: String) {
    val index = getIndexOfComponent(tab)
    setTitleAt(index, stripPath(filename))
    tabsMenu.getItem(index).setText(filename)
  }

  def getIndexOfComponent(tab: CodeTab): Int =
    (0 until getTabCount).find(n => getComponentAt(n) == tab).get

  def closeTemporaryFile(tab: TemporaryCodeTab) {
    val index = getIndexOfComponent(tab)
    remove(tab)
    removeMenuItem(index)
  }

  def removeMenuItem(index: Int) {
    // first remove all the menu items after this one...
    for(i <- tabsMenu.getItemCount() - 1 to index by -1) tabsMenu.remove(i)
    // then add the ones that still exist back, there might be an easier way to do this by simply
    // changing the actions in the other menu items but this seemed like more straight forward code.
    for(i <- index until getTabCount) addMenuItem(i, getTitleAt(i))
  }

  def addMenuItem(i: Int, name: String) {
    tabsMenu.addMenuItem(('1' + i).toChar, RichAction{ _ => Tabs.this.setSelectedIndex(i) })
  }

  private def stripPath(filename: String): String =
    filename.substring(filename.lastIndexOf(System.getProperty("file.separator")) + 1, filename.length)

  val printAction = RichAction("print-current-tab") { _ =>
    currentTab match {
      case printable: org.nlogo.swing.Printable =>
        try org.nlogo.swing.PrinterManager.print(printable, workspace.modelNameForDisplay)
        catch {
          case abortEx: java.awt.print.PrinterAbortException => org.nlogo.util.Exceptions.ignore(abortEx)
        }
    }
  }

  override def processMouseMotionEvent(e: java.awt.event.MouseEvent) {
    // do nothing.  mouse moves are for some reason causing doLayout to be called in the tabbed
    // components on windows and linux (but not Mac) in java 6 it never did this before and I don't
    // see any reason why it needs to. It's causing flickering in the info tabs on the affected
    // platforms ev 2/2/09
  }

  /// LinkComponent stuff

  val linkComponents = new collection.mutable.ArrayBuffer[AnyRef]
  def addLinkComponent(c: AnyRef) { linkComponents += c }
  def getLinkChildren = linkComponents.toArray
}<|MERGE_RESOLUTION|>--- conflicted
+++ resolved
@@ -24,12 +24,8 @@
 
   val interfaceTab = new InterfaceTab(workspace, monitorManager, dialogFactory)
   val infoTab = new InfoTab(workspace.attachModelDir(_))
-<<<<<<< HEAD
-  val proceduresTab = new MainProceduresTab(workspace)
+  val codeTab = new MainCodeTab(workspace)
   val reviewTab = new ReviewTab(workspace)
-=======
-  val codeTab = new MainCodeTab(workspace)
->>>>>>> 274ff983
 
   var previousTab: java.awt.Component = interfaceTab
   var currentTab: java.awt.Component = interfaceTab
@@ -37,12 +33,8 @@
   def init(moreTabs: (String, java.awt.Component) *) {
     addTab(I18N.gui.get("tabs.run"), interfaceTab)
     addTab(I18N.gui.get("tabs.info"), infoTab)
-<<<<<<< HEAD
-    addTab(I18N.gui.get("tabs.code"), proceduresTab)
+    addTab(I18N.gui.get("tabs.code"), codeTab)
     addTab("Review", reviewTab)
-=======
-    addTab(I18N.gui.get("tabs.code"), codeTab)
->>>>>>> 274ff983
     for((name, tab) <- moreTabs)
       addTab(name, tab)
     tabsMenu = new org.nlogo.swing.TabsMenu(I18N.gui.get("menu.tabs"), this)

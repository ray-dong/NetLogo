// (C) Uri Wilensky. https://github.com/NetLogo/NetLogo

package org.nlogo.app

import org.nlogo.swing.Implicits._
import org.nlogo.swing.RichAction
import java.awt._
import event.{MouseAdapter, MouseEvent}
import javax.swing._
import org.nlogo.api.{ AgentKind, I18N }

class CommandCenter(workspace: org.nlogo.workspace.AbstractWorkspace,
                    locationToggleAction: Action) extends JPanel
  with org.nlogo.window.CommandCenterInterface
<<<<<<< HEAD
  with org.nlogo.window.Events.LoadBeginEvent.Handler {
=======
  with org.nlogo.window.Events.LoadBeginEventHandler
  with org.nlogo.window.Events.ZoomedEventHandler {
>>>>>>> 2990b12c

  // true = echo commands to output
  private val commandLine = new CommandLine(this, true, 12, workspace)
  private val prompt = new LinePrompt(commandLine)
  private val northPanel = new JPanel
  private val southPanel = new JPanel
  val output = new org.nlogo.window.OutputArea(commandLine){
    text.addMouseListener(new MouseAdapter() {
      override def mousePressed(e: MouseEvent) { if(e.isPopupTrigger) { e.consume(); doPopup(e) }}
      override def mouseReleased(e: MouseEvent) { if(e.isPopupTrigger) { e.consume(); doPopup(e) }}
    })
  }

  locally {
    setOpaque(true)  // so background color shows up - ST 10/4/05
    setBackground(org.nlogo.window.InterfaceColors.COMMAND_CENTER_BACKGROUND)
    setLayout(new BorderLayout)

    //NORTH
    //-----------------------------------------
    val titleLabel = new JLabel(I18N.gui.get("tabs.run.commandcenter")){
      // tweak spacing on Mac
      putClientProperty("Quaqua.Component.visualMargin", new Insets(0, 0, 0, 0))
    }

    val locationToggleButton =
      if(locationToggleAction == null) null
      else new JButton(locationToggleAction) {
        setText("")
        setFocusable(false)
        // get right appearance on Mac - ST 10/4/05
        putClientProperty("Quaqua.Button.style", "square")
        putClientProperty("Quaqua.Component.visualMargin", new Insets(0, 0, 0, 0))
        // this is very ad hoc. we want to save vertical screen real estate and also keep the
        // button from being too wide on Windows and Linux - ST 7/13/04, 11/24/04
        override def getInsets = new Insets(2, 4, 3, 4)
      }
    val clearButton = new JButton(RichAction(I18N.gui.get("tabs.run.commandcenter.clearButton")) { _ => output.clear() }) {
      setFocusable(false)
      setFont(new Font(org.nlogo.awt.Fonts.platformFont, Font.PLAIN, 9))
      // get right appearance on Mac - ST 10/4/05
      putClientProperty("Quaqua.Button.style", "square")
      putClientProperty("Quaqua.Component.visualMargin", new Insets(0, 0, 0, 0))
      override def getInsets = {
        val insets = super.getInsets()
        // this is very ad hoc. we want to save vertical screen real estate - ST 7/13/04
        new Insets(0, insets.left, 2, insets.right)
      }
    }

    add(northPanel, BorderLayout.NORTH)
    northPanel.setLayout(new BoxLayout(northPanel, BoxLayout.X_AXIS))
    northPanel.setOpaque(false)
    northPanel.add(titleLabel)
    northPanel.add(Box.createGlue)
    org.nlogo.awt.Fonts.adjustDefaultFont(titleLabel)
    titleLabel.setFont(titleLabel.getFont.deriveFont(Font.BOLD))
    if(locationToggleButton != null) northPanel.add(locationToggleButton)
    northPanel.add(clearButton)

    //CENTER
    //-----------------------------------------
    add(output, BorderLayout.CENTER)

    //SOUTH
    //-----------------------------------------
    southPanel.setOpaque(false)
    southPanel.setLayout(new BorderLayout)
    southPanel.add(prompt, BorderLayout.WEST)
    southPanel.add(commandLine, BorderLayout.CENTER)
    val historyPanel = new JPanel()
    historyPanel.setOpaque(false)
    historyPanel.setLayout(new BorderLayout)
    historyPanel.add(new HistoryPrompt(commandLine), BorderLayout.CENTER)
    if(System.getProperty("os.name").startsWith("Mac"))
      historyPanel.add(Box.createHorizontalStrut(12), BorderLayout.EAST)
    southPanel.add(historyPanel, BorderLayout.EAST)
    add(southPanel, BorderLayout.SOUTH)
  }

  override def getMinimumSize =
    new Dimension(0, 2 + northPanel.getMinimumSize.height +
      output.getMinimumSize.height +
      southPanel.getMinimumSize.height)

  def repaintPrompt() { prompt.repaint() }
  override def requestFocus() { getDefaultComponentForFocus().requestFocus() }
  def getDefaultComponentForFocus(): Component = commandLine.textField

  private def doPopup(e: MouseEvent) {
    import org.nlogo.editor.Actions
    new JPopupMenu{
      add(new JMenuItem(Actions.COPY_ACTION))
      Actions.COPY_ACTION.putValue(Action.NAME, I18N.gui.get("menu.edit.copy"))
      add(new JMenuItem(I18N.gui.get("menu.file.export")){
        addActionListener(() =>
          try output.export(
            org.nlogo.swing.FileDialog.show(
              output, I18N.gui.get("tabs.run.commandcenter.exporting"), FileDialog.SAVE,
              workspace.guessExportName("command center output.txt")))
          catch {
            case uce: org.nlogo.awt.UserCancelException => org.nlogo.util.Exceptions.ignore(uce)
          }
        )
      })
    }.show(this, e.getX, e.getY)
  }

  /// event handlers

  def handle(e: org.nlogo.window.Events.LoadBeginEvent) {
    commandLine.reset()
    repaintPrompt()
    output.clear()
  }

  def cycleAgentType(forward: Boolean) {
    import org.nlogo.agent._
    val O = AgentKind.Observer; val T = AgentKind.Turtle
    val P = AgentKind.Patch;    val L = AgentKind.Link
    commandLine.kind match {
      case O => commandLine.kind(if (forward) T else L)
      case T => commandLine.kind(if (forward) P else O)
      case P => commandLine.kind(if (forward) L else T)
      case L => commandLine.kind(if (forward) O else P)
    }
    repaintPrompt()
    commandLine.requestFocus()
  }
}<|MERGE_RESOLUTION|>--- conflicted
+++ resolved
@@ -12,12 +12,7 @@
 class CommandCenter(workspace: org.nlogo.workspace.AbstractWorkspace,
                     locationToggleAction: Action) extends JPanel
   with org.nlogo.window.CommandCenterInterface
-<<<<<<< HEAD
-  with org.nlogo.window.Events.LoadBeginEvent.Handler {
-=======
-  with org.nlogo.window.Events.LoadBeginEventHandler
-  with org.nlogo.window.Events.ZoomedEventHandler {
->>>>>>> 2990b12c
+  with org.nlogo.window.Events.LoadBeginEventHandler {
 
   // true = echo commands to output
   private val commandLine = new CommandLine(this, true, 12, workspace)

// (C) Uri Wilensky. https://github.com/NetLogo/NetLogo

package org.nlogo.app

import org.nlogo.agent.Observer
import org.nlogo.window.EditorAreaErrorLabel
import org.nlogo.workspace.AbstractWorkspace

import java.awt.{BorderLayout, Dimension, Graphics}
import java.awt.event.{ActionEvent, TextEvent, TextListener}
import javax.swing.{JButton, ImageIcon, AbstractAction, Action, ScrollPaneConstants, JScrollPane, BorderFactory, JPanel}
import org.nlogo.api.{ AgentKind, I18N }

class ProceduresTab(val workspace: AbstractWorkspace) extends JPanel
  with org.nlogo.window.ProceduresInterface
  with ProceduresMenuTarget
  with Events.SwitchedTabsEvent.Handler
  with org.nlogo.window.Events.CompiledEvent.Handler {

  private val listener = new TextListener() {
    override def textValueChanged(e: TextEvent) {
      needsCompile()
      dirty()
    }
  }
  val text = new EditorFactory(workspace).newEditor(100, 100, true, listener, true)
  text.setBorder(BorderFactory.createEmptyBorder(4, 7, 4, 7))

  val errorLabel = new EditorAreaErrorLabel(text)
  val toolBar = getToolBar
  def compiler = workspace
  def program = workspace.world.program

  locally {
    setIndenter(false)
    setLayout(new BorderLayout)
    add(toolBar, BorderLayout.NORTH)
    val codePanel = new JPanel(new BorderLayout) {
      add(new JScrollPane(
        text,
        ScrollPaneConstants.VERTICAL_SCROLLBAR_ALWAYS,
        ScrollPaneConstants.HORIZONTAL_SCROLLBAR_AS_NEEDED),
        BorderLayout.CENTER)
      add(errorLabel, BorderLayout.NORTH)
    }
    add(codePanel, BorderLayout.CENTER)
  }

  val compileAction: Action = new CompileAction

  private class CompileAction extends AbstractAction(I18N.gui.get("tabs.code.checkButton")) {
    putValue(Action.SMALL_ICON,
      new ImageIcon(classOf[ProceduresTab].getResource(
        "/images/check.gif")))
    def actionPerformed(e: ActionEvent) {
      new org.nlogo.window.Events.CompileAllEvent().raise(ProceduresTab.this)
    }
  }

  def getToolBar = new org.nlogo.swing.ToolBar() {
    override def addControls() {
      add(new JButton(org.nlogo.app.FindDialog.FIND_ACTION))
      add(new JButton(compileAction))
      add(new org.nlogo.swing.ToolBar.Separator())
      add(new ProceduresMenu(ProceduresTab.this))
    }
  }

  def dirty() { new org.nlogo.window.Events.DirtyEvent().raise(this) }

  private def needsCompile() {
    _needsCompile = true
    compileAction.setEnabled(true)
  }

  // don't let the editor influence the preferred size,
  // since the editor tends to want to be huge - ST
  override def getPreferredSize: Dimension = toolBar.getPreferredSize

<<<<<<< HEAD
  def agentClass = classOf[Observer]
=======
  def getIncludesTable: java.util.Map[String, String] = {
    val path = Option(workspace.getModelPath()).getOrElse{
      // we create an arbitrary model name for checking include paths when we don't have an actual
      // modelPath or directory
      try workspace.attachModelDir("foo.nlogo")
      catch {
        case ex: java.net.MalformedURLException =>
          // if we can't even figure out where we are, we certainly can't have includes
          return new java.util.HashMap[String, String]
      }
    }
    workspace.compiler.findIncludes(path, getText, workspace.world.program.is3D)
  }

  override def kind = AgentKind.Observer
>>>>>>> 21ec229f

  protected var _needsCompile = false

  def handle(e: Events.SwitchedTabsEvent) {
    if(_needsCompile && e.oldTab == this)
      recompile()
  }

  private var originalFontSize = -1

  // Error code

  def handle(e: org.nlogo.window.Events.CompiledEvent) {
    _needsCompile = false
    compileAction.setEnabled(e.error != null)
    if(e.sourceOwner == this) errorLabel.setError(e.error, headerSource.length)
  }

  def recompile() { new org.nlogo.window.Events.CompileAllEvent().raise(this) }

  override def requestFocus() { text.requestFocus() }

  def innerSource = text.getText
  def getText = text.getText  // for ProceduresMenuTarget
  def headerSource = ""
  def source = headerSource + innerSource

  def innerSource(s: String) {
    text.setText(s)
    text.setCaretPosition(0)
  }

  def select(startPos: Int, endPos: Int) { text.select(startPos, endPos) }

  def classDisplayName = "Code"

  def setIndenter(isSmart: Boolean) {
    if(isSmart) text.setIndenter(new SmartIndenter(new EditorAreaWrapper(text), workspace))
    else text.setIndenter(new org.nlogo.editor.DumbIndenter(text))
  }
}<|MERGE_RESOLUTION|>--- conflicted
+++ resolved
@@ -77,25 +77,7 @@
   // since the editor tends to want to be huge - ST
   override def getPreferredSize: Dimension = toolBar.getPreferredSize
 
-<<<<<<< HEAD
-  def agentClass = classOf[Observer]
-=======
-  def getIncludesTable: java.util.Map[String, String] = {
-    val path = Option(workspace.getModelPath()).getOrElse{
-      // we create an arbitrary model name for checking include paths when we don't have an actual
-      // modelPath or directory
-      try workspace.attachModelDir("foo.nlogo")
-      catch {
-        case ex: java.net.MalformedURLException =>
-          // if we can't even figure out where we are, we certainly can't have includes
-          return new java.util.HashMap[String, String]
-      }
-    }
-    workspace.compiler.findIncludes(path, getText, workspace.world.program.is3D)
-  }
-
-  override def kind = AgentKind.Observer
->>>>>>> 21ec229f
+  def kind = AgentKind.Observer
 
   protected var _needsCompile = false
 

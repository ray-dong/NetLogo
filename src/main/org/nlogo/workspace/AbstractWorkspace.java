--- conflicted
+++ resolved
@@ -132,13 +132,7 @@
   public void dispose()
       throws InterruptedException {
     jobManager.die();
-<<<<<<< HEAD
-=======
     getExtensionManager().reset();
-    if (hubNetManager != null) {
-      hubNetManager.disconnect();
-    }
->>>>>>> 88a4aea2
   }
 
   /// headless?

--- conflicted
+++ resolved
@@ -120,12 +120,8 @@
     return (findOpenFile(fileName) != null);
   }
 
-<<<<<<< HEAD
-  private org.nlogo.api.File findOpenFile(String fileName) {
+  public org.nlogo.api.File findOpenFile(String fileName) {
     java.io.File newFile = new java.io.File(fileName);
-=======
-  public org.nlogo.api.File findOpenFile(String fileName) {
->>>>>>> ad042280
 
     Iterator<org.nlogo.api.File> files = openFiles.iterator();
     while (files.hasNext()) {

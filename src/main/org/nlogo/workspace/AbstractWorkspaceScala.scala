--- conflicted
+++ resolved
@@ -15,15 +15,9 @@
   val DefaultPreviewCommands = "setup repeat 75 [ go ]"
 }
 
-<<<<<<< HEAD
 abstract class AbstractWorkspaceScala(private val _world: World)
   extends AbstractWorkspace(_world)
-  with Plotting with Exporting with Evaluating {
-=======
-abstract class AbstractWorkspaceScala(private val _world: World, hubNetManagerFactory: HubNetManagerFactory)
-  extends AbstractWorkspace(_world, hubNetManagerFactory)
   with Procedures with Plotting with Exporting with Evaluating {
->>>>>>> 2990b12c
 
   /**
    * previewCommands used by make-preview and model test

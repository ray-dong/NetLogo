// (C) Uri Wilensky. https://github.com/NetLogo/NetLogo

package org.nlogo.workspace

<<<<<<< HEAD
import org.nlogo.api.WorldDimensions
import org.nlogo.nvm.Workspace.UpdateMode
=======
import org.nlogo.api.{ I18N, UpdateMode, WorldDimensions }
>>>>>>> 2c3c451b

class WorldLoader {

  val updateModeIndex = 21
  val tickCounterIndex = 23
  val tickCounterLabelIndex = 24
  val frameRateIndex = 25

  def load(strings: Array[String], worldInterface: WorldLoaderInterface) {
    val d = getWorldDimensions(strings)
    // set the visiblity of the ticks counter first because it changes the minimum size of the
    // viewWidget which could cause patchSize ugliness down the line ev 7/30/07
    if(strings.length > tickCounterLabelIndex) {
      val label = strings(tickCounterLabelIndex)
      worldInterface.tickCounterLabel(
        if(label == "NIL") ""
        else label)
    }
    else
      worldInterface.tickCounterLabel("ticks")
    if(strings.length > tickCounterIndex)
      worldInterface.showTickCounter(1 == strings(tickCounterIndex).toInt)
    else
      worldInterface.showTickCounter(true)
    var patchSize = strings(7).toDouble
    val width = getWidth(worldInterface, d, patchSize, strings)
    patchSize = adjustPatchSize(worldInterface, d, patchSize, strings)
    val height = getHeight(worldInterface, d, patchSize, strings)
    worldInterface.setDimensions(d, patchSize)
    // we have to clear turtles before we change the topology otherwise we might have extra links
    // lying around in the world that go kerplooey when we try to reposition them and after we set
    // the dimensions because that's where every thing gets allocated initially. ev 7/19/06
    worldInterface.clearTurtles()
    if(strings.length > 9)
      worldInterface.fontSize(strings(9).toInt)
    // note we ignore items 10, 11, 12 which had the old exactDraw
    // settings which are now always on - ST 5/27/05
    // ignore item 13, which was for old, now-removed hex support - ST 1/4/07
    var wrapX = true
    var wrapY = true
    if(strings.length > 15) {
      wrapX = 0 != strings(14).toInt
      wrapY = 0 != strings(15).toInt
    }
    worldInterface.changeTopology(wrapX, wrapY)
    worldInterface.updateMode(
      if(strings.length > updateModeIndex)
        UpdateMode.load(strings(updateModeIndex).toInt)
      else
        UpdateMode.Continuous)
    worldInterface.frameRate(
      if(strings.length > frameRateIndex)
        strings(frameRateIndex).toDouble
      else
        30)
    // ignore strings(22), used to be timeBasedUpdates flag - ST 1/25/07
    worldInterface.setSize(width, height)
  }

  def getWorldDimensions(strings: Array[String]): WorldDimensions = {
    var maxx = strings(5).toInt
    var maxy = strings(6).toInt
    var minx = -1
    var miny = -1
    if(maxx != -1 && maxy != -1) {
      minx = -maxx
      miny = -maxy
    }
    else if(strings.length > 20) {
      minx = strings(17).toInt
      maxx = strings(18).toInt
      miny = strings(19).toInt
      maxy = strings(20).toInt
    }
    new WorldDimensions(minx, maxx, miny, maxy)
  }

  def getWidth(world: WorldLoaderInterface, d: WorldDimensions, patchSize: Double, strings: Array[String]): Int = {
    val widgetWidth = world.calculateWidth(d.width, patchSize)
    val minWidth = world.getMinimumWidth
    widgetWidth max minWidth
  }

  def getHeight(world: WorldLoaderInterface, d: WorldDimensions, patchSize: Double, strings: Array[String]): Int =
    world.calculateHeight(d.height,  patchSize)

  def adjustPatchSize(world: WorldLoaderInterface, d: WorldDimensions, patchSize: Double, strings: Array[String]): Double = {
    val widgetWidth = world.calculateWidth(d.width, patchSize)
    val minWidth = world.getMinimumWidth
    if(widgetWidth < minWidth)
      world.computePatchSize(minWidth - world.insetWidth, d.width)
    else
      patchSize
  }
}<|MERGE_RESOLUTION|>--- conflicted
+++ resolved
@@ -2,12 +2,7 @@
 
 package org.nlogo.workspace
 
-<<<<<<< HEAD
-import org.nlogo.api.WorldDimensions
-import org.nlogo.nvm.Workspace.UpdateMode
-=======
 import org.nlogo.api.{ I18N, UpdateMode, WorldDimensions }
->>>>>>> 2c3c451b
 
 class WorldLoader {
 

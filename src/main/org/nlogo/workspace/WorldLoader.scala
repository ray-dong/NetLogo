// (C) Uri Wilensky. https://github.com/NetLogo/NetLogo

package org.nlogo.workspace

import org.nlogo.api.{ I18N, WorldDimensions }
import org.nlogo.nvm.Workspace.UpdateMode

class WorldLoader {

  val updateModeIndex = 21
  val tickCounterIndex = 23
  val tickCounterLabelIndex = 24
  val frameRateIndex = 25

  def load(strings: Array[String], worldInterface: WorldLoaderInterface) {
    val d = getWorldDimensions(strings)
    // set the visiblity of the ticks counter first because it changes the minimum size of the
    // viewWidget which could cause patchSize ugliness down the line ev 7/30/07
    if(strings.length > tickCounterLabelIndex) {
      val label = strings(tickCounterLabelIndex)
      worldInterface.tickCounterLabel(
        if(label == "NIL") ""
        else label)
    }
    else
      worldInterface.tickCounterLabel("ticks")
    if(strings.length > tickCounterIndex)
      worldInterface.showTickCounter(1 == strings(tickCounterIndex).toInt)
    else
      worldInterface.showTickCounter(true)
    var patchSize = strings(7).toDouble
    val width = getWidth(worldInterface, d, patchSize, strings)
    patchSize = adjustPatchSize(worldInterface, d, patchSize, strings)
    val height = getHeight(worldInterface, d, patchSize, strings)
    worldInterface.setDimensions(d, patchSize)
    // we have to clear turtles before we change the topology otherwise we might have extra links
    // lying around in the world that go kerplooey when we try to reposition them and after we set
    // the dimensions because that's where every thing gets allocated initially. ev 7/19/06
    worldInterface.clearTurtles()
    if(strings.length > 9)
      worldInterface.fontSize(strings(9).toInt)
    // note we ignore items 10, 11, 12 which had the old exactDraw
    // settings which are now always on - ST 5/27/05
    // ignore item 13, which was for old, now-removed hex support - ST 1/4/07
    var wrapX = true
    var wrapY = true
    if(strings.length > 15) {
      wrapX = 0 != strings(14).toInt
      wrapY = 0 != strings(15).toInt
    }
    worldInterface.changeTopology(wrapX, wrapY)
    worldInterface.updateMode(
      if(strings.length > updateModeIndex)
        UpdateMode.load(strings(updateModeIndex).toInt)
      else
        UpdateMode.CONTINUOUS)
    worldInterface.frameRate(
      if(strings.length > frameRateIndex)
        strings(frameRateIndex).toDouble
      else
        30)
    // ignore strings(22), used to be timeBasedUpdates flag - ST 1/25/07
    worldInterface.setSize(width, height)
  }

  def getWorldDimensions(strings: Array[String]): WorldDimensions = {
    var maxx = strings(5).toInt
    var maxy = strings(6).toInt
    var minx = -1
    var miny = -1
    if(maxx != -1 && maxy != -1) {
      minx = -maxx
      miny = -maxy
    }
    else if(strings.length > 20) {
      minx = strings(17).toInt
      maxx = strings(18).toInt
      miny = strings(19).toInt
      maxy = strings(20).toInt
    }
    new WorldDimensions(minx, maxx, miny, maxy)
  }

  def getWidth(world: WorldLoaderInterface, d: WorldDimensions, patchSize: Double, strings: Array[String]): Int = {
    val widgetWidth = world.calculateWidth(d.width, patchSize)
    val minWidth = world.getMinimumWidth
    widgetWidth max minWidth
  }

  def getHeight(world: WorldLoaderInterface, d: WorldDimensions, patchSize: Double, strings: Array[String]): Int =
    world.calculateHeight(d.height,  patchSize)

  def adjustPatchSize(world: WorldLoaderInterface, d: WorldDimensions, patchSize: Double, strings: Array[String]): Double = {
    val widgetWidth = world.calculateWidth(d.width, patchSize)
    val minWidth = world.getMinimumWidth
    if(widgetWidth < minWidth)
      world.computePatchSize(minWidth - world.insetWidth, d.width)
    else
      patchSize
  }
<<<<<<< HEAD
=======
}

class WorldLoader3D extends WorldLoader {
  override val updateModeIndex = 24
  override val tickCounterIndex = 25
  override val tickCounterLabelIndex = 26
  override val frameRateIndex = 27
  override def getWidth(world: WorldLoaderInterface, d: WorldDimensions, patchSize: Double, strings: Array[String]) =
    strings(3).toInt - strings(1).toInt
  override def getHeight(world: WorldLoaderInterface, d: WorldDimensions, patchSize: Double, strings: Array[String]) =
    strings(4).toInt - strings(2).toInt
  override def adjustPatchSize(world: WorldLoaderInterface, d: WorldDimensions, patchSize: Double, strings: Array[String]) =
    patchSize
  override def getWorldDimensions(strings: Array[String], version: String) = {
    var maxX = strings(5).toInt
    var maxY = strings(6).toInt
    var minX = -1
    var minY = -1
    var minZ = 0
    var maxZ = 0
    if(maxX != -1 && maxY != -1) {
      minX = - maxX
      minY = - maxY
    }
    else if(strings.length > 20) {
      minX = strings(17).toInt
      maxX = strings(18).toInt
      minY = strings(19).toInt
      maxY = strings(20).toInt
    }
    if(strings.length > 14 &&
       (version.containsSlice("3-D Preview 1") ||
        version.containsSlice("3-D Preview 2"))) {
      maxZ = strings(14).toInt
      minZ = - maxZ
    }
    // it's a 3D model saved since the merge. yay!
    if (strings.length > 23) {
      minZ = strings(21).toInt
      maxZ = strings(22).toInt
    }
    new WorldDimensions3D(minX, maxX, minY, maxY, minZ, maxZ)
  }
>>>>>>> 12eae3e2
}<|MERGE_RESOLUTION|>--- conflicted
+++ resolved
@@ -98,50 +98,4 @@
     else
       patchSize
   }
-<<<<<<< HEAD
-=======
-}
-
-class WorldLoader3D extends WorldLoader {
-  override val updateModeIndex = 24
-  override val tickCounterIndex = 25
-  override val tickCounterLabelIndex = 26
-  override val frameRateIndex = 27
-  override def getWidth(world: WorldLoaderInterface, d: WorldDimensions, patchSize: Double, strings: Array[String]) =
-    strings(3).toInt - strings(1).toInt
-  override def getHeight(world: WorldLoaderInterface, d: WorldDimensions, patchSize: Double, strings: Array[String]) =
-    strings(4).toInt - strings(2).toInt
-  override def adjustPatchSize(world: WorldLoaderInterface, d: WorldDimensions, patchSize: Double, strings: Array[String]) =
-    patchSize
-  override def getWorldDimensions(strings: Array[String], version: String) = {
-    var maxX = strings(5).toInt
-    var maxY = strings(6).toInt
-    var minX = -1
-    var minY = -1
-    var minZ = 0
-    var maxZ = 0
-    if(maxX != -1 && maxY != -1) {
-      minX = - maxX
-      minY = - maxY
-    }
-    else if(strings.length > 20) {
-      minX = strings(17).toInt
-      maxX = strings(18).toInt
-      minY = strings(19).toInt
-      maxY = strings(20).toInt
-    }
-    if(strings.length > 14 &&
-       (version.containsSlice("3-D Preview 1") ||
-        version.containsSlice("3-D Preview 2"))) {
-      maxZ = strings(14).toInt
-      minZ = - maxZ
-    }
-    // it's a 3D model saved since the merge. yay!
-    if (strings.length > 23) {
-      minZ = strings(21).toInt
-      maxZ = strings(22).toInt
-    }
-    new WorldDimensions3D(minX, maxX, minY, maxY, minZ, maxZ)
-  }
->>>>>>> 12eae3e2
 }
// (C) Uri Wilensky. https://github.com/NetLogo/NetLogo

package org.nlogo.workspace

import org.nlogo.api.{ I18N, UpdateMode, WorldDimensions }

class WorldLoader {

  val updateModeIndex = 21
  val tickCounterIndex = 23
  val tickCounterLabelIndex = 24
  val frameRateIndex = 25

<<<<<<< HEAD
  def load(strings: Array[String], worldInterface: WorldLoaderInterface) {
    val d = getWorldDimensions(strings)
=======
  def load(strings: Seq[String], version: String, worldInterface: WorldLoaderInterface) {
    val d = getWorldDimensions(strings, version)
>>>>>>> 0637ac52
    // set the visiblity of the ticks counter first because it changes the minimum size of the
    // viewWidget which could cause patchSize ugliness down the line ev 7/30/07
    if(strings.size > tickCounterLabelIndex) {
      val label = strings(tickCounterLabelIndex)
      worldInterface.tickCounterLabel(
        if(label == "NIL") ""
        else label)
    }
    else
      worldInterface.tickCounterLabel("ticks")
    if(strings.size > tickCounterIndex)
      worldInterface.showTickCounter(1 == strings(tickCounterIndex).toInt)
    else
      worldInterface.showTickCounter(true)
    var patchSize = strings(7).toDouble
    val width = getWidth(worldInterface, d, patchSize, strings)
    patchSize = adjustPatchSize(worldInterface, d, patchSize, strings)
    val height = getHeight(worldInterface, d, patchSize, strings)
    worldInterface.setDimensions(d, patchSize)
    // we have to clear turtles before we change the topology otherwise we might have extra links
    // lying around in the world that go kerplooey when we try to reposition them and after we set
    // the dimensions because that's where every thing gets allocated initially. ev 7/19/06
    worldInterface.clearTurtles()
    if(strings.size > 9)
      worldInterface.fontSize(strings(9).toInt)
    // note we ignore items 10, 11, 12 which had the old exactDraw
    // settings which are now always on - ST 5/27/05
    // ignore item 13, which was for old, now-removed hex support - ST 1/4/07
    var wrapX = true
    var wrapY = true
<<<<<<< HEAD
    if(strings.length > 15) {
=======
    // if this model was not saved in some version of 3.1 or later.  ignore the wrap settings,
    // default is on ev 4/13/06
    if(strings.size > 15 && !VersionHistory.olderThan31pre1(version)) {
>>>>>>> 0637ac52
      wrapX = 0 != strings(14).toInt
      wrapY = 0 != strings(15).toInt
    }
    worldInterface.changeTopology(wrapX, wrapY)
    worldInterface.updateMode(
      if(strings.size > updateModeIndex)
        UpdateMode.load(strings(updateModeIndex).toInt)
      else
        UpdateMode.Continuous)
    worldInterface.frameRate(
      if(strings.size > frameRateIndex)
        strings(frameRateIndex).toDouble
      else
        30)
    // ignore strings(22), used to be timeBasedUpdates flag - ST 1/25/07
    worldInterface.setSize(width, height)
  }

<<<<<<< HEAD
  def getWorldDimensions(strings: Array[String]): WorldDimensions = {
=======
  def getWorldDimensions(strings: Seq[String], version: String): WorldDimensions = {
>>>>>>> 0637ac52
    var maxx = strings(5).toInt
    var maxy = strings(6).toInt
    var minx = -1
    var miny = -1
    if(maxx != -1 && maxy != -1) {
      minx = -maxx
      miny = -maxy
    }
    else if(strings.size > 20) {
      minx = strings(17).toInt
      maxx = strings(18).toInt
      miny = strings(19).toInt
      maxy = strings(20).toInt
    }
    new WorldDimensions(minx, maxx, miny, maxy)
  }

  def getWidth(world: WorldLoaderInterface, d: WorldDimensions, patchSize: Double, strings: Seq[String]): Int = {
    val widgetWidth = world.calculateWidth(d.width, patchSize)
    val minWidth = world.getMinimumWidth
    widgetWidth max minWidth
  }

  def getHeight(world: WorldLoaderInterface, d: WorldDimensions, patchSize: Double, strings: Seq[String]): Int =
    world.calculateHeight(d.height,  patchSize)

  def adjustPatchSize(world: WorldLoaderInterface, d: WorldDimensions, patchSize: Double, strings: Seq[String]): Double = {
    val widgetWidth = world.calculateWidth(d.width, patchSize)
    val minWidth = world.getMinimumWidth
    if(widgetWidth < minWidth)
      world.computePatchSize(minWidth - world.insetWidth, d.width)
    else
      patchSize
  }
<<<<<<< HEAD
=======
}

class WorldLoader3D extends WorldLoader {
  override val updateModeIndex = 24
  override val tickCounterIndex = 25
  override val tickCounterLabelIndex = 26
  override val frameRateIndex = 27
  override def getWidth(world: WorldLoaderInterface, d: WorldDimensions, patchSize: Double, strings: Seq[String]) =
    strings(3).toInt - strings(1).toInt
  override def getHeight(world: WorldLoaderInterface, d: WorldDimensions, patchSize: Double, strings: Seq[String]) =
    strings(4).toInt - strings(2).toInt
  override def adjustPatchSize(world: WorldLoaderInterface, d: WorldDimensions, patchSize: Double, strings: Seq[String]) =
    patchSize
  override def getWorldDimensions(strings: Seq[String], version: String) = {
    var maxX = strings(5).toInt
    var maxY = strings(6).toInt
    var minX = -1
    var minY = -1
    var minZ = 0
    var maxZ = 0
    if(maxX != -1 && maxY != -1) {
      minX = - maxX
      minY = - maxY
    }
    else if(strings.size > 20) {
      minX = strings(17).toInt
      maxX = strings(18).toInt
      minY = strings(19).toInt
      maxY = strings(20).toInt
    }
    if(strings.size > 14 &&
       (version.containsSlice("3-D Preview 1") ||
        version.containsSlice("3-D Preview 2"))) {
      maxZ = strings(14).toInt
      minZ = - maxZ
    }
    // it's a 3D model saved since the merge. yay!
    if (strings.size > 23) {
      minZ = strings(21).toInt
      maxZ = strings(22).toInt
    }
    new WorldDimensions3D(minX, maxX, minY, maxY, minZ, maxZ)
  }
>>>>>>> 0637ac52
}<|MERGE_RESOLUTION|>--- conflicted
+++ resolved
@@ -11,13 +11,8 @@
   val tickCounterLabelIndex = 24
   val frameRateIndex = 25
 
-<<<<<<< HEAD
-  def load(strings: Array[String], worldInterface: WorldLoaderInterface) {
+  def load(strings: Seq[String], worldInterface: WorldLoaderInterface) {
     val d = getWorldDimensions(strings)
-=======
-  def load(strings: Seq[String], version: String, worldInterface: WorldLoaderInterface) {
-    val d = getWorldDimensions(strings, version)
->>>>>>> 0637ac52
     // set the visiblity of the ticks counter first because it changes the minimum size of the
     // viewWidget which could cause patchSize ugliness down the line ev 7/30/07
     if(strings.size > tickCounterLabelIndex) {
@@ -48,13 +43,7 @@
     // ignore item 13, which was for old, now-removed hex support - ST 1/4/07
     var wrapX = true
     var wrapY = true
-<<<<<<< HEAD
-    if(strings.length > 15) {
-=======
-    // if this model was not saved in some version of 3.1 or later.  ignore the wrap settings,
-    // default is on ev 4/13/06
-    if(strings.size > 15 && !VersionHistory.olderThan31pre1(version)) {
->>>>>>> 0637ac52
+    if(strings.size > 15) {
       wrapX = 0 != strings(14).toInt
       wrapY = 0 != strings(15).toInt
     }
@@ -73,11 +62,7 @@
     worldInterface.setSize(width, height)
   }
 
-<<<<<<< HEAD
-  def getWorldDimensions(strings: Array[String]): WorldDimensions = {
-=======
-  def getWorldDimensions(strings: Seq[String], version: String): WorldDimensions = {
->>>>>>> 0637ac52
+  def getWorldDimensions(strings: Seq[String]): WorldDimensions = {
     var maxx = strings(5).toInt
     var maxy = strings(6).toInt
     var minx = -1
@@ -112,50 +97,4 @@
     else
       patchSize
   }
-<<<<<<< HEAD
-=======
-}
-
-class WorldLoader3D extends WorldLoader {
-  override val updateModeIndex = 24
-  override val tickCounterIndex = 25
-  override val tickCounterLabelIndex = 26
-  override val frameRateIndex = 27
-  override def getWidth(world: WorldLoaderInterface, d: WorldDimensions, patchSize: Double, strings: Seq[String]) =
-    strings(3).toInt - strings(1).toInt
-  override def getHeight(world: WorldLoaderInterface, d: WorldDimensions, patchSize: Double, strings: Seq[String]) =
-    strings(4).toInt - strings(2).toInt
-  override def adjustPatchSize(world: WorldLoaderInterface, d: WorldDimensions, patchSize: Double, strings: Seq[String]) =
-    patchSize
-  override def getWorldDimensions(strings: Seq[String], version: String) = {
-    var maxX = strings(5).toInt
-    var maxY = strings(6).toInt
-    var minX = -1
-    var minY = -1
-    var minZ = 0
-    var maxZ = 0
-    if(maxX != -1 && maxY != -1) {
-      minX = - maxX
-      minY = - maxY
-    }
-    else if(strings.size > 20) {
-      minX = strings(17).toInt
-      maxX = strings(18).toInt
-      minY = strings(19).toInt
-      maxY = strings(20).toInt
-    }
-    if(strings.size > 14 &&
-       (version.containsSlice("3-D Preview 1") ||
-        version.containsSlice("3-D Preview 2"))) {
-      maxZ = strings(14).toInt
-      minZ = - maxZ
-    }
-    // it's a 3D model saved since the merge. yay!
-    if (strings.size > 23) {
-      minZ = strings(21).toInt
-      maxZ = strings(22).toInt
-    }
-    new WorldDimensions3D(minX, maxX, minY, maxY, minZ, maxZ)
-  }
->>>>>>> 0637ac52
 }
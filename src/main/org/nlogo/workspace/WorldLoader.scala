--- conflicted
+++ resolved
@@ -2,12 +2,7 @@
 
 package org.nlogo.workspace
 
-<<<<<<< HEAD
-import org.nlogo.api.{ I18N, WorldDimensions }
-import org.nlogo.nvm.Workspace.UpdateMode
-=======
-import org.nlogo.api.{ I18N, UpdateMode, VersionHistory, WorldDimensions, WorldDimensions3D }
->>>>>>> 3d2cf2cf
+import org.nlogo.api.{ I18N, UpdateMode, WorldDimensions }
 
 class WorldLoader {
 

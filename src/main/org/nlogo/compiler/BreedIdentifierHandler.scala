// (C) Uri Wilensky. https://github.com/NetLogo/NetLogo

package org.nlogo.compiler

import org.nlogo.api.{ AgentSet, Breed, Program, Token, TokenType }
import org.nlogo.nvm.Instruction

// The Helper class and some of the methods aren't private because we want to get at them from
// TestBreedIdentifierHandler. - ST 12/22/08
private object BreedIdentifierHandler {
  import org.nlogo.prim._
  import TokenType.COMMAND
  import TokenType.REPORTER
<<<<<<< HEAD
  def process(token:Token,program:Program):Option[Token] =
    handlers.toStream.flatMap(_.process(token,program)).headOption
  def turtle(patternString:String,tokenType:TokenType,singular:Boolean,primClass:Class[_ <: Instruction]) =
    new Helper(patternString,tokenType,singular,primClass,
=======
  def process(token: Token, program: Program): Option[Token] = {
    val handlers = if(program.is3D) handlers3D else handlers2D
    handlers.toStream.flatMap(_.process(token, program)).headOption
  }
  def turtle(patternString: String, tokenType: TokenType, singular: Boolean, primClass: Class[_ <: Instruction]) =
    new Helper(patternString, tokenType, singular, primClass,
>>>>>>> 3d2cf2cf
               _.breeds, _ => true)
  def directedLink(patternString: String, tokenType: TokenType, singular: Boolean, primClass: Class[_ <: Instruction]) =
    new Helper(patternString, tokenType, singular, primClass,
               _.linkBreeds, _.isDirected)
  def undirectedLink(patternString: String, tokenType: TokenType, singular: Boolean, primClass: Class[_ <: Instruction]) =
    new Helper(patternString, tokenType, singular, primClass,
               _.linkBreeds, !_.isDirected)
<<<<<<< HEAD
  private val handlers = List(
=======
  private val handlers2D = handlers(false)
  private val handlers3D = handlers(true)
  private def handlers(is3D: Boolean) = List(
>>>>>>> 3d2cf2cf
    // prims for turtle breeds
    turtle("CREATE-*", COMMAND, false, classOf[_createturtles]),
    turtle("CREATE-ORDERED-*", COMMAND, false, classOf[_createorderedturtles]),
    turtle("HATCH-*", COMMAND, false, classOf[_hatch]),
    turtle("SPROUT-*", COMMAND, false, classOf[_sprout]),
    turtle("IS-*?", REPORTER, true, classOf[_isbreed]),
    turtle("*-HERE", REPORTER, false, classOf[_breedhere]),
    turtle("*-ON", REPORTER, false, classOf[_breedon]),
    turtle("*", REPORTER, false, classOf[_breed]),
    turtle("*", REPORTER, true, classOf[_breedsingular]),
    turtle("*-AT", REPORTER, false, classOf[_breedat]),
    // prims for link breeds
    directedLink("*", REPORTER, true, classOf[_linkbreedsingular]),
    undirectedLink("*", REPORTER, true, classOf[_linkbreedsingular]),
    directedLink("*", REPORTER, false, classOf[_linkbreed]),
    undirectedLink("*", REPORTER, false, classOf[_linkbreed]),
    directedLink("IS-*?", REPORTER, true, classOf[_isbreed]),
    undirectedLink("IS-*?", REPORTER, true, classOf[_isbreed]),
    directedLink("CREATE-*-FROM", COMMAND, true, classOf[_createlinkfrom]),
    directedLink("CREATE-*-FROM", COMMAND, false, classOf[_createlinksfrom]),
    directedLink("CREATE-*-TO", COMMAND, true, classOf[_createlinkto]),
    directedLink("CREATE-*-TO", COMMAND, false, classOf[_createlinksto]),
    undirectedLink("CREATE-*-WITH", COMMAND, true, classOf[_createlinkwith]),
    undirectedLink("CREATE-*-WITH", COMMAND, false, classOf[_createlinkswith]),
    directedLink("IN-*-NEIGHBOR?", REPORTER, true, classOf[_inlinkneighbor]),
    directedLink("OUT-*-NEIGHBOR?", REPORTER, true, classOf[_outlinkneighbor]),
    directedLink("IN-*-FROM", REPORTER, true, classOf[_inlinkfrom]),
    directedLink("OUT-*-TO", REPORTER, true, classOf[_outlinkto]),
    directedLink("OUT-*-NEIGHBORS", REPORTER, true, classOf[_outlinkneighbors]),
    directedLink("IN-*-NEIGHBORS", REPORTER, true, classOf[_inlinkneighbors]),
    directedLink("MY-IN-*", REPORTER, false, classOf[_myinlinks]),
    directedLink("MY-OUT-*", REPORTER, false, classOf[_myoutlinks]),
    undirectedLink("*-NEIGHBORS", REPORTER, true, classOf[_linkneighbors]),
    undirectedLink("MY-*", REPORTER, false, classOf[_mylinks]),
    undirectedLink("*-WITH", REPORTER, true, classOf[_linkwith]),
    undirectedLink("*-NEIGHBOR?", REPORTER, true, classOf[_linkneighbor])
  )
  class Helper
    (patternString: String, tokenType: TokenType, singular: Boolean, primClass: Class[_ <: Instruction],
     breeds: (Program) => collection.Map[String, Breed], isValidBreed: (Breed) => Boolean)
  {
    import java.util.regex.Pattern
    val pattern = Pattern.compile("\\A"+patternString.replaceAll("\\?", "\\\\?").replaceAll("\\*", "(.+)")+"\\Z")
    def process(tok: Token, program: Program): Option[Token] = {
      val matcher = pattern.matcher(tok.value.asInstanceOf[String])
      if(!matcher.matches()) return None
      val name = matcher.group(1)
      val breed =
        breeds(program).values
          .find{breed => name == (if (singular) breed.singular else breed.name)}
          .getOrElse(return None)
      if (!isValidBreed(breed)) return None
      val instr = Instantiator.newInstance[Instruction](primClass, breed.name)
      val tok2 = new Token(tok.value.asInstanceOf[String], tokenType, instr)(tok.startPos, tok.endPos, tok.fileName)
      instr.token(tok2)
      Some(tok2)
    }
  }
}<|MERGE_RESOLUTION|>--- conflicted
+++ resolved
@@ -11,19 +11,10 @@
   import org.nlogo.prim._
   import TokenType.COMMAND
   import TokenType.REPORTER
-<<<<<<< HEAD
-  def process(token:Token,program:Program):Option[Token] =
-    handlers.toStream.flatMap(_.process(token,program)).headOption
-  def turtle(patternString:String,tokenType:TokenType,singular:Boolean,primClass:Class[_ <: Instruction]) =
-    new Helper(patternString,tokenType,singular,primClass,
-=======
-  def process(token: Token, program: Program): Option[Token] = {
-    val handlers = if(program.is3D) handlers3D else handlers2D
+  def process(token: Token, program: Program): Option[Token] =
     handlers.toStream.flatMap(_.process(token, program)).headOption
-  }
   def turtle(patternString: String, tokenType: TokenType, singular: Boolean, primClass: Class[_ <: Instruction]) =
     new Helper(patternString, tokenType, singular, primClass,
->>>>>>> 3d2cf2cf
                _.breeds, _ => true)
   def directedLink(patternString: String, tokenType: TokenType, singular: Boolean, primClass: Class[_ <: Instruction]) =
     new Helper(patternString, tokenType, singular, primClass,
@@ -31,13 +22,7 @@
   def undirectedLink(patternString: String, tokenType: TokenType, singular: Boolean, primClass: Class[_ <: Instruction]) =
     new Helper(patternString, tokenType, singular, primClass,
                _.linkBreeds, !_.isDirected)
-<<<<<<< HEAD
   private val handlers = List(
-=======
-  private val handlers2D = handlers(false)
-  private val handlers3D = handlers(true)
-  private def handlers(is3D: Boolean) = List(
->>>>>>> 3d2cf2cf
     // prims for turtle breeds
     turtle("CREATE-*", COMMAND, false, classOf[_createturtles]),
     turtle("CREATE-ORDERED-*", COMMAND, false, classOf[_createorderedturtles]),

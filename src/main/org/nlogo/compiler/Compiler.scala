--- conflicted
+++ resolved
@@ -16,16 +16,9 @@
   val Tokenizer2D = Femto.scalaSingleton(classOf[TokenizerInterface], "org.nlogo.lex.Tokenizer2D")
   val TokenMapper2D = Femto.scalaSingleton(classOf[TokenMapperInterface], "org.nlogo.lex.TokenMapper2D")
 
-<<<<<<< HEAD
   // some private helpers
-  private type ProceduresMap = java.util.Map[String, Procedure]
-  private val noProcedures: ProceduresMap = java.util.Collections.emptyMap[String, Procedure]
+  type ProceduresMap = CompilerInterface.ProceduresMap
   private def tokenizer = Tokenizer2D
-=======
-  type ProceduresMap = CompilerInterface.ProceduresMap
-
-  private def tokenizer(is3D: Boolean) = if(is3D) Tokenizer3D else Tokenizer2D
->>>>>>> 2990b12c
 
   // used to compile the Code tab, including declarations
   @throws(classOf[CompilerException])

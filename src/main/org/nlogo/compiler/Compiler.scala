// (C) Uri Wilensky. https://github.com/NetLogo/NetLogo

package org.nlogo.compiler

import org.nlogo.api.{ CompilerException, ExtensionManager, NumberParser, Program, Token,
                       TokenizerInterface, TokenReaderInterface, TokenType, TokenMapperInterface, World }
import org.nlogo.nvm.{ CompilerInterface, CompilerResults, Procedure, Workspace }
import org.nlogo.util.Femto

// This is intended to be called from Java as well as Scala, so @throws declarations are included.
// No other classes in this package are public. - ST 2/20/08, 4/9/08, 1/21/09

object Compiler extends CompilerInterface {

  // tokenizer singletons
  val Tokenizer2D = Femto.scalaSingleton(classOf[TokenizerInterface], "org.nlogo.lex.Tokenizer2D")
  val TokenMapper2D = Femto.scalaSingleton(classOf[TokenMapperInterface], "org.nlogo.lex.TokenMapper2D")

  // some private helpers
  private type ProceduresMap = java.util.Map[String, Procedure]
  private val noProcedures: ProceduresMap = java.util.Collections.emptyMap[String, Procedure]
  private def tokenizer = Tokenizer2D

  // used to compile the Code tab, including declarations
  @throws(classOf[CompilerException])
  def compileProgram(source: String, program: Program, extensionManager: ExtensionManager): CompilerResults =
    new CompilerResults(CompilerMain.compile(source, None, program, false, noProcedures, extensionManager),
                        program)

  // used to compile a single procedures only, from outside the Code tab
  @throws(classOf[CompilerException])
  def compileMoreCode(source:String,displayName: Option[String], program:Program,oldProcedures:ProceduresMap,extensionManager:ExtensionManager):CompilerResults =
    new CompilerResults(CompilerMain.compile(source,displayName,program,true,oldProcedures,extensionManager), program)

  // these two used by input boxes
  @throws(classOf[CompilerException])
  def checkCommandSyntax(source: String, program: Program, procedures: ProceduresMap, extensionManager: ExtensionManager, parse: Boolean) {
    checkSyntax("to __bogus-name " + source + "\nend",
                true, program, procedures, extensionManager, parse)
  }
  @throws(classOf[CompilerException])
  def checkReporterSyntax(source: String, program: Program, procedures: ProceduresMap, extensionManager: ExtensionManager, parse: Boolean) {
    checkSyntax("to-report __bogus-name report " + source + "\nend",
                true, program, procedures, extensionManager, parse)
  }

  // like in the auto-converter we want to compile as far as we can but
  // we assume that any tokens we don't recognize are actually globals
  // that we don't know about.
  @throws(classOf[CompilerException])
  private def checkSyntax(source: String, subprogram: Boolean, program: Program, oldProcedures: ProceduresMap, extensionManager: ExtensionManager, parse: Boolean) {
    implicit val t = tokenizer
    val results = new StructureParser(t.tokenizeRobustly(source), None,
                                      program, oldProcedures, extensionManager)
      .parse(subprogram)
    val identifierParser = new IdentifierParser(program, noProcedures, results.procedures, !parse)
    import collection.JavaConverters._  // results.procedures.values is a java.util.Collection
    for(procedure <- results.procedures.values.asScala) {
      val tokens = identifierParser.process(results.tokens(procedure).iterator, procedure)
      if(parse)
        new ExpressionParser(procedure).parse(tokens)
    }
  }

  ///

  /// TODO: There are a few places below where we downcast api.World to agent.World in order to pass
  /// it to ConstantParser.  This should really be cleaned up so that ConstantParser uses api.World
  /// too. - ST 2/23/09

  // In the following 3 methods, the initial call to NumberParser is a performance optimization.
  // During import-world, we're calling readFromString over and over again and most of the time
  // the result is a number.  So we try the fast path through NumberParser first before falling
  // back to the slow path where we actually tokenize. - ST 4/7/11

  @throws(classOf[CompilerException])
  def readFromString(source: String): AnyRef =
    NumberParser.parse(source).right.getOrElse(
      new ConstantParser().getConstantValue(tokenizer.tokenize(source).iterator))

  @throws(classOf[CompilerException])
  def readFromString(source: String, world: World, extensionManager: ExtensionManager): AnyRef =
    NumberParser.parse(source).right.getOrElse(
      new ConstantParser(world.asInstanceOf[org.nlogo.agent.World], extensionManager)
        .getConstantValue(tokenizer.tokenize(source).iterator))

  @throws(classOf[CompilerException])
  def readNumberFromString(source: String, world: World, extensionManager: ExtensionManager): java.lang.Double =
    NumberParser.parse(source).right.getOrElse(
      new ConstantParser(world.asInstanceOf[org.nlogo.agent.World], extensionManager)
      .getNumberValue(tokenizer.tokenize(source).iterator))

  @throws(classOf[CompilerException])
  @throws(classOf[java.io.IOException])
  def readFromFile(currFile: org.nlogo.api.File, world: World, extensionManager: ExtensionManager): AnyRef = {
    val tokens: Iterator[Token] =
<<<<<<< HEAD
      Femto.get(classOf[TokenReaderInterface], "org.nlogo.lex.TokenReader", 
                Array(currFile, tokenizer))
=======
      Femto.get(classOf[TokenReaderInterface], "org.nlogo.lex.TokenReader",
                Array(currFile, tokenizer(world.program.is3D)))
>>>>>>> 12eae3e2
    val result = new ConstantParser(world.asInstanceOf[org.nlogo.agent.World], extensionManager)
      .getConstantFromFile(tokens)
    // now skip whitespace, so that the model can use file-at-end? to see whether there are any
    // more values left - ST 2/18/04
    // org.nlogo.util.File requires us to maintain currFile.pos ourselves -- yuck!!! - ST 8/5/04
    var done = false
    while(!done) {
      currFile.reader.mark(1)
      currFile.pos += 1
      val i = currFile.reader.read()
      if(i == -1 || !Character.isWhitespace(i)) {
        currFile.reader.reset()
        currFile.pos -= 1
        done = true
      }
    }
    result
  }

  // used for procedures menu
  def findProcedurePositions(source: String): java.util.Map[String, java.util.List[AnyRef]] =
    new StructureParserExtras()(tokenizer).findProcedurePositions(source)

  // used for includes menu
  def findIncludes(sourceFileName: String, source: String): java.util.Map[String, String] =
    new StructureParserExtras()(tokenizer).findIncludes(sourceFileName, source)

  // used by VariableNameEditor
  def isValidIdentifier(s: String) = tokenizer.isValidIdentifier(s)

  // used by CommandLine
  def isReporter(s: String, program: Program, procedures: ProceduresMap, extensionManager: ExtensionManager) =
    try {
      implicit val t = tokenizer
      val results =
        new StructureParser(t.tokenize("to __is-reporter? report " + s + "\nend"),
                            None, program, procedures, extensionManager)
          .parse(subprogram = true)
      val identifierParser =
        new IdentifierParser(program, procedures, results.procedures, forgiving = false)
      import collection.JavaConverters._  // results.procedures.values is a java.util.Collection
      val proc = results.procedures.values.asScala.head
      val tokens = identifierParser.process(results.tokens(proc).iterator, proc)
      tokens
        .tail  // skip _report
        .map(_.tyype)
        .dropWhile(_ == TokenType.OPEN_PAREN)
        .headOption
        .exists(reporterTokenTypes)
    }
    catch { case _: CompilerException => false }

  private val reporterTokenTypes: Set[TokenType] = {
    import TokenType._
    Set(OPEN_BRACKET, CONSTANT, IDENT, REPORTER, VARIABLE)
  }

  // used by the indenter. we always use the 2D tokenizer since it doesn't matter in this context
  def getTokenAtPosition(source: String, position: Int): Token =
    tokenizer.getTokenAtPosition(source, position)

  // this is for the syntax-highlighting editor
  def tokenizeForColorization(source: String, extensionManager: ExtensionManager): Array[Token] =
    tokenizer.tokenizeForColorization(source, extensionManager)

}<|MERGE_RESOLUTION|>--- conflicted
+++ resolved
@@ -94,13 +94,8 @@
   @throws(classOf[java.io.IOException])
   def readFromFile(currFile: org.nlogo.api.File, world: World, extensionManager: ExtensionManager): AnyRef = {
     val tokens: Iterator[Token] =
-<<<<<<< HEAD
-      Femto.get(classOf[TokenReaderInterface], "org.nlogo.lex.TokenReader", 
+      Femto.get(classOf[TokenReaderInterface], "org.nlogo.lex.TokenReader",
                 Array(currFile, tokenizer))
-=======
-      Femto.get(classOf[TokenReaderInterface], "org.nlogo.lex.TokenReader",
-                Array(currFile, tokenizer(world.program.is3D)))
->>>>>>> 12eae3e2
     val result = new ConstantParser(world.asInstanceOf[org.nlogo.agent.World], extensionManager)
       .getConstantFromFile(tokens)
     // now skip whitespace, so that the model can use file-at-end? to see whether there are any

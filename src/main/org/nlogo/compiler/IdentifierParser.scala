// (C) Uri Wilensky. https://github.com/NetLogo/NetLogo

package org.nlogo.compiler

import org.nlogo.compiler.CompilerExceptionThrowers.{ cAssert, exception }
import org.nlogo.api.{ CompilerException, Let, Program, Token, TokenType }
import org.nlogo.nvm.{ Instruction, Procedure, Reporter }
import org.nlogo.prim._
import collection.JavaConverters._

/**
 * Converts identifier tokens into instances of primitives.  In "forgiving" mode, used by
 * AutoConverter, unknown identifiers are assumed to be references to global variables that the
 * compiler doesn't know about yet. - ST 7/7/06 */
private class IdentifierParser(program: Program,
                               oldProcedures: java.util.Map[String, Procedure],
                               newProcedures: java.util.Map[String, Procedure],
                               forgiving: Boolean) {
  def process(tokens: Iterator[Token], procedure: Procedure): Seq[Token] = {
    // make sure the procedure name doesn't conflict with a special identifier -- CLB
    checkProcedureName(procedure)
    val it = new CountedIterator(tokens)
<<<<<<< HEAD
    def processToken(token:Token):Token = {
      if(token.tyype == TokenType.IDENT || token.tyype == TokenType.VARIABLE)
        processToken2(token,procedure,it.count)
=======
    def processToken(token:Token): Token = {
      // This is pretty gruesome.  In NetLogo 3.1 and earlier, we allowed + to be used with strings
      // and lists.  In order to be able to autoconvert old models, we disable type checking on +
      // when allowRemovedPrimitives is true. - ST 7/8/06, 2/18/08
      if(forgiving && token.value.isInstanceOf[_plus])
        newToken(new dead._pluswildcard,
                 token.name, TokenType.REPORTER, token.startPos, token.endPos, token.fileName)
      else if(token.tyype == TokenType.IDENT || token.tyype == TokenType.VARIABLE)
        processToken2(token, procedure, it.count)
>>>>>>> 3d2cf2cf
      else token
    }
    it.map(processToken).toSeq
  }
  private def getLetFromArg(p: Procedure, ident: String, tokPos: Int): Option[Let] = {
    def checkLet(let: Let): Option[Let] =
      if(tokPos < let.startPos || tokPos > let.endPos) None
      else let.children.asScala.map(checkLet).find(_.isDefined)
             .getOrElse(if(let.varName == ident) Some(let) else None)
    p.lets.asScala.map(checkLet).find(_.isDefined).getOrElse(None)
  }
  private def processToken2(tok: Token, procedure: Procedure, tokPos: Int): Token = {
    val ident = tok.value.asInstanceOf[String]
    if(ident.startsWith("?")) {
      val varNumber =
        // default number is 1 (i.e., if they just use "?")
        if(ident.length == 1) 1
        // if it's more than just "?", it needs to be an integer.
        else
          try Integer.parseInt(ident.substring(1))
          catch { case e: NumberFormatException =>
            exception(INVALID_TASK_VARIABLE, tok) }
      cAssert(varNumber > 0, INVALID_TASK_VARIABLE, tok)
      newToken(new _taskvariable(varNumber),
               ident, TokenType.REPORTER, tok.startPos, tok.endPos, tok.fileName)
    }
    // kludgy to special case this, but we only have one such prim,
    // so oh well... - ST 7/8/06
    else if(ident == "RANDOM-OR-RANDOM-FLOAT")
      exception(RANDOM_OR_RANDOM_FLOAT_ERROR, tok)
    else if(getLetFromArg(procedure, ident, tokPos).isDefined)
      newToken(new _letvariable(getLetFromArg(procedure, ident, tokPos).get, ident),
               ident, TokenType.REPORTER, tok.startPos, tok.endPos, tok.fileName)
    else if(procedure.args.contains(ident))
      newToken(new _procedurevariable(procedure.args.indexOf(ident), ident),
               ident, TokenType.REPORTER, tok.startPos, tok.endPos, tok.fileName)
    else {
      // go thru our identifierHandlers, if one triggers, return the result
      BreedIdentifierHandler.process(tok, program).getOrElse{
        val callproc =
          if(oldProcedures.get(ident) != null)
            oldProcedures.get(ident)
          else if(newProcedures.get(ident) != null)
            newProcedures.get(ident)
          else
            return newToken(getAgentVariableReporter(ident, tok),
                            ident, TokenType.REPORTER, tok.startPos, tok.endPos, tok.fileName)
        callproc.tyype match {
          case Procedure.Type.COMMAND =>
            newToken(new _call(callproc),
                     ident, TokenType.COMMAND, tok.startPos, tok.endPos, tok.fileName)
          case Procedure.Type.REPORTER =>
            newToken(new _callreport(callproc),
                     ident, TokenType.REPORTER, tok.startPos, tok.endPos, tok.fileName)
        }
      }
    }
  }

  private def getAgentVariableReporter(varName: String, tok: Token): Reporter = {
    if(program.turtlesOwn.contains(varName) && program.linksOwn.contains(varName))
      new _turtleorlinkvariable(varName)
    else if(program.turtlesOwn.contains(varName))
      new _turtlevariable(program.turtlesOwn.indexOf(varName))
    else if(program.patchesOwn.contains(varName))
      new _patchvariable(program.patchesOwn.indexOf(varName))
    else if(program.linksOwn.contains(varName))
      new _linkvariable(program.linksOwn.indexOf(varName))
    else if(program.globals.contains(varName))
      new _observervariable(program.globals.indexOf(varName))
    else if(program.breeds.values.exists(_.owns.contains(varName)))
      new _breedvariable(varName)
    else if(program.linkBreeds.values.exists(_.owns.contains(varName)))
      new _linkbreedvariable(varName)
    else if(forgiving)
      new _unknownidentifier
    else
      exception("Nothing named " + varName + " has been defined",
                new Token(varName, tok.tyype, tok.value)
                         (tok.startPos, tok.startPos + varName.length, tok.fileName))
  }
  private def checkProcedureName(procedure: Procedure) {
    val newVal: AnyRef =
      // if the proc name doesn't trigger any identifier rules it's treated as a variable reference,
      // and if there's no variable with that name, CompilerException is raised -- CLB
      try { processToken2(procedure.nameToken, procedure, 0).value }
      catch { case ex: CompilerException => return }
    cAssert( ( newVal.isInstanceOf[_call]
              || newVal.isInstanceOf[_callreport]
              || newVal.isInstanceOf[_unknownidentifier]),
            "Cannot use " + procedure.name + " as a procedure name.  Conflicts with: " + newVal,
            procedure.nameToken)
  }
  private def newToken(instr: Instruction, name: String, tyype: TokenType, startPos: Int, endPos: Int, fileName: String) = {
    val tok = new Token(name, tyype, instr)(startPos, endPos, fileName)
    instr.token(tok)
    tok
  }
  /// error texts
  private val INVALID_TASK_VARIABLE =
    "variables may not begin with a question mark unless they are the special variables ?, ?1, ?2, ..."
  private val RANDOM_OR_RANDOM_FLOAT_ERROR =
    "This code was written for an old version of NetLogo in which the RANDOM primitive sometimes reported " +
    "an integer (e.g. 4), other times a floating point number (e.g. 4.326), depending on its input. " +
    "That's no longer true in this version; instead, we now have two separate primitives. So you must " +
    "replace this with either RANDOM or RANDOM-FLOAT depending on whether you want an integer or " +
    "a floating point result."
}<|MERGE_RESOLUTION|>--- conflicted
+++ resolved
@@ -20,21 +20,9 @@
     // make sure the procedure name doesn't conflict with a special identifier -- CLB
     checkProcedureName(procedure)
     val it = new CountedIterator(tokens)
-<<<<<<< HEAD
-    def processToken(token:Token):Token = {
+    def processToken(token: Token): Token = {
       if(token.tyype == TokenType.IDENT || token.tyype == TokenType.VARIABLE)
-        processToken2(token,procedure,it.count)
-=======
-    def processToken(token:Token): Token = {
-      // This is pretty gruesome.  In NetLogo 3.1 and earlier, we allowed + to be used with strings
-      // and lists.  In order to be able to autoconvert old models, we disable type checking on +
-      // when allowRemovedPrimitives is true. - ST 7/8/06, 2/18/08
-      if(forgiving && token.value.isInstanceOf[_plus])
-        newToken(new dead._pluswildcard,
-                 token.name, TokenType.REPORTER, token.startPos, token.endPos, token.fileName)
-      else if(token.tyype == TokenType.IDENT || token.tyype == TokenType.VARIABLE)
-        processToken2(token, procedure, it.count)
->>>>>>> 3d2cf2cf
+        processToken2(token,procedure, it.count)
       else token
     }
     it.map(processToken).toSeq

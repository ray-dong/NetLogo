package org.nlogo.hubnet.server

import java.io.{Serializable, InterruptedIOException, IOException}
import org.nlogo.workspace.AbstractWorkspaceScala
import org.nlogo.hubnet.connection.MessageEnvelope.MessageEnvelope
import org.nlogo.plot.Plot
import org.nlogo.hubnet.protocol._
import org.nlogo.hubnet.mirroring.{AgentPerspective, ClearOverride, SendOverride, ServerWorld}
import org.nlogo.agent.AgentSet
import java.net.{BindException, ServerSocket}
import org.nlogo.hubnet.connection.{Streamable, ConnectionTypes, Ports, HubNetException, ConnectionInterface}
<<<<<<< HEAD
import org.nlogo.hubnet.connection.MessageEnvelope._
import org.nlogo.api._
import org.nlogo.api.WidgetIO._
import actors.Actor
import org.nlogo.nvm.Procedure
import collection.mutable.{HashMap, ListBuffer}
=======
import collection.JavaConverters._
>>>>>>> b30577da

// Connection Manager calls back to this when these events happen.
// HeadlessHNM uses it to simply print events.
// GUIHNM uses it to update the gui. 
trait ClientEventListener {
  def addClient(clientId: String, remoteAddress: String)
  def clientDisconnect(clientId: String)
  def logMessage(message:String)
}

// ConnectionManager implements this so that we can pass this to ServerSideConnection
// so that ServerSideConnection isn't directly tied to ConnectionManager.
// this makes ServerSideConnection far easier to test.
trait ConnectionManagerInterface {
  def isSupportedClientType(clientType: String): Boolean
  def finalizeConnection(c: ServerSideConnection, desiredClientId: String): Boolean
  def finalizeControllerClientConnection(c: ServerSideConnection)
  def createHandshakeMessage(clientType: String): HandshakeFromServer
<<<<<<< HEAD
  def createControllerClientHandshakeMessage: HandshakeFromServer
  def handleControllerClientMessage(c: ServerSideConnection, message: ActivityCommand)
  def fullViewUpdate(): Unit
=======
  def fullViewUpdate()
>>>>>>> b30577da
  def putClientData(messageEnvelope: MessageEnvelope)
  def removeParticipantClient(userid: String, notifyClient: Boolean, reason: String): Boolean
  def removeControllerClient(c: ServerSideConnection, notifyClient: Boolean, reason: String): Boolean
  def logMessage(message:String)
  def sendPlots(clientId:String)
  def sendControllerClientMessage(message:Message)
}

class ConnectionManager(val connection: ConnectionInterface,
                        val clientEventListener: ClientEventListener,
                        workspace: AbstractWorkspaceScala) extends ConnectionManagerInterface with Runnable {
  val VALID_SEND_TYPES_MESSAGE =
    "You can only send strings, booleans (true or false), numbers, and lists of these types."

  private val world = workspace.world
  private var worldBuffer = new ServerWorld(worldProps)
  private def worldProps =
    if(workspace.getPropertiesInterface != null) workspace.getPropertiesInterface
    else new WorldPropertiesInterface { def fontSize = 10 } // TODO BAD HACK! JC 12/28/10
  
  // instantiated in startup
  var nodeThread: Thread = null
  private var announcer: DiscoveryAnnouncer = null
  @volatile private var socket: ServerSocket = null
  private var _port = -1
  def port = _port
  private def port_=(p:Int){ _port = p }
  // the run method polls this to know when to stop.
  // set to true in startup, false in shutdown.
  @volatile private var serverOn: Boolean = false

  protected var running = false
  val clients = collection.mutable.HashMap[String, ServerSideConnection]()
  val plotManager = new ServerPlotManager(workspace, this,
    // these two arguments are by-name params,
    // as they need be evaluated each time.
    // i wanted to avoid giving the entire plot manager to ServerPlotManager
    // JC - 12/20/10
    workspace.plotManager.plots, workspace.plotManager.currentPlotOrBust) {
    workspace.plotManager.listener = this
  }

  private type ClientType = String
  private val clientInterfaceMap = collection.mutable.HashMap[ClientType, Iterable[AnyRef]]()
  private def clientInterfaceSpec: ClientInterface = {
    clientInterfaceMap(ConnectionTypes.COMP_CONNECTION).head.asInstanceOf[ClientInterface]
  }
  // this business needs to get cleaned up
  // for different client types. im leaving this hack in for now,
  // but i expect it to come out when the hubnet-teacher-client branch gets merged.
  // someNodesHaveView currently only takes into account the regular clients.
  // but, its possible that its different for the teacher client or the android client.
  // without the connectionManager.nodesHaveView check, broadcastViewMessage fails
  // in the Function model when you click setup. this is because isValidTag is called
  // from broadcast, and the clients don't have a VIEW.
  // I believe this would be best cleaned up if clients could register for
  // the message types they are interestd in, and also what tags are valid.
  // JC - 2/26/10
  def nodesHaveView = clientInterfaceMap.nonEmpty && clientInterfaceSpec.containsViewWidget
  def isRunning = running

  /**
   * NetLogo calls this method when starting the ConnectionManager.
   * Creates a new Thread for <code>nodeThread</code> and starts it.
   * This is called when NetLogo executes the <code>hubnet-reset</code> primitive.
   * @return true if startup was succesful
   */
  def startup(serverName:String): Boolean = {
    workspace.hubNetRunning(true)
    running = true
    // we set this when hubnet-reset is called now, instead
    // of forcing users to call hubnet-set-client-interface "COMPUTER" []
    clientInterfaceMap += (ConnectionTypes.COMP_CONNECTION -> List(createClientInterfaceSpec))

    // try every port from DEFAULT_PORT_NUMBER to MAX_PORT_NUMBER until
    // we find one that works
    def createSocket(portToTry: Int): (Int, ServerSocket) = {
      if (portToTry > Ports.MAX_PORT_NUMBER) throw new BindException("port: " + portToTry)
      else
        try { (portToTry, new ServerSocket(portToTry) { setSoTimeout(250) }) }
        catch {case bex: BindException => createSocket(portToTry + 1) }
    }
    try {
      val (port, socket) = createSocket(Ports.DEFAULT_PORT_NUMBER)
      this.port = port
      this.socket = socket
      serverOn = true

      announcer = new DiscoveryAnnouncer(serverName, workspace.modelNameForDisplay, port)
      announcer.start()

      nodeThread = new Thread(this) {setName("org.nlogo.hubnet.server.ConnectionManager")}
      nodeThread.start()
      true
    }
    catch {
      case ex: BindException =>
        val message = "Could not start the HubNet server. No ports are available."
        org.nlogo.util.Exceptions.handle(new Exception(message, ex))
      false
    }
  }

  /**
   * @return true if the AbtractConnectionManager shuts down succesfully
   */
  def shutdown(): Boolean = {
    // in headless, its possible that the connection manager was never started
    // yet it will always try to shut it down when disposed. JC - 12/18/10
    if (nodeThread != null && nodeThread.isAlive) {
      serverOn = false
      while (socket != null) {
        try Thread.sleep(50)
        catch {
          // we don't care if we are Interrupted
          case ie: InterruptedException => org.nlogo.util.Exceptions.ignore(ie)
        }
      }
      clients.synchronized {
        for (conn <- clients.values) {disconnectParticipantClient(conn, true, "Shutting Down.")}
        clients.clear()
      }
    }
    workspace.hubNetRunning(false)
    running = false
    true // why do we need this? we never return false...
  }

  /**
   * Places a <code>MessageEnvelope</code> received from a client on the queue to
   * be accessed by the NetLogo code when <code>hubnet-fetch-message</code>
   * and <code>hubnet-message-waiting?</code> called.
   */
  def enqueueMessage(message:MessageEnvelope) { connection.enqueueMessage(message) }

  def run() {
    try {
      while (serverOn) {
        try waitForConnection()
        catch {
          // accept timed out
          case e: InterruptedIOException => // do nothing.
          case e: IOException => org.nlogo.util.Exceptions.handle(e)
          case e: RuntimeException => org.nlogo.util.Exceptions.handle(e)
        }
      }
      announcer.shutdown()
      socket.close()
      this.socket = null
    }
    catch {
      case e: IOException => org.nlogo.util.Exceptions.handle(e)
    }
  }

  @throws(classOf[IOException])
  private def waitForConnection() {
    val newSocket = socket.accept()
    newSocket.setSoTimeout(0)
    /**
     * do not uncomment the following line to enable tcp_no_delay.
     * in theory, it should get our messages out to clients slightly faster.
     * in practice, it was creating hundreds of extra tiny packets, consuming bandwidth.
     * this caused clients to skip and pause erratically and rendered them unusable.
     * this typically went unnoticed in small simulations, or simulations sending
     * only a few messages. --josh 11/19/09
     */
    // newSocket.setTcpNoDelay( true )
    new ServerSideConnection(Streamable(newSocket), newSocket.getRemoteSocketAddress.toString, this).start()
  }

  /// client code

  /**
   * Completes the login process for a client. Called by ServerSideConnection.
   * @return true if the client was succesfully logged on,
   *         false if the desired client id is already taken.
   */
  def finalizeConnection(c: ServerSideConnection, desiredClientId: String): Boolean = {
    clients.synchronized {
      if (clients.contains(desiredClientId)) false
      else {
        clients.put(desiredClientId, c)
        clientEventListener.addClient(desiredClientId, c.remoteAddress)
        putClientData(EnterMessageEnvelope(desiredClientId))
        true
      }
    }
  }

  val controllerClients = new ListBuffer[ServerSideConnection]()
  def finalizeControllerClientConnection(c: ServerSideConnection) {
    controllerClients += c
  }

  /// client Interface code
  def reloadClientInterface() {
    setClientInterface(ConnectionTypes.COMP_CONNECTION, List())
    plotManager.initPlotListeners()
  }

  def setClientInterface(interfaceType:ClientType, interfaceInfo:Iterable[AnyRef]) {
    // we set this when hubnet-reset is called now, instead
    // of forcing users to call hubnet-set-client-interface "COMPUTER" []
    // however, if they still want to call it, we should just update it here anyway.
    // its usually assumed that a call to hubnet-reset will happen right after this call
    // but, it doesn't hurt to keep this here. JC 12/28/10
    if(interfaceType == ConnectionTypes.COMP_CONNECTION)
      clientInterfaceMap += (interfaceType -> List(createClientInterfaceSpec))
    else
      clientInterfaceMap += (interfaceType -> interfaceInfo)
  }

<<<<<<< HEAD
  // calling toList in 3 places here because things in JCL arent serializble
  private def createClientInterfaceSpec: ClientInterface = new ClientInterface(
    connection.getClientInterface.toList,
    toScalaSeq(world.turtleShapeList.getShapes).toList,
    toScalaSeq(world.linkShapeList.getShapes).toList)
=======
  private def createClientInterfaceSpec: ClientInterface = {
    val widgetDescriptions = connection.getClientInterface
    val widgets = ModelReader.parseWidgets(widgetDescriptions).asScala.toList.map(_.asScala.toList).toList
    val clientInterfaceSpec = new ClientInterface(widgets, widgetDescriptions.toList,
      world.turtleShapeList.getShapes.asScala,
      world.linkShapeList.getShapes.asScala, workspace)
    clientInterfaceSpec
  }
>>>>>>> b30577da

  /**
   * Enqueues a message from the client to the manager.
   */
  def putClientData(messageEnvelope:MessageEnvelope) { enqueueMessage(messageEnvelope) }

  /**
   * Returns a handshake message containing the current Interface specification.
   * Called by ServerSideConnection.
   */
  def createHandshakeMessage(clientType:ClientType) = {
    if(!isSupportedClientType(clientType))
      new HandshakeFromServer(workspace.modelNameForDisplay, clientInterfaceMap(ConnectionTypes.COMP_CONNECTION))
    else
      new HandshakeFromServer(workspace.modelNameForDisplay, clientInterfaceMap(clientType))
  }

  // calling toList in 3 places here because things in JCL arent serializble
  def createControllerClientHandshakeMessage: HandshakeFromServer = {
    new HandshakeFromServer(workspace.modelNameForDisplay, LogoList(
      new ClientInterface(
        connection.getControllerClientInterface.toList,
        toScalaSeq(world.turtleShapeList.getShapes).toList,
        toScalaSeq(world.linkShapeList.getShapes).toList)))
  }

  def handleControllerClientMessage(c: ServerSideConnection, message: ActivityCommand) {
    import WidgetTypes._
    try {
      message.widget match {
        case Slider | Switch =>
          execute("set " + message.tag.toString + " " + message.content.toString)
        case Chooser | Input =>
          execute("set " + message.tag.toString + " \"" + message.content.toString + "\"")
        case Button =>
          // Find matching button based on display name or source code. Note: we are currently
          // not supporting forever buttons.
          workspace.serverWidgetSpecs.
                  collect{case b:ButtonSpec => b}.
                  find(b => b.displayName.getOrElse(b.source) == message.tag.toString).
                  foreach(b =>
                    if(b.forever) c.sendData(new Text("Forever buttons are not supported.", Text.MessageType.TEXT))
                    else execute(b.source))
        case _ =>
      }
    } catch {
      case e: CompilerException =>
        removeControllerClient(c, notifyClient=true, reason=e.getMessage)
    }
  }

  def isSupportedClientType(clientType:String): Boolean =
    clientInterfaceMap.isDefinedAt(clientType)

  def isValidTag(tag:String) = clientInterfaceSpec.containsWidget(tag)

  @throws(classOf[HubNetException])
  def broadcast(tag:String, message:Any) {
    if (!isValidTag(tag)) throw new HubNetException(tag + " is not a valid tag on the client.")
    if (!(message.isInstanceOf[Serializable])) throw new HubNetException(VALID_SEND_TYPES_MESSAGE)
    broadcastMessage(new WidgetControl(message.asInstanceOf[Serializable], tag))
  }

  /**
   * Sends a message to a client.
   * Specified by AbstractConnectionManager.
   * @return true if the message was sent
   */
  @throws(classOf[HubNetException])
  def send (userId:String, tag:String, message:Any) = {
    if (!isValidTag(tag)) throw new HubNetException(tag + " is not a valid tag on the client.")
    sendUserMessage(userId, new WidgetControl(message.asInstanceOf[Serializable], tag))
  }

  @throws(classOf[HubNetException])
  def broadcast(obj: Any) {
    if (obj.isInstanceOf[String]) broadcastMessage(new Text(obj.toString, Text.MessageType.TEXT))
    else if (obj.isInstanceOf[Plot]) broadcastMessage(new PlotUpdate(obj.asInstanceOf[Plot]))
    else throw new HubNetException(VALID_SEND_TYPES_MESSAGE)
  }

  @throws(classOf[HubNetException])
  def broadcastPlotControl(a:Any, plotName:String){
    broadcastMessage(new PlotControl(a.asInstanceOf[AnyRef], plotName))
  }

  @throws(classOf[HubNetException])
  def sendPlotControl(userId: String, a:Any, plotName:String){
    sendUserMessage(userId, new PlotControl(a.asInstanceOf[AnyRef], plotName))
  }

  def broadcastClearTextMessage() { broadcastMessage(new Text(null, Text.MessageType.CLEAR)) }

  /**
   * Broadcasts a message to all clients.
   */
  private def broadcastMessage(msg:Message) {
    clients.synchronized { for (connection <- clients.values) { connection.sendData(msg) } }
  }

  def sendTextMessage(node: String, text: String): Boolean =
    sendUserMessage(node, new Text(text, Text.MessageType.TEXT))
  def sendClearTextMessage (node:String): Boolean =
    sendUserMessage(node, new Text(null, Text.MessageType.CLEAR))
  def sendUserMessage(node: String, text: String): Boolean =
    sendUserMessage(node, new Text(text, Text.MessageType.USER))

  private def sendUserMessage(userid:String, message:Message): Boolean = {
    val c = clients.get(userid)
    c.foreach(_.sendData(message))
    c.isDefined
  }

  def sendControllerClientMessage(message:Message) {
    controllerClients.foreach(_.sendData(message))
  }

  def broadcastUserMessage(text:String) { broadcastMessage(new Text(text, Text.MessageType.USER)) }

  // called from control center
  def removeAllClients() {
    val conns = clients.synchronized { clients.values }
    clients.clear()
    for (conn <- conns) {disconnectParticipantClient(conn, true, "Kicked from Control Center.")}
  }

  /**
   * Removes a client. Deletes the client from the client map and disconnects it.
   */
  def removeParticipantClient(userid: String, notifyClient: Boolean, reason:String): Boolean = {
    // only synchronize when we are removing from clients since we
    // could get stuck for a long time disconnecting -- mag 12/4/02
    val c = clients.synchronized { clients.remove(userid) }
    c match {
      case Some(client) =>
        putClientData(ExitMessageEnvelope(userid))
        disconnectParticipantClient(client, notifyClient, reason)
        true
      case _ => false // false means there was no client to disconnect
    }
  }

  def removeControllerClient(c: ServerSideConnection, notifyClient: Boolean, reason: String): Boolean = {
    if(controllerClients.contains(c)) {
      disconnectControllerClient(c, notifyClient, reason)
      controllerClients -= c
      true
    } else {
      // false means there was no client to disconnect
      false
    }
  }

  /**
   * Disconnects the client and removes it from the control center.
   */
  private def disconnectParticipantClient(c:ServerSideConnection, notifyClient:Boolean, reason:String) {
    if (c != null) {
      clientEventListener.clientDisconnect(c.clientId)
      c.finalizeDisconnect(notifyClient, reason)
    }
  }

  private def disconnectControllerClient(c:ServerSideConnection, notifyClient:Boolean, reason:String) {
    if (c != null) {
      c.finalizeDisconnect(notifyClient, reason)
    }
  }

  /// view stuff
  @throws(classOf[LogoException])
  def sendOverrideList(client: String, agentClass: Class[_ <: org.nlogo.api.Agent],
                       varName: String, overrides: Map[java.lang.Long, AnyRef]) = {
    sendUserMessage(client, new OverrideMessage(new SendOverride(agentClass, varName, overrides), false))
  }

  @throws(classOf[LogoException])
  def clearOverride(client: String, agentClass: Class[_ <: org.nlogo.api.Agent],
                    varName: String, overrides: Seq[java.lang.Long]) = {
    sendUserMessage(client, new OverrideMessage(new ClearOverride(agentClass, varName, overrides), true))
  }

  def clearOverrideLists(client:String) { sendUserMessage(client, ClearOverrideMessage) }

  def sendAgentPerspective(client: String, perspective: Int, agentClass: Class[_ <: org.nlogo.api.Agent],
                           id: Long, radius: Double, serverMode: Boolean) {
    sendUserMessage(client, new AgentPerspectiveMessage(
      new AgentPerspective(agentClass, id, perspective, radius, serverMode).toByteArray))
  }

  private var lastPatches: AgentSet = null

  def fullViewUpdate() {
    doViewUpdate(true) /* reset the world before sending the update */
  }

  def incrementalViewUpdate() {
    // update the entire world if the patches have changed (do to a world resizing)
    doViewUpdate(lastPatches != world.patches())
  }

  private def doViewUpdate(resetWorld:Boolean) {
    if (resetWorld) {
      // create a new world buffer, which will force a full update.
      worldBuffer = new ServerWorld(worldProps)
      lastPatches = world.patches()
    }
    val buf = worldBuffer.updateWorld(world, resetWorld)
    if (!buf.isEmpty) {
      val viewUpdate = new ViewUpdate(buf.toByteArray)
      broadcastMessage(viewUpdate)
      sendControllerClientMessage(viewUpdate)
    }

    ControllerClientActor ! "go"
  }

  private val widgetReporterProcedures = new HashMap[String, Procedure]

  private val widgetValues = new HashMap[String, AnyRef]

  private def getNewWidgetValue(reporter:String) : AnyRef = {
    val procedure = widgetReporterProcedures.getOrElseUpdate(reporter,
      workspace.compileReporter(reporter))
    workspace.jobManager.addReporterJobAndWait(owner, workspace.world.observers, procedure)
  }

  private def updateControllerClientWidgets() {
    if(!controllerClients.isEmpty) {
      workspace.serverWidgetSpecs.foreach(widget =>
        widget match {
          case i: InterfaceGlobalWidgetSpec =>
            val newValue = getNewWidgetValue(i.name)
            if(!widgetValues.contains(i.name) || widgetValues(i.name) != newValue) {
              controllerClients.foreach(_.sendData(WidgetControl(newValue, i.name)))
            }
            widgetValues.put(i.name, newValue)
          case m:MonitorSpec =>
            // m.source is an option because for hubnet, the regular hubnet client monitors dont have source.
            // there might be a better way to handle this, but its ok for now.
            m.source.foreach{ source =>
              val newValue = getNewWidgetValue(source)
              if(!widgetValues.contains(source) || widgetValues(source) != newValue) {
                controllerClients.foreach(_.sendData(WidgetControl(newValue, m.displayName.getOrElse(source))))
              }
            }
          case _ =>
        }
      )
    }
  }

  object ControllerClientActor extends Actor {
    start()
    def act() {
      loop {
        react {
          case "go" => updateControllerClientWidgets()
        }
      }
    }
  }

  def setViewEnabled(mirror:Boolean) {
    if (mirror) incrementalViewUpdate() else broadcastMessage(DisableView)
  }

  def sendPlot(clientId:String, plot:PlotInterface) {
    val c = clients.get(clientId)
    if (c.isDefined) c.get.sendData(new PlotUpdate(plot))
  }

  def sendPlots(clientId:String){ plotManager.sendPlots(clientId) }

  def clientSendQueueSizes: Iterable[Int] = clients.synchronized{ clients.values.map(_.getSendQueueSize)}

  def logMessage(message:String) { clientEventListener.logMessage(message) }

  def execute(code:String) { workspace.evaluateCommands(owner, code) }
  // TODO: better evaluate wtf is going on here. ask seth.
  lazy val owner = new SimpleJobOwner("ConnectionManager", workspace.world.auxRNG, classOf[Observer])
}<|MERGE_RESOLUTION|>--- conflicted
+++ resolved
@@ -9,16 +9,13 @@
 import org.nlogo.agent.AgentSet
 import java.net.{BindException, ServerSocket}
 import org.nlogo.hubnet.connection.{Streamable, ConnectionTypes, Ports, HubNetException, ConnectionInterface}
-<<<<<<< HEAD
 import org.nlogo.hubnet.connection.MessageEnvelope._
 import org.nlogo.api._
 import org.nlogo.api.WidgetIO._
 import actors.Actor
 import org.nlogo.nvm.Procedure
 import collection.mutable.{HashMap, ListBuffer}
-=======
 import collection.JavaConverters._
->>>>>>> b30577da
 
 // Connection Manager calls back to this when these events happen.
 // HeadlessHNM uses it to simply print events.
@@ -37,13 +34,9 @@
   def finalizeConnection(c: ServerSideConnection, desiredClientId: String): Boolean
   def finalizeControllerClientConnection(c: ServerSideConnection)
   def createHandshakeMessage(clientType: String): HandshakeFromServer
-<<<<<<< HEAD
   def createControllerClientHandshakeMessage: HandshakeFromServer
   def handleControllerClientMessage(c: ServerSideConnection, message: ActivityCommand)
   def fullViewUpdate(): Unit
-=======
-  def fullViewUpdate()
->>>>>>> b30577da
   def putClientData(messageEnvelope: MessageEnvelope)
   def removeParticipantClient(userid: String, notifyClient: Boolean, reason: String): Boolean
   def removeControllerClient(c: ServerSideConnection, notifyClient: Boolean, reason: String): Boolean
@@ -87,9 +80,9 @@
   }
 
   private type ClientType = String
-  private val clientInterfaceMap = collection.mutable.HashMap[ClientType, Iterable[AnyRef]]()
+  private val clientInterfaceMap = collection.mutable.HashMap[ClientType, LogoList]()
   private def clientInterfaceSpec: ClientInterface = {
-    clientInterfaceMap(ConnectionTypes.COMP_CONNECTION).head.asInstanceOf[ClientInterface]
+    clientInterfaceMap(ConnectionTypes.COMP_CONNECTION).first.asInstanceOf[ClientInterface]
   }
   // this business needs to get cleaned up
   // for different client types. im leaving this hack in for now,
@@ -116,7 +109,7 @@
     running = true
     // we set this when hubnet-reset is called now, instead
     // of forcing users to call hubnet-set-client-interface "COMPUTER" []
-    clientInterfaceMap += (ConnectionTypes.COMP_CONNECTION -> List(createClientInterfaceSpec))
+    clientInterfaceMap += (ConnectionTypes.COMP_CONNECTION -> LogoList(createClientInterfaceSpec))
 
     // try every port from DEFAULT_PORT_NUMBER to MAX_PORT_NUMBER until
     // we find one that works
@@ -252,27 +245,16 @@
     // its usually assumed that a call to hubnet-reset will happen right after this call
     // but, it doesn't hurt to keep this here. JC 12/28/10
     if(interfaceType == ConnectionTypes.COMP_CONNECTION)
-      clientInterfaceMap += (interfaceType -> List(createClientInterfaceSpec))
+      clientInterfaceMap += (interfaceType -> LogoList(createClientInterfaceSpec))
     else
-      clientInterfaceMap += (interfaceType -> interfaceInfo)
-  }
-
-<<<<<<< HEAD
-  // calling toList in 3 places here because things in JCL arent serializble
-  private def createClientInterfaceSpec: ClientInterface = new ClientInterface(
-    connection.getClientInterface.toList,
-    toScalaSeq(world.turtleShapeList.getShapes).toList,
-    toScalaSeq(world.linkShapeList.getShapes).toList)
-=======
-  private def createClientInterfaceSpec: ClientInterface = {
-    val widgetDescriptions = connection.getClientInterface
-    val widgets = ModelReader.parseWidgets(widgetDescriptions).asScala.toList.map(_.asScala.toList).toList
-    val clientInterfaceSpec = new ClientInterface(widgets, widgetDescriptions.toList,
-      world.turtleShapeList.getShapes.asScala,
-      world.linkShapeList.getShapes.asScala, workspace)
-    clientInterfaceSpec
-  }
->>>>>>> b30577da
+      clientInterfaceMap += (interfaceType -> LogoList(interfaceInfo.toSeq:_*))
+  }
+
+  private def turtleShapes =  world.turtleShapeList.getShapes.asScala.toList
+  private def linkShapes = world.linkShapeList.getShapes.asScala.toList
+
+  private def createClientInterfaceSpec =
+    new ClientInterface(connection.getClientInterface.toList, turtleShapes, linkShapes)
 
   /**
    * Enqueues a message from the client to the manager.
@@ -293,10 +275,7 @@
   // calling toList in 3 places here because things in JCL arent serializble
   def createControllerClientHandshakeMessage: HandshakeFromServer = {
     new HandshakeFromServer(workspace.modelNameForDisplay, LogoList(
-      new ClientInterface(
-        connection.getControllerClientInterface.toList,
-        toScalaSeq(world.turtleShapeList.getShapes).toList,
-        toScalaSeq(world.linkShapeList.getShapes).toList)))
+      new ClientInterface(connection.getControllerClientInterface.toList, turtleShapes, linkShapes)))
   }
 
   def handleControllerClientMessage(c: ServerSideConnection, message: ActivityCommand) {

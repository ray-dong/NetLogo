--- conflicted
+++ resolved
@@ -110,11 +110,7 @@
     running = true
     // we set this when hubnet-reset is called now, instead
     // of forcing users to call hubnet-set-client-interface "COMPUTER" []
-<<<<<<< HEAD
-    clientInterfaceMap += (ConnectionTypes.COMP_CONNECTION -> LogoList(createClientInterfaceSpec))
-=======
-    clientInterfaceMap(ConnectionTypes.COMP_CONNECTION) = List(createClientInterfaceSpec)
->>>>>>> 8acc4b83
+    clientInterfaceMap(ConnectionTypes.COMP_CONNECTION) = LogoList(createClientInterfaceSpec)
 
     // try every port from DEFAULT_PORT_NUMBER to MAX_PORT_NUMBER until
     // we find one that works
@@ -249,18 +245,9 @@
     // however, if they still want to call it, we should just update it here anyway.
     // its usually assumed that a call to hubnet-reset will happen right after this call
     // but, it doesn't hurt to keep this here. JC 12/28/10
-<<<<<<< HEAD
-    if(interfaceType == ConnectionTypes.COMP_CONNECTION)
-      clientInterfaceMap += (interfaceType -> LogoList(createClientInterfaceSpec))
-    else
-      clientInterfaceMap += (interfaceType -> LogoList(interfaceInfo.toSeq:_*))
-=======
-    clientInterfaceMap(interfaceType) = 
-      if(interfaceType == ConnectionTypes.COMP_CONNECTION)
-        List(createClientInterfaceSpec)
-      else
-        interfaceInfo
->>>>>>> 8acc4b83
+    clientInterfaceMap(interfaceType) =
+      if(interfaceType == ConnectionTypes.COMP_CONNECTION) LogoList(createClientInterfaceSpec)
+      else LogoList(interfaceInfo.toSeq:_*)
   }
 
   private def turtleShapes =  world.turtleShapeList.getShapes.asScala.toList

package org.nlogo.hubnet.server.gui

import javax.swing.event.{ListSelectionEvent, ListSelectionListener}
import javax.swing.border.EmptyBorder
import java.net.{SocketAddress, UnknownHostException, InetAddress}
import java.text.SimpleDateFormat
import org.nlogo.swing.{SelectableJLabel, TextFieldBox, NonemptyTextFieldButtonEnabler}
import java.awt.event.{ItemEvent, ItemListener, ActionEvent, ActionListener}
import javax.swing.{Box, SwingConstants, BoxLayout, JCheckBox, JTextArea, JTextField,
  JScrollPane, JLabel, JButton, ListSelectionModel, JList, DefaultListModel, JPanel, JFrame}
import java.awt.{Font, BorderLayout, Color, Dimension, Frame, GridBagConstraints, GridBagLayout}
import org.nlogo.api.I18N
import org.nlogo.hubnet.server.{HubNetUtils, ConnectionManager}

/**
 * The Control Center window allows the user to interact with 
 * the HubNet Server.<p>
 * <i>Thread policy: every method (except the constructor and 
 * methods only called by the constructor), must be 
 * executed on the event thread.</i>
 */
class ControlCenter(server: ConnectionManager, frame: Frame, serverId: String, activityName: String)
        extends JFrame(I18N.gui.get("menu.tools.hubNetControlCenter")) {
  private val clientsPanel: ClientsPanel = new ClientsPanel(server.clients.keys)
  private val messagePanel: MessagePanel = new MessagePanel()

  import org.nlogo.swing.Implicits._
  import org.nlogo.awt.EventQueue.invokeLater

  locally {
    setDefaultCloseOperation(javax.swing.WindowConstants.DISPOSE_ON_CLOSE)
    getContentPane.setLayout(new BorderLayout())
    getContentPane.add(new ServerOptionsPanel(HubNetUtils.viewMirroring, HubNetUtils.plotMirroring), BorderLayout.CENTER)
    getContentPane.add(clientsPanel, BorderLayout.EAST)
    getContentPane.add(messagePanel, BorderLayout.SOUTH)
    pack()
    org.nlogo.awt.Positioning.moveNextTo(this, frame)
    setVisible(true)
  }

  def setViewMirroring(mirror: Boolean) {
    org.nlogo.awt.EventQueue.mustBeEventDispatchThread()
    if (mirror != HubNetUtils.viewMirroring) {
      HubNetUtils.viewMirroring = mirror
      server.setViewEnabled(mirror)
    }
  }

  def setPlotMirroring(mirror: Boolean) {
    org.nlogo.awt.EventQueue.mustBeEventDispatchThread()
    HubNetUtils.plotMirroring = mirror;
    if (mirror) server.plotManager.broadcastPlots()
  }

  // Kicks a client and notifies it.
  def kickClient(clientId: String) {
<<<<<<< HEAD
    org.nlogo.awt.Utils.mustBeEventDispatchThread()
    server.removeParticipantClient(clientId, true, I18N.gui.get("menu.tools.hubnetControlCenter.removedViaControlCenter"))
=======
    org.nlogo.awt.EventQueue.mustBeEventDispatchThread()
    server.removeClient(clientId, true, I18N.gui.get("menu.tools.hubnetControlCenter.removedViaControlCenter"))
>>>>>>> b30577da
    clientsPanel.removeClientEntry(clientId)
  }

  def kickAllClients() {server.removeAllClients()}
  def reloadClientInterface() {server.reloadClientInterface()}
  def broadcastMessage(text: String) {
    org.nlogo.awt.EventQueue.mustBeEventDispatchThread()
    server.broadcast(text)
  }

  def addClient(clientId: String, remoteAddress: String) {
    org.nlogo.awt.EventQueue.mustBeEventDispatchThread()
    clientsPanel.addClientEntry(clientId)
    messagePanel.logMessage( I18N.gui.getN("menu.tools.hubnetControlCenter.messagePanel.clientJoined" , clientId, remoteAddress) + "\n")
  }

  def clientDisconnect(clientId: String) {
    org.nlogo.awt.EventQueue.mustBeEventDispatchThread()
    messagePanel.logMessage(I18N.gui.getN("menu.tools.hubnetControlCenter.messagePanel.clientDisconnected" , clientId) + "\n")
    clientsPanel.removeClientEntry(clientId)
  }

  def logMessage(message: String) {messagePanel.logMessage(message)}
  def launchNewClient() {server.connection.newClient(false, 0)}
 
  /**
   * Panel in HubNet Control Center displays client list
   */
  class ClientsPanel(initialClientEntries: Iterable[String]) extends JPanel with ActionListener with ListSelectionListener {
    private val listData = new DefaultListModel()
    private val clientsList = new JList(listData) {
      putClientProperty("Quaqua.List.style", "striped")
      setSelectionMode(ListSelectionModel.MULTIPLE_INTERVAL_SELECTION)
      addListSelectionListener(ClientsPanel.this)
      setPrototypeCellValue(I18N.gui.get("menu.tools.hubnetControlCenter.clientName"))
    }
    private val kickButton = new JButton( I18N.gui.get("menu.tools.hubnetControlCenter.kick")) {addActionListener(ClientsPanel.this); setEnabled(false)}
    private val newClientButton = new JButton(I18N.gui.get("menu.tools.hubnetControlCenter.local")) {addActionListener(ClientsPanel.this)}
    private val reloadButton = new JButton(I18N.gui.get("menu.tools.hubnetControlCenter.reset")) {addActionListener(ClientsPanel.this)}

    locally {
      setBorder(new EmptyBorder(12, 12, 12, 12))
      setLayout(new BorderLayout(0, 4))
      add(new JLabel(I18N.gui.get("menu.tools.hubnetControlCenter.clients")) {setAlignmentY(0)}, BorderLayout.NORTH)
      add(new JScrollPane(clientsList), BorderLayout.CENTER)
      val gridbag = new GridBagLayout()
      add(new JPanel(gridbag) {
        val c = new GridBagConstraints()
        c.fill = GridBagConstraints.BOTH
        gridbag.setConstraints(kickButton, c)
        add(kickButton)
        c.gridwidth = GridBagConstraints.REMAINDER
        gridbag.setConstraints(newClientButton, c)
        add(newClientButton)
        gridbag.setConstraints(reloadButton, c)
        add(reloadButton)
      }, BorderLayout.SOUTH)

      kickButton.setAlignmentY(1)
      newClientButton.setAlignmentY(1)

      // Add initial client entries
      initialClientEntries.foreach(addClientEntry)
    }

    /**
     * Enables/disables the kick button.
     * Called when the list selection changes.
     * From interface ListSelectionListener.
     */
    def valueChanged(evt: ListSelectionEvent) {
      if (!evt.getValueIsAdjusting()) kickButton.setEnabled(clientsList.getMinSelectionIndex() > -1)
    }

    /**
     * Kicks a client.
     * From interface ActionListener.
     */
    def actionPerformed(evt: ActionEvent) {
      if (evt.getSource == kickButton) {
        val clientIds = clientsList.getSelectedValues()
        for (j <- 0 until clientIds.length) {kickClient(clientIds(j).toString)}
      }
      else if (evt.getSource == newClientButton) {launchNewClient()}
      else if (evt.getSource == reloadButton) {
        kickAllClients()
        reloadClientInterface()
      }
    }

    def addClientEntry(clientId: String) {listData.addElement(clientId)}
    def removeClientEntry(clientId: String) {listData.removeElement(clientId)}
    def setClientList(clientNames: List[String]) {
      listData.clear()
      clientNames.foreach(listData.addElement)
    }
  }

  /**
   * Panel in HubNet Control Center displays
   * and sends broadcast messages.
   */
  class MessagePanel extends JPanel with ActionListener {
    private val inputField = new JTextField() {addActionListener(MessagePanel.this)}
    private val messageTextArea = new JTextArea() {
      setEditable(false)
      setForeground(Color.darkGray)
      setRows(4)
    }

    // Format for message timestamp
    private val dateFormatter = new SimpleDateFormat(I18N.gui.get("menu.tools.hubnetControlCenter.dateFormat"))

    locally {
      val broadcastButton = new JButton(I18N.gui.get("menu.tools.hubnetControlCenter.broadcastMessage")) {addActionListener(MessagePanel.this)}
      val buttonEnabler = new NonemptyTextFieldButtonEnabler(broadcastButton) {
        addRequiredField(inputField)
      }
      setBorder(new EmptyBorder(12, 12, 12, 12))
      setLayout(new BorderLayout(4, 4))
      add(new JPanel(new BorderLayout(8, 8)) {
        add(inputField, BorderLayout.CENTER)
        add(broadcastButton, BorderLayout.EAST)
      }, BorderLayout.SOUTH)
      add(new JScrollPane(messageTextArea) {setPreferredSize(new Dimension(10, 70))}, BorderLayout.NORTH)
      org.nlogo.awt.EventQueue.invokeLater(() => inputField.requestFocus())
    }

    /**
     * Broadcasts the message and appends it to the message log.
     * Called when the button is clicked on return is pressed.
     */
    def actionPerformed(evt: ActionEvent) {
      val message = inputField.getText
      if (!message.isEmpty) {
        logMessage("<Leader> " + message + "\n")
        val currentTime = dateFormatter.format(new java.util.Date())
        broadcastMessage("" + currentTime + "   <Leader> " + message)
        inputField.setText("")
      }
    }

    /**
     * Appends a message to the message log.
     */
    def logMessage(message: String) {
      val currentTime = dateFormatter.format(new java.util.Date())
      val newMessage = "" + currentTime + "   " + message
      // we use setText instead of append to ensure scrolling
      messageTextArea.setText(
        messageTextArea.getText() + (if (newMessage.endsWith("\n")) newMessage else newMessage) + "\n")
    }
  }

  /**
   * Panel in HubNet Control Center displays server info  and server options.
   */
  class ServerOptionsPanel(mirrorView: Boolean, mirrorPlots: Boolean) extends JPanel with ItemListener {

    private val mirrorViewCheckBox = new JCheckBox(I18N.gui.get("menu.tools.hubnetControlCenter.mirrorViewOn2dClients"), mirrorView) {
      addItemListener(ServerOptionsPanel.this)
    }
    private val mirrorPlotsCheckBox = new JCheckBox(I18N.gui.get("menu.tools.hubnetControlCenter.mirrorPlotsOnClients"), mirrorPlots) {
      addItemListener(ServerOptionsPanel.this)
    }

    locally {
      setBorder(new EmptyBorder(12, 12, 12, 12))
      setLayout(new BoxLayout(this, BoxLayout.Y_AXIS))
      add(new TextFieldBox(SwingConstants.RIGHT, null, new JLabel().getFont.deriveFont(Font.BOLD)) {
        addField(I18N.gui.get("menu.tools.hubnetControlCenter.name"), new SelectableJLabel(serverId))
        addField(I18N.gui.get("menu.tools.hubnetControlCenter.activity"), new SelectableJLabel(activityName))
        add(Box.createVerticalStrut(12))
        val serverIP = try InetAddress.getLocalHost.getHostAddress catch {case e: UnknownHostException =>
            I18N.gui.get("menu.tools.hubnetControlCenter.unknown")}
        addField(I18N.gui.get("menu.tools.hubnetControlCenter.serverAddress"), new SelectableJLabel(serverIP))
        addField(I18N.gui.get("menu.tools.hubnetControlCenter.portNumber"), new SelectableJLabel(server.port.toString))
      })
      add(Box.createVerticalStrut(30))
      add(new JLabel(I18N.gui.get("menu.tools.hubnetControlCenter.settings")))
      add(Box.createVerticalStrut(4))
      add(mirrorViewCheckBox)
      add(mirrorPlotsCheckBox)
      add(Box.createVerticalGlue())
    }

    /**
     * Updates server options.
     * Called when a checkbox is clicked.
     * From interface java.awt.event.ItemListener.
     */
    def itemStateChanged(e: ItemEvent) {
      setViewMirroring(mirrorViewCheckBox.isSelected)
      setPlotMirroring(mirrorPlotsCheckBox.isSelected)
    }
  }
}<|MERGE_RESOLUTION|>--- conflicted
+++ resolved
@@ -54,13 +54,8 @@
 
   // Kicks a client and notifies it.
   def kickClient(clientId: String) {
-<<<<<<< HEAD
-    org.nlogo.awt.Utils.mustBeEventDispatchThread()
+    org.nlogo.awt.EventQueue.mustBeEventDispatchThread()
     server.removeParticipantClient(clientId, true, I18N.gui.get("menu.tools.hubnetControlCenter.removedViaControlCenter"))
-=======
-    org.nlogo.awt.EventQueue.mustBeEventDispatchThread()
-    server.removeClient(clientId, true, I18N.gui.get("menu.tools.hubnetControlCenter.removedViaControlCenter"))
->>>>>>> b30577da
     clientsPanel.removeClientEntry(clientId)
   }
 

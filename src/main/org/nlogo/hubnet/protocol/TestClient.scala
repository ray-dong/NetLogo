--- conflicted
+++ resolved
@@ -5,11 +5,8 @@
 import java.io.{IOException, ObjectOutputStream}
 import org.nlogo.util.ClassLoaderObjectInputStream
 import java.util.concurrent.{Executors, ExecutorService, TimeUnit, LinkedBlockingQueue}
-<<<<<<< HEAD
-import org.nlogo.hubnet.connection.ClientRoles
-=======
+import org.nlogo.hubnet.connection.ClientRole
 import collection.JavaConverters._
->>>>>>> b30577da
 
 object TestClient{
   implicit val pool = Executors.newCachedThreadPool()
@@ -55,12 +52,12 @@
     }
     try{
       val version = sendAndReceive(Version.version)
-      val response = sendAndReceive(new EnterMessage(userId, clientType, ClientRoles.Participant))
+      val response = sendAndReceive(new EnterMessage(userId, clientType, ClientRole.Participant))
       val result = response match {
         case h: HandshakeFromServer =>
           send(EnterMessage)
           executor.submit(new Receiver())
-          (h.activityName, h.interfaceSpecList)
+          (h.activityName, h.interfaceSpecList.toIterable)
         case r => throw new IllegalStateException(userId + " handshake failed. response:" + r)
       }
       result

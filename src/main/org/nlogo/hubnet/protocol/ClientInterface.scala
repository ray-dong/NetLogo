--- conflicted
+++ resolved
@@ -4,7 +4,6 @@
 import org.nlogo.api.{WidgetIO, CompilerServices, LogoList, Shape}
 
 @SerialVersionUID(0)
-<<<<<<< HEAD
 case class ClientInterface(widgets: Iterable[WidgetSpec],
                            turtleShapes: Iterable[Shape],
                            linkShapes: Iterable[Shape]) {
@@ -33,41 +32,4 @@
       (c.name, compiler.readFromString("[" + c.choices + "]").asInstanceOf[LogoList])
     }.toMap
   }
-}
-
-=======
-case class ClientInterface(
-  // these are parsed and unparsed versions of the same strings.  ev 9/10/08
-  // why the heck to we do this? why not just parse them in here?
-  // why have a user parse them and pass in both? wtf? -JC 8/22/10
-  widgets: Seq[Seq[String]],
-  widgetDescriptions: Seq[String],
-  turtleShapes: Seq[Shape],
-  linkShapes: Seq[Shape],
-  @transient compiler: CompilerServices,
-  chooserChoices:collection.mutable.HashMap[String, LogoList] = collection.mutable.HashMap()) {
-
-  /** Transient cache of valid tags */
-  @transient private val clientWidgetTags: List[String] =
-    if(widgets.isEmpty) Nil
-    else
-      "ALL PLOTS" :: widgets.map{ widget =>
-        if (widget(0) == "VIEW") "VIEW"
-        else {
-          val tag = widget(5)
-          if (widget(0) == "CHOOSER")
-            chooserChoices(tag) = compiler.readFromString("[ " + widget(7) + " ]").asInstanceOf[LogoList]
-          tag
-        }
-      }.toList
-
-  def containsWidget(tag: String) = clientWidgetTags.contains(tag)
-  def containsViewWidget = widgets != null && widgets.exists(w => w(0) == "VIEW")
-
-  override def toString =
-    "ClientInterface(\n\t" + "TURTLE SHAPES = " + turtleShapes + "\n\t" +
-    "LINK SHAPES = " + linkShapes + "\n\t" +
-    "WIDGETS = " + widgetDescriptions + ")"
-
-}
->>>>>>> b30577da
+}
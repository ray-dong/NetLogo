// (C) Uri Wilensky. https://github.com/NetLogo/NetLogo

package org.nlogo.prim.etc;

import org.nlogo.api.I18N;
import org.nlogo.api.LogoException;
import org.nlogo.api.Syntax;
import org.nlogo.nvm.Command;
import org.nlogo.nvm.Context;
import org.nlogo.nvm.EngineException;
import org.nlogo.nvm.NonLocalExit;
import org.nlogo.nvm.Procedure;

public final strictfp class _report
    extends Command {
  @Override
  public Syntax syntax() {
    return Syntax.commandSyntax
        (new int[]{Syntax.WildcardType()});
  }

  @Override
  public void perform(Context context) throws LogoException {
    perform_1(context, args[0].report(context));
  }

  public void perform_1(Context context, Object arg0) throws LogoException {
    context.job.result = arg0;
    context.stopping = false;
    context.ip = next;
<<<<<<< HEAD
    if (context.activation.procedure.isTask()) {
      throw NonLocalExit.singleton;
    } else if (context.activation.procedure.tyype != Procedure.Type.REPORTER) {
=======
    if (context.activation.procedure().isTask()) {
      throw NonLocalExit$.MODULE$;
    } else if (context.activation.procedure().tyype != Procedure.Type.REPORTER) {
>>>>>>> 3d2cf2cf
      throw new EngineException(context, this,
          I18N.errorsJ().getN("org.nlogo.prim._report.canOnlyUseInToReport", displayName()));
    } else if (!context.atTopActivation()) {
      // you can't report from inside an ask.  you can't write code like
      //   to-report foo ask turtle 0 [ report 5 ] end
      // maybe you should be able to, but at least for now, you can't
      throw new EngineException(context, this,
          I18N.errorsJ().getN("org.nlogo.prim._report.mustImmediatelyBeUsedInToReport", displayName()));
    }
  }
}<|MERGE_RESOLUTION|>--- conflicted
+++ resolved
@@ -28,15 +28,9 @@
     context.job.result = arg0;
     context.stopping = false;
     context.ip = next;
-<<<<<<< HEAD
-    if (context.activation.procedure.isTask()) {
+    if (context.activation.procedure().isTask()) {
       throw NonLocalExit.singleton;
-    } else if (context.activation.procedure.tyype != Procedure.Type.REPORTER) {
-=======
-    if (context.activation.procedure().isTask()) {
-      throw NonLocalExit$.MODULE$;
     } else if (context.activation.procedure().tyype != Procedure.Type.REPORTER) {
->>>>>>> 3d2cf2cf
       throw new EngineException(context, this,
           I18N.errorsJ().getN("org.nlogo.prim._report.canOnlyUseInToReport", displayName()));
     } else if (!context.atTopActivation()) {

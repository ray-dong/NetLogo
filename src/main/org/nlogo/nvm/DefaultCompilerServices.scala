--- conflicted
+++ resolved
@@ -14,7 +14,6 @@
   def readNumberFromString(source: String) =
     compiler.readNumberFromString(source, null, null)
   def checkReporterSyntax(source: String) =
-<<<<<<< HEAD
     compiler.checkReporterSyntax(source, new Program,
                                  new java.util.HashMap[String,Procedure],
                                  null, false)
@@ -24,29 +23,12 @@
                                 null, true)
   def readFromString(source: String) =
     compiler.readFromString(source)
-  def isConstant(s: String) = 
+  def isConstant(s: String) =
     compiler.isValidIdentifier(s)
-  def isValidIdentifier(s: String) = 
+  def isValidIdentifier(s: String) =
     compiler.isValidIdentifier(s)
-  def isReporter(s: String) = 
+  def isReporter(s: String) =
     compiler.isReporter(s, new Program, new java.util.HashMap[String, Procedure],
-=======
-    compiler.checkReporterSyntax(source, new Program(false),
-                                 new java.util.HashMap[String,Procedure],
-                                 null, false)
-  def checkCommandSyntax(source: String) =
-    compiler.checkCommandSyntax(source, new Program(false),
-                                new java.util.HashMap[String,Procedure],
-                                null, true)
-  def readFromString(source: String) =
-    compiler.readFromString(source, false)
-  def isConstant(s: String) =
-    compiler.isValidIdentifier(s, false)
-  def isValidIdentifier(s: String) =
-    compiler.isValidIdentifier(s, false)
-  def isReporter(s: String) =
-    compiler.isReporter(s, new Program(false), new java.util.HashMap[String, Procedure],
->>>>>>> 12eae3e2
                         new org.nlogo.api.DummyExtensionManager)
   def tokenizeForColorization(source: String) =
     compiler.tokenizeForColorization(

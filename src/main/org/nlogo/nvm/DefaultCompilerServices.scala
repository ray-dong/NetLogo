// (C) Uri Wilensky. https://github.com/NetLogo/NetLogo

package org.nlogo.nvm

import org.nlogo.api.{ CompilerServices, Program }

// We use this in contexts where we want to do compiler stuff (not full compilation) like
// colorization but it's OK to assume no extensions are loaded.  The
// HubNet client is one such context; also various testing contexts; also when reading
// BehaviorSpace XML. - ST 2/23/09, 3/4/09

class DefaultCompilerServices(compiler: CompilerInterface) extends CompilerServices {
  def autoConvert(source: String, subprogram: Boolean, reporter: Boolean, modelVersion: String) = source
  def readNumberFromString(source: String) =
    compiler.readNumberFromString(source, null, null)
  def checkReporterSyntax(source: String) =
<<<<<<< HEAD
    compiler.checkReporterSyntax(source, new Program,
                                 new java.util.HashMap[String,Procedure],
                                 null, false)
  def checkCommandSyntax(source: String) =
    compiler.checkCommandSyntax(source, new Program,
=======
    compiler.checkReporterSyntax(source, Program.empty(),
                                 new java.util.HashMap[String,Procedure],
                                 null, false)
  def checkCommandSyntax(source: String) =
    compiler.checkCommandSyntax(source, Program.empty(),
>>>>>>> d1bfad7c
                                new java.util.HashMap[String,Procedure],
                                null, true)
  def readFromString(source: String) =
    compiler.readFromString(source)
  def isConstant(s: String) =
    compiler.isValidIdentifier(s)
  def isValidIdentifier(s: String) =
    compiler.isValidIdentifier(s)
  def isReporter(s: String) =
<<<<<<< HEAD
    compiler.isReporter(s, new Program, new java.util.HashMap[String, Procedure],
=======
    compiler.isReporter(s, Program.empty(), new java.util.HashMap[String, Procedure],
>>>>>>> d1bfad7c
                        new org.nlogo.api.DummyExtensionManager)
  def tokenizeForColorization(source: String) =
    compiler.tokenizeForColorization(
      source, new org.nlogo.api.DummyExtensionManager)
  def getTokenAtPosition(source: String, pos: Int) =
    compiler.getTokenAtPosition(source, pos)
  def findProcedurePositions(source: String) =
    compiler.findProcedurePositions(source)
}<|MERGE_RESOLUTION|>--- conflicted
+++ resolved
@@ -14,19 +14,11 @@
   def readNumberFromString(source: String) =
     compiler.readNumberFromString(source, null, null)
   def checkReporterSyntax(source: String) =
-<<<<<<< HEAD
-    compiler.checkReporterSyntax(source, new Program,
-                                 new java.util.HashMap[String,Procedure],
-                                 null, false)
-  def checkCommandSyntax(source: String) =
-    compiler.checkCommandSyntax(source, new Program,
-=======
     compiler.checkReporterSyntax(source, Program.empty(),
                                  new java.util.HashMap[String,Procedure],
                                  null, false)
   def checkCommandSyntax(source: String) =
     compiler.checkCommandSyntax(source, Program.empty(),
->>>>>>> d1bfad7c
                                 new java.util.HashMap[String,Procedure],
                                 null, true)
   def readFromString(source: String) =
@@ -36,11 +28,7 @@
   def isValidIdentifier(s: String) =
     compiler.isValidIdentifier(s)
   def isReporter(s: String) =
-<<<<<<< HEAD
-    compiler.isReporter(s, new Program, new java.util.HashMap[String, Procedure],
-=======
     compiler.isReporter(s, Program.empty(), new java.util.HashMap[String, Procedure],
->>>>>>> d1bfad7c
                         new org.nlogo.api.DummyExtensionManager)
   def tokenizeForColorization(source: String) =
     compiler.tokenizeForColorization(

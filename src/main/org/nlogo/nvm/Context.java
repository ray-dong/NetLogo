--- conflicted
+++ resolved
@@ -179,13 +179,8 @@
   }
 
   public void stop() {
-<<<<<<< HEAD
-    if (activation.procedure.isTask()) {
+    if (activation.procedure().isTask()) {
       throw NonLocalExit.singleton;
-=======
-    if (activation.procedure().isTask()) {
-      throw NonLocalExit$.MODULE$;
->>>>>>> 3d2cf2cf
     }
     if (activation.procedure().topLevel) {
       // In the BehaviorSpace case, there are two cases: stop

--- conflicted
+++ resolved
@@ -46,17 +46,10 @@
   @throws(classOf[java.io.IOException])
   def readFromFile(currFile: org.nlogo.api.File, world: World, extensionManager: ExtensionManager): AnyRef
 
-<<<<<<< HEAD
   def findProcedurePositions(source: String): java.util.Map[String, java.util.List[AnyRef]]
   def findIncludes(sourceFileName: String, source: String): java.util.Map[String, String]
   def isValidIdentifier(s: String): Boolean
-  def isReporter(s: String, program: Program, procedures: java.util.Map[String, Procedure], extensionManager: ExtensionManager): Boolean
-=======
-  def findProcedurePositions(source: String, is3D: Boolean): java.util.Map[String, java.util.List[AnyRef]]
-  def findIncludes(sourceFileName: String, source: String, is3D: Boolean): java.util.Map[String, String]
-  def isValidIdentifier(s: String, is3D: Boolean): Boolean
   def isReporter(s: String, program: Program, procedures: ProceduresMap, extensionManager: ExtensionManager): Boolean
->>>>>>> 2990b12c
   def getTokenAtPosition(source: String, position: Int): Token
   def tokenizeForColorization(source: String, extensionManager: ExtensionManager): Array[Token]
 }
--- conflicted
+++ resolved
@@ -12,14 +12,7 @@
   val LINE_MODE = 0
   val BAR_MODE = 1
   val POINT_MODE = 2
-<<<<<<< HEAD
-  val PLOT_PEN_MODES = scala.List("Line", "Bar", "Point")
-
-  def getPlotPenModeNames = PLOT_PEN_MODES.toArray
-  def isValidPlotPenMode(mode: Int) = mode >= 0 && mode < PLOT_PEN_MODES.length
-=======
   def isValidPlotPenMode(mode: Int) = mode >= 0 && mode <= 2
->>>>>>> 41ff75c2
 }
 
 // ideally we'd have "val plot" and "val temporary", not vars, but we need to be able

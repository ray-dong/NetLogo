// (C) Uri Wilensky. https://github.com/NetLogo/NetLogo

package org.nlogo.headless

import org.nlogo.api.WorldDimensions
import org.nlogo.api.{ APIVersion, Version }
import org.nlogo.workspace.AbstractWorkspace
import org.nlogo.nvm.LabInterface.Settings

object Main {
<<<<<<< HEAD
  def main(args:Array[String]) {
=======
  def main(args: Array[String]) {
    AbstractWorkspace.isApplet(false)
>>>>>>> 06614b9a
    setHeadlessProperty()
    parseArgs(args).foreach(runExperiment)
  }
  def runExperiment(settings: Settings) {
    def newWorkspace = {
      val w = HeadlessWorkspace.newInstance
      w.open(settings.model)
      w
    }
    val lab = HeadlessWorkspace.newLab
    lab.load(HeadlessModelOpener.protocolSection(settings.model))
    lab.run(settings, newWorkspace _)
  }
  def setHeadlessProperty() {
    // force headless mode if it is not set.  This is necessary for the headless workspace to run
    // on most platforms when a display is not available. --CLB
    // note that since our check is for null, so the user can still force the property to false and
    // not be overridden by this - ST 4/21/05
    val p = "java.awt.headless"
    if(System.getProperty(p) == null)
      System.setProperty(p, "true")
  }
  private def parseArgs(args: Array[String]): Option[Settings] = {
    var model: Option[String] = None
    var minPxcor: Option[String] = None
    var maxPxcor: Option[String] = None
    var minPycor: Option[String] = None
    var maxPycor: Option[String] = None
    var setupFile: Option[java.io.File] = None
    var experiment: Option[String] = None
    var tableWriter: Option[java.io.PrintWriter] = None
    var spreadsheetWriter: Option[java.io.PrintWriter] = None
    var threads = Runtime.getRuntime.availableProcessors
    var suppressErrors = false
    val it = args.iterator
    def die(msg: String) { System.err.println(msg); System.exit(1) }
    def path2writer(path: String) =
      if(path == "-")
        new java.io.PrintWriter(System.out) {
          // don't close System.out - ST 6/9/09
          override def close() { } }
      else
        new java.io.PrintWriter(new java.io.FileWriter(path.trim))
    while(it.hasNext) {
      val arg = it.next()
      def requireHasNext() {
        if (!it.hasNext)
          die("missing argument after " + arg)
      }
      if(arg == "--version")
        { println(Version.version); return None }
      else if(arg == "--extension-api-version")
        { println(APIVersion.version); return None }
      else if(arg == "--builddate")
        { println(Version.buildDate); return None }
      else if(arg == "--fullversion")
        { println(Version.fullVersion); return None }
      else if(arg == "--model")
        { requireHasNext(); model = Some(it.next()) }
      else if(arg == "--min-pxcor")
        { requireHasNext(); minPxcor = Some(it.next()) }
      else if(arg == "--max-pxcor")
        { requireHasNext(); maxPxcor = Some(it.next()) }
      else if(arg == "--min-pycor")
        { requireHasNext(); minPycor = Some(it.next()) }
      else if(arg == "--max-pycor")
        { requireHasNext(); maxPycor = Some(it.next()) }
      else if(arg == "--setup-file")
        { requireHasNext(); setupFile = Some(new java.io.File(it.next())) }
      else if(arg == "--experiment")
        { requireHasNext(); experiment = Some(it.next()) }
      else if(arg == "--table")
        { requireHasNext(); tableWriter = Some(path2writer(it.next())) }
      else if(arg == "--spreadsheet")
        { requireHasNext(); spreadsheetWriter = Some(path2writer(it.next())) }
      else if(arg == "--threads")
        { requireHasNext(); threads = it.next().toInt }
      else if(arg == "--suppress-errors")
        { suppressErrors = true }
      else
        die("unknown argument: " + arg)
    }
    if(model == None)
      die("you must specify --model")
    if(setupFile == None && experiment == None)
      die("you must specify either --setup-file or --experiment (or both)")
    val dimStrings = List(minPxcor, maxPxcor, minPycor, maxPycor)
    if(dimStrings.exists(_.isDefined) && dimStrings.exists(!_.isDefined))
      die("if any of min/max-px/ycor are specified, all four must be specified")
    val dims =
      if(dimStrings.forall(!_.isDefined))
        None
      else
        Some(new WorldDimensions(minPxcor.get.toInt, maxPxcor.get.toInt,
                                 minPycor.get.toInt, maxPycor.get.toInt))
    Some(new Settings(model.get, setupFile, experiment, tableWriter,
                      spreadsheetWriter, dims, threads, suppressErrors))
  }
}<|MERGE_RESOLUTION|>--- conflicted
+++ resolved
@@ -8,12 +8,7 @@
 import org.nlogo.nvm.LabInterface.Settings
 
 object Main {
-<<<<<<< HEAD
-  def main(args:Array[String]) {
-=======
   def main(args: Array[String]) {
-    AbstractWorkspace.isApplet(false)
->>>>>>> 06614b9a
     setHeadlessProperty()
     parseArgs(args).foreach(runExperiment)
   }

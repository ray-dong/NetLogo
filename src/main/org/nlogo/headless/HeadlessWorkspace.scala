--- conflicted
+++ resolved
@@ -433,36 +433,8 @@
   /**
    * Internal use only.
    */
-<<<<<<< HEAD
-  def openIndex() = unsupported
-=======
-  def startLogging(properties: String) = unsupported
->>>>>>> 06614b9a
-
-  /**
-   * Internal use only.
-   */
-<<<<<<< HEAD
-  def openNext() = unsupported
-=======
-  def zipLogFiles(filename: String) = unsupported
->>>>>>> 06614b9a
-
-  /**
-   * Internal use only.
-   */
-<<<<<<< HEAD
-  def openPrevious() = unsupported
-=======
-  def deleteLogFiles() = unsupported
->>>>>>> 06614b9a
-
   // This lastLogoException stuff is gross.  We should write methods that are declared to throw
   // LogoException, rather than requiring that this variable be checked. - ST 2/28/05
-
-  /**
-   * Internal use only.
-   */
   override var lastLogoException: LogoException = null
 
   // this is a blatant hack that makes it possible to test the new stack trace stuff.

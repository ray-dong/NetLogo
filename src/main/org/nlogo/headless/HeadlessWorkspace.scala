--- conflicted
+++ resolved
@@ -7,12 +7,7 @@
 // here and document it here.  The overriding method can simply call super(). - ST 6/1/05, 7/28/11
 
 import org.nlogo.agent.{ Agent, Observer }
-<<<<<<< HEAD
-import org.nlogo.api.{ Version, RendererInterface, WorldDimensions,
-=======
-import org.nlogo.api.{ Program, Version, RendererInterface,
-                       WorldDimensions, WorldDimensions3D, AggregateManagerInterface,
->>>>>>> d1bfad7c
+import org.nlogo.api.{ Program, Version, RendererInterface, WorldDimensions,
                        ModelReader, CompilerException, LogoException, SimpleJobOwner,
                        CommandRunnable, ReporterRunnable }
 import org.nlogo.agent.World
@@ -176,7 +171,7 @@
     world.createPatches(d)
     import collection.JavaConverters._
     val results = compiler.compileProgram(
-      source, Program.empty(Version.is3D),
+      source, Program.empty(),
       getExtensionManager)
     setProcedures(results.proceduresMap)
     codeBits.clear()

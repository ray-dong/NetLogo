--- conflicted
+++ resolved
@@ -1,16 +1,10 @@
 package org.nlogo.headless
 
 import org.nlogo.agent.{BooleanConstraint, ChooserConstraint, InputBoxConstraint, SliderConstraint}
-<<<<<<< HEAD
-import org.nlogo.api.{CompilerException, FileIO, LogoException, LogoList,
+import org.nlogo.api.{CompilerException, FileIO, LogoException, LogoList, SimpleJobOwner,
                       ModelReader, ModelSection, Program, ValueConstraint, Version, File, WidgetIO}
-import org.nlogo.plot.PlotLoader
-=======
-import org.nlogo.api.{CompilerException, FileIO, LogoException, LogoList, SimpleJobOwner,
-                      ModelReader, ModelSection, Program, ValueConstraint, Version}
 import org.nlogo.nvm.CompilerResults
 import org.nlogo.plot.{Plot,PlotLoader}
->>>>>>> b30577da
 import org.nlogo.shape.{LinkShape, VectorShape}
 import org.nlogo.api.StringUtils.escapeString
 
@@ -58,7 +52,7 @@
       ws.compiler.compileProgram(code, ws.world.newProgram(interfaceGlobals.asJava), ws.getExtensionManager)
     }
     ws.setProcedures(results.proceduresMap)
-    ws.codeBits.clear() //(WTH IS THIS? - JC 10/27/09)
+    ws.codeBits.clear() //(WTH IS THIS? - JC 10/27/09, 9/6/11)
 
     // read preview commands. (if the model doesn't specify preview commands, allow the default ones
     // from our superclass to stand)
@@ -68,15 +62,11 @@
     // parse turtle and link shapes, updating the workspace.
     parseShapes(map.get(ModelSection.TurtleShapes), map.get(ModelSection.LinkShapes), netLogoVersion)
 
-<<<<<<< HEAD
-    ws.getHubNetManager.loadClientInterface(WidgetIO.parseWidgets(map.get(ModelSection.CLIENT)), netLogoVersion)
+    ws.getHubNetManager.loadClientInterface(WidgetIO.parseWidgets(map.get(ModelSection.HubNetClient)), netLogoVersion)
     // this only happens for headless.
     // GUI gets the widget specs from the widgets on the GUI themselves.
     // but headless cant do that, so it gets the widgets once, here.
-    ws.loadServerInterface(WidgetIO.parseWidgets(map.get(ModelSection.WIDGETS)))
-=======
-    ws.getHubNetManager.load(map.get(ModelSection.HubNetClient), netLogoVersion)
->>>>>>> b30577da
+    ws.loadServerInterface(WidgetIO.parseWidgets(map.get(ModelSection.Interface)))
 
     ws.init()
     ws.world.program(results.program)
